name: CI Main

on:
  merge_group:
  # Allows you to run this workflow manually from the Actions tab
  workflow_dispatch:
  push:
    branches:
      - master
      - 'dev-gh-*'
  pull_request:
    branches-ignore:
      - hotfix-* # This is to ensure that this workflow is not triggered twice on ic-private, as it's already triggered from release-testing
  # Used as reusable workflow within release-testing workflow
  workflow_call:

# runs for the same workflow are cancelled on PRs but not on master
# explanation: on push to master head_ref is not set, so we want it to fall back to run_id so it is not cancelled
concurrency:
  group: ${{ github.workflow }}-${{ github.head_ref || github.run_id }}
  cancel-in-progress: true

permissions:
  contents: read
  pull-requests: read

env:
  CI_COMMIT_SHA: ${{ github.sha }}
  CI_JOB_NAME: ${{ github.job }}
  CI_PROJECT_DIR: ${{ github.workspace }}
  CI_EVENT_NAME: ${{ github.event_name }}
  BRANCH_NAME: ${{ github.head_ref || github.ref_name }}
  CI_RUN_ID: ${{ github.run_id }}

anchors:
  image: &image
    image: ghcr.io/dfinity/ic-build@sha256:45535cf9304320f8b3b995fd8eec6eeac77ec314deb6d560cfa7d34e2d755683
  dind-large-setup: &dind-large-setup
    runs-on:
      labels: dind-large
    container:
      <<: *image
      options: >-
        -e NODE_NAME
        --privileged --cgroupns host
        -v /cache:/cache -v /var/sysimage:/var/sysimage -v /var/tmp:/var/tmp -v /ceph-s3-info:/ceph-s3-info
    timeout-minutes: 90
  dind-small-setup: &dind-small-setup
    runs-on:
      labels: dind-small
    container:
      <<: *image
    timeout-minutes: 30
  checkout: &checkout
    name: Checkout
    uses: actions/checkout@v4
    with:
      fetch-depth: ${{ github.event_name == 'pull_request' && 256 || 0 }}
  python-setup: &python-setup
    name: Set up Python
    uses: actions/setup-python@v5
    with:
      python-version: '3.12'

jobs:
  bazel-test-all:
    name: Bazel Test All
    <<: *dind-large-setup
    runs-on: ubuntu-24-large
    timeout-minutes: 180
    env:
      # Only run ci/bazel-scripts/diff.sh on PRs that are not labeled with "CI_ALL_BAZEL_TARGETS".
      OVERRIDE_DIDC_CHECK: ${{ contains(github.event.pull_request.labels.*.name, 'CI_OVERRIDE_DIDC_CHECK') }}
      CI_OVERRIDE_BUF_BREAKING: ${{ contains(github.event.pull_request.labels.*.name, 'CI_OVERRIDE_BUF_BREAKING') }}
      RUN_ON_DIFF_ONLY: ${{ github.event_name == 'pull_request' && !contains(github.event.pull_request.labels.*.name, 'CI_ALL_BAZEL_TARGETS') }}
    steps:
      - <<: *checkout

      - name: Set BAZEL_EXTRA_ARGS
        shell: bash
        id: bazel-extra-args
        run: |
          set -xeuo pipefail
          # Determine which tests to skip and append 'long_test' for pull requests, merge groups or push on dev-gh-*
          EXCLUDED_TEST_TAGS=(
              system_test_hourly
              system_test_nightly
              system_test_nightly_nns
              system_test_staging
              system_test_hotfix
              system_test_benchmark
              system_test_colocation
              system_test
              fuzz_test
              fi_tests_nightly
              nns_tests_nightly
          )
          if [[ "$CI_EVENT_NAME" =~ ^(pull_request|merge_group)$ ]]; then
              if [[ "$CI_EVENT_NAME" == "merge_group" || "${RUN_ON_DIFF_ONLY:-}" == "true" ]]; then
                  EXCLUDED_TEST_TAGS+=(long_test)
              fi
          elif [[ "$CI_EVENT_NAME" == "push" ]] && [[ "$BRANCH_NAME" =~ ^dev-gh-.* ]]; then
              EXCLUDED_TEST_TAGS+=(long_test)
          fi
          # Export excluded tags as environment variable for ci/bazel-scripts/diff.sh
          echo "EXCLUDED_TEST_TAGS=${EXCLUDED_TEST_TAGS[*]}" >> $GITHUB_ENV
          # Prepend tags with '-' and join them with commas for Bazel
          TEST_TAG_FILTERS=$(IFS=,; echo "${EXCLUDED_TEST_TAGS[*]/#/-}")
          # Determine BAZEL_EXTRA_ARGS based on event type or branch name
          BAZEL_EXTRA_ARGS=( "--test_tag_filters=$TEST_TAG_FILTERS" )
          if [[ "$CI_EVENT_NAME" == 'merge_group' ]]; then
              BAZEL_EXTRA_ARGS+=( --test_timeout_filters=short,moderate --flaky_test_attempts=3 )
          elif [[ $BRANCH_NAME =~ ^hotfix-.* ]]; then
              BAZEL_EXTRA_ARGS+=( --test_timeout_filters=short,moderate )
          else
              BAZEL_EXTRA_ARGS+=( --keep_going )
          fi
          echo "BAZEL_EXTRA_ARGS=${BAZEL_EXTRA_ARGS[@]}" >> $GITHUB_OUTPUT

      - name: Run Bazel Test All
        id: bazel-test-all
        uses: ./.github/actions/bazel-test-all/
        with:
          BAZEL_COMMAND: --noworkspace_rc --bazelrc=./bazel/conf/.bazelrc.build test --config=ci ${{ steps.bazel-extra-args.outputs.BAZEL_EXTRA_ARGS }}
          BAZEL_TARGETS: //...

      - name: Upload SHA256SUMS (cache)
        uses: ./.github/actions/bazel-upload-checksums/
        with:
          artifact-name: shasums-cache
<<<<<<< HEAD

      - <<: *bazel-bep
=======
>>>>>>> c3f0331b

  bazel-test-macos-intel:
    name: Bazel Test macOS Intel
    timeout-minutes: 130
    runs-on:
      labels: macOS
    # Run on protected branches, but only on public repo
    # Allow running if CI_MACOS_INTEL label is used
    if: |
      (github.ref_protected && github.repository == 'dfinity/ic') ||
      (github.event_name == 'pull_request' && contains(github.event.pull_request.labels.*.name, 'CI_MACOS_INTEL'))

    steps:
      - <<: *checkout
      - name: Set PATH
        run: |
          echo "/usr/local/bin" >> $GITHUB_PATH
          echo "$HOME/.cargo/bin:" >> $GITHUB_PATH
          # use llvm-clang instead of apple's
          echo "CC=/usr/local/opt/llvm/bin/clang" >> "$GITHUB_ENV"
      - name: Run Bazel Test Darwin x86-64
        id: bazel-test-darwin-x86-64
        uses:  ./.github/actions/bazel-test-all/
        with:
          BAZEL_COMMAND: >-
            test --config=ci --config=macos_ci
            --test_tag_filters=test_macos
          BAZEL_TARGETS: //rs/... //publish/binaries/...
          CLOUD_CREDENTIALS_CONTENT: ${{ secrets.CLOUD_CREDENTIALS_CONTENT }}
      - name: Purge Bazel Output
        if: always()
        shell: bash
        run: |
          # Clean up the output base for the next run
          sudo rm -rf /var/tmp/bazel-output

  bazel-build-fuzzers:
    name: Bazel Build Fuzzers
    <<: *dind-large-setup
    runs-on: ubuntu-24-large
    steps:
      - <<: *checkout
      - name: Run Bazel Build Fuzzers
        id: bazel-build-fuzzers
        uses:  ./.github/actions/bazel-test-all/
        with:
          BAZEL_COMMAND: >-
            --noworkspace_rc --bazelrc=./bazel/conf/.bazelrc.build build --config=ci --keep_going --config=fuzzing --build_tag_filters=libfuzzer
          BAZEL_TARGETS: //rs/...
<<<<<<< HEAD
=======
          GPG_PASSPHRASE: ${{ secrets.GPG_PASSPHRASE }}
>>>>>>> c3f0331b

  bazel-build-fuzzers-afl:
    name: Bazel Build Fuzzers AFL
    <<: *dind-large-setup
    runs-on: ubuntu-24-large
    steps:
      - <<: *checkout
      - name: Run Bazel Build Fuzzers AFL
        id: bazel-build-fuzzers-afl
        uses:  ./.github/actions/bazel-test-all/
        with:
          BAZEL_COMMAND: --noworkspace_rc --bazelrc=./bazel/conf/.bazelrc.build build --config=ci --keep_going --config=afl
          BAZEL_TARGETS: //rs/...
<<<<<<< HEAD
=======
          GPG_PASSPHRASE: ${{ secrets.GPG_PASSPHRASE }}
>>>>>>> c3f0331b

  python-ci-tests:
    name: Python CI Tests
    <<: *dind-small-setup
    runs-on: ubuntu-24-large
    steps:
      - <<: *checkout
      - <<: *python-setup
      - name: Run Python CI Tests
        id: python-ci-tests
        shell: bash
        run: |
          set -xeuo pipefail
          export PYTHONPATH=$PWD/ci/src:$PWD/ci/src/dependencies
          # Ignore externally-managed-environment pip error, install packages system-wide.
          PIP_BREAK_SYSTEM_PACKAGES=1 pip3 install --ignore-installed -r requirements.txt
          cd ci/src
          pytest -m "not fails_on_merge_train" -v -o junit_family=xunit1 \
            --junitxml=../../test_report.xml --cov=. --cov-report=term \
            --cov-report=term-missing --cov-report=html --cov-branch
        env:
          CI_COMMIT_REF_PROTECTED: ${{ github.ref_protected }}
          CI_DEFAULT_BRANCH: ${{ github.event.repository.default_branch }}
          REPO_NAME: ${{ github.repository }}

  build-ic:
    name: Build IC
    runs-on: ubuntu-24-large
    container:
      <<: *image
      options: >-
        -e NODE_NAME
        --privileged --cgroupns host
    if: ${{ github.event_name != 'merge_group' }}
    steps:
      - <<: *checkout

      - name: Run Build IC
        id: build-ic
        run: ./ci/scripts/run-build-ic.sh
        env:
          BAZEL_COMMAND: build --config=ci
          BAZEL_TARGETS: //...
          MERGE_BASE_SHA: ${{ github.event.pull_request.base.sha }}
          BRANCH_HEAD_SHA: ${{ github.event.pull_request.head.sha }}
          RUN_ON_DIFF_ONLY: ${{ github.event_name == 'pull_request' && !contains(github.event.pull_request.labels.*.name, 'CI_ALL_BAZEL_TARGETS') }}

      - name: Upload SHA256SUMS (nocache)
        uses: ./.github/actions/bazel-upload-checksums/
        with:
          artifact-name: shasums-nocache

  build-determinism:
    name: Build Determinism
    runs-on: ubuntu-latest
    timeout-minutes: 30
    # NOTE: this expects "build-ic" to have built the same set of targets
    # as "bazel-test-all"
    needs: [build-ic, bazel-test-all]
    steps:
      - <<: *checkout
      - name: Download SHA256SUMS (cache)
        uses: actions/download-artifact@v4
        with:
          name: shasums-cache
          path: shasums-cache
      - name: Download SHA256SUMS (nocache)
        uses: actions/download-artifact@v4
        with:
          name: shasums-nocache
          path: shasums-nocache

      - name: Build Determinism Test
        run: |
          n_lines_cache=$(cat shasums-cache/SHA256SUMS | wc -l)
          n_lines_nocache=$(cat shasums-nocache/SHA256SUMS | wc -l)
          echo "comparing $n_lines_cache (cache) and $n_lines_nocache (nocache) lines"

          # running tests may not pull all targets locally. If that's the case,
          # there will be 0 lines and nothing to compare.
          if [ "$n_lines_cache" -eq 0 ] || [ "$n_lines_nocache" -eq 0 ]; then
            echo "No lines to compare"
            exit 0
          fi

          # this checks that all lines in the first argument (subset) are identical
          # in the second argument (set)
          difference=$(comm -23 <(sort shasums-nocache/SHA256SUMS | uniq) <(sort shasums-cache/SHA256SUMS | uniq))
          if [ -n "$difference" ]; then
            echo "Build Determinism Check Failed! Please contact IDX."
            echo "The following artifacts were different:"
            echo "$difference"
            exit 1
          fi

          echo "Build Determinism Check Successful"

  cargo-clippy-linux:
    name: Cargo Clippy Linux
    <<: *dind-small-setup
    runs-on: ubuntu-24-large
    steps:
      - <<: *checkout
      - name: Filter Rust Files [*.{rs,toml,lock}]
        uses: dorny/paths-filter@de90cc6fb38fc0963ad72b210f1f284cd68cea36 # v3
        id: filter
        if : |
          github.event_name == 'pull_request' ||
          github.event_name == 'merge_group'
        with:
          filters: |
            cargo:
              - "**/*.rs"
              - "**/*.toml"
              - "**/*.lock"
      - name: Run Cargo Clippy Linux
        id: cargo-clippy-linux
        if: |
          steps.filter.outputs.cargo == 'true' ||
          github.event_name == 'schedule' ||
          github.event_name == 'workflow_dispatch'
        shell: bash
        run: |
          set -eExuo pipefail
          export CARGO_TERM_COLOR=always # ensure output has colors
          "$CI_PROJECT_DIR"/ci/scripts/rust-lint.sh

  cargo-build-release-linux:
    name: Cargo Build Release Linux
    <<: *dind-small-setup
    runs-on: ubuntu-24-large
    steps:
      - <<: *checkout
      - name: Filter Rust Files [*.{rs,toml,lock}]
        uses: dorny/paths-filter@de90cc6fb38fc0963ad72b210f1f284cd68cea36 # v3
        id: filter
        if : |
          github.event_name == 'pull_request' ||
          github.event_name == 'merge_group'
        with:
          filters: |
            cargo:
              - "**/*.rs"
              - "**/*.toml"
              - "**/*.lock"
      - name: Run Cargo Build Release Linux
        id: cargo-build-release-linux
        if: |
          steps.filter.outputs.cargo == 'true' ||
          github.event_name == 'schedule' ||
          github.event_name == 'workflow_dispatch'
        shell: bash
        run: |
          set -eExuo pipefail
          export CARGO_TERM_COLOR=always # ensure output has colors
          cargo build --release --locked<|MERGE_RESOLUTION|>--- conflicted
+++ resolved
@@ -128,11 +128,6 @@
         uses: ./.github/actions/bazel-upload-checksums/
         with:
           artifact-name: shasums-cache
-<<<<<<< HEAD
-
-      - <<: *bazel-bep
-=======
->>>>>>> c3f0331b
 
   bazel-test-macos-intel:
     name: Bazel Test macOS Intel
@@ -182,10 +177,6 @@
           BAZEL_COMMAND: >-
             --noworkspace_rc --bazelrc=./bazel/conf/.bazelrc.build build --config=ci --keep_going --config=fuzzing --build_tag_filters=libfuzzer
           BAZEL_TARGETS: //rs/...
-<<<<<<< HEAD
-=======
-          GPG_PASSPHRASE: ${{ secrets.GPG_PASSPHRASE }}
->>>>>>> c3f0331b
 
   bazel-build-fuzzers-afl:
     name: Bazel Build Fuzzers AFL
@@ -199,10 +190,6 @@
         with:
           BAZEL_COMMAND: --noworkspace_rc --bazelrc=./bazel/conf/.bazelrc.build build --config=ci --keep_going --config=afl
           BAZEL_TARGETS: //rs/...
-<<<<<<< HEAD
-=======
-          GPG_PASSPHRASE: ${{ secrets.GPG_PASSPHRASE }}
->>>>>>> c3f0331b
 
   python-ci-tests:
     name: Python CI Tests
