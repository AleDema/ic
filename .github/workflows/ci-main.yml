--- conflicted
+++ resolved
@@ -30,11 +30,7 @@
   bazel-test-all:
     name: Bazel Test All
     container:
-<<<<<<< HEAD
-      image: ghcr.io/dfinity/ic-build@sha256:aa25f80a259246429420be01d03294be6d58a5853d75261631c1379a57ef39e8
-=======
-      image: ghcr.io/dfinity/ic-build@sha256:4fd13b47285e783c3a6f35aadd9559d097c0de162a1cf221ead66ab1598d5d45
->>>>>>> 8081c04f
+      image: ghcr.io/dfinity/ic-build@sha256:4fd13b47285e783c3a6f35aadd9559d097c0de162a1cf221ead66ab1598d5d45
       options: >-
         -e NODE_NAME --privileged --cgroupns host -v /cache:/cache -v /var/sysimage:/var/sysimage -v /var/tmp:/var/tmp -v /ceph-s3-info:/ceph-s3-info
     timeout-minutes: 90
@@ -131,11 +127,7 @@
     runs-on:
       labels: dind-large
     container:
-<<<<<<< HEAD
-      image: ghcr.io/dfinity/ic-build@sha256:aa25f80a259246429420be01d03294be6d58a5853d75261631c1379a57ef39e8
-=======
-      image: ghcr.io/dfinity/ic-build@sha256:4fd13b47285e783c3a6f35aadd9559d097c0de162a1cf221ead66ab1598d5d45
->>>>>>> 8081c04f
+      image: ghcr.io/dfinity/ic-build@sha256:4fd13b47285e783c3a6f35aadd9559d097c0de162a1cf221ead66ab1598d5d45
       options: >-
         -e NODE_NAME --privileged --cgroupns host -v /cache:/cache -v /var/sysimage:/var/sysimage -v /var/tmp:/var/tmp -v /ceph-s3-info:/ceph-s3-info
     timeout-minutes: 90
@@ -229,11 +221,7 @@
     runs-on:
       labels: dind-large
     container:
-<<<<<<< HEAD
-      image: ghcr.io/dfinity/ic-build@sha256:aa25f80a259246429420be01d03294be6d58a5853d75261631c1379a57ef39e8
-=======
-      image: ghcr.io/dfinity/ic-build@sha256:4fd13b47285e783c3a6f35aadd9559d097c0de162a1cf221ead66ab1598d5d45
->>>>>>> 8081c04f
+      image: ghcr.io/dfinity/ic-build@sha256:4fd13b47285e783c3a6f35aadd9559d097c0de162a1cf221ead66ab1598d5d45
       options: >-
         -e NODE_NAME --privileged --cgroupns host -v /cache:/cache -v /var/sysimage:/var/sysimage -v /var/tmp:/var/tmp -v /ceph-s3-info:/ceph-s3-info
     timeout-minutes: 90
@@ -268,11 +256,7 @@
     runs-on:
       labels: dind-large
     container:
-<<<<<<< HEAD
-      image: ghcr.io/dfinity/ic-build@sha256:aa25f80a259246429420be01d03294be6d58a5853d75261631c1379a57ef39e8
-=======
-      image: ghcr.io/dfinity/ic-build@sha256:4fd13b47285e783c3a6f35aadd9559d097c0de162a1cf221ead66ab1598d5d45
->>>>>>> 8081c04f
+      image: ghcr.io/dfinity/ic-build@sha256:4fd13b47285e783c3a6f35aadd9559d097c0de162a1cf221ead66ab1598d5d45
       options: >-
         -e NODE_NAME --privileged --cgroupns host -v /cache:/cache -v /var/sysimage:/var/sysimage -v /var/tmp:/var/tmp -v /ceph-s3-info:/ceph-s3-info
     timeout-minutes: 90
@@ -307,11 +291,7 @@
     runs-on:
       labels: dind-small
     container:
-<<<<<<< HEAD
-      image: ghcr.io/dfinity/ic-build@sha256:aa25f80a259246429420be01d03294be6d58a5853d75261631c1379a57ef39e8
-=======
-      image: ghcr.io/dfinity/ic-build@sha256:4fd13b47285e783c3a6f35aadd9559d097c0de162a1cf221ead66ab1598d5d45
->>>>>>> 8081c04f
+      image: ghcr.io/dfinity/ic-build@sha256:4fd13b47285e783c3a6f35aadd9559d097c0de162a1cf221ead66ab1598d5d45
     timeout-minutes: 30
     steps:
       - name: Checkout
@@ -341,11 +321,7 @@
   build-ic:
     name: Build IC
     container:
-<<<<<<< HEAD
-      image: ghcr.io/dfinity/ic-build@sha256:aa25f80a259246429420be01d03294be6d58a5853d75261631c1379a57ef39e8
-=======
-      image: ghcr.io/dfinity/ic-build@sha256:4fd13b47285e783c3a6f35aadd9559d097c0de162a1cf221ead66ab1598d5d45
->>>>>>> 8081c04f
+      image: ghcr.io/dfinity/ic-build@sha256:4fd13b47285e783c3a6f35aadd9559d097c0de162a1cf221ead66ab1598d5d45
       options: >-
         -e NODE_NAME --privileged --cgroupns host -v /cache:/cache -v /var/sysimage:/var/sysimage -v /var/tmp:/var/tmp -v /ceph-s3-info:/ceph-s3-info
     timeout-minutes: 90
@@ -448,11 +424,7 @@
   cargo-clippy-linux:
     name: Cargo Clippy Linux
     container:
-<<<<<<< HEAD
-      image: ghcr.io/dfinity/ic-build@sha256:aa25f80a259246429420be01d03294be6d58a5853d75261631c1379a57ef39e8
-=======
-      image: ghcr.io/dfinity/ic-build@sha256:4fd13b47285e783c3a6f35aadd9559d097c0de162a1cf221ead66ab1598d5d45
->>>>>>> 8081c04f
+      image: ghcr.io/dfinity/ic-build@sha256:4fd13b47285e783c3a6f35aadd9559d097c0de162a1cf221ead66ab1598d5d45
     timeout-minutes: 30
     runs-on:
       group: ch1
@@ -489,11 +461,7 @@
   cargo-build-release-linux:
     name: Cargo Build Release Linux
     container:
-<<<<<<< HEAD
-      image: ghcr.io/dfinity/ic-build@sha256:aa25f80a259246429420be01d03294be6d58a5853d75261631c1379a57ef39e8
-=======
-      image: ghcr.io/dfinity/ic-build@sha256:4fd13b47285e783c3a6f35aadd9559d097c0de162a1cf221ead66ab1598d5d45
->>>>>>> 8081c04f
+      image: ghcr.io/dfinity/ic-build@sha256:4fd13b47285e783c3a6f35aadd9559d097c0de162a1cf221ead66ab1598d5d45
     timeout-minutes: 30
     runs-on:
       group: ch1
