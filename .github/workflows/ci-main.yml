--- conflicted
+++ resolved
@@ -332,7 +332,6 @@
           # Clean up the output base for the next run
           sudo rm -rf /var/tmp/bazel-output
 
-<<<<<<< HEAD
   bazel-test-all-namespace:
     name: Bazel Test All (Namespace)
     if: github.repository == 'dfinity/ic' # only run on public repo, not private since Namespace runners are not configured there, so these CI jobs get stuck otherwise.
@@ -442,13 +441,6 @@
           bazel_do build
           bazel_do test
 
-  # Build & test the arm64-linux variant of pocket-ic-server and makes
-  # it available as a GHA artifact
-  # NOTE: uses 'namespace.so' runners
-  bazel-test-arm64-linux:
-    name: Bazel Test arm64-linux
-    runs-on: namespace-profile-arm64-linux # profile created in namespace console
-=======
   # Build & upload the arm64-{linux,darwin} variant of the PocketIC server,
   # build the entire codebase on arm64-darwin,
   # and run tests tagged to run on all platforms.
@@ -464,7 +456,6 @@
     name: Bazel Test arm64-${{ matrix.os }}
     runs-on: ${{ matrix.profile }}
     timeout-minutes: 120
->>>>>>> be751fe2
     if: github.repository == 'dfinity/ic' # only run on public repo, not private since Namespace runners are not configured there, so these CI jobs get stuck otherwise.
     steps:
       - name: Set up Bazel cache
