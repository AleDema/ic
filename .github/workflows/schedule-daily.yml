--- conflicted
+++ resolved
@@ -17,11 +17,7 @@
   bazel-test-bare-metal:
     name: Bazel Test Bare Metal
     container:
-<<<<<<< HEAD
-      image: ghcr.io/dfinity/ic-build@sha256:7027729912789141064925ecc52d1bc3a4e8b23c204a904f33a64206df1b7c68
-=======
-      image: ghcr.io/dfinity/ic-build@sha256:3cc80d1a2d5789b69f6a7f170280bb3763a54acce299430903f59718f904f273
->>>>>>> 7a20299a
+      image: ghcr.io/dfinity/ic-build@sha256:3cc80d1a2d5789b69f6a7f170280bb3763a54acce299430903f59718f904f273
       options: >-
         -e NODE_NAME --privileged --cgroupns host -v /cache:/cache -v /var/sysimage:/var/sysimage -v /var/tmp:/var/tmp
     timeout-minutes: 120
@@ -79,11 +75,7 @@
       group: zh1
       labels: dind-large
     container:
-<<<<<<< HEAD
-      image: ghcr.io/dfinity/ic-build@sha256:7027729912789141064925ecc52d1bc3a4e8b23c204a904f33a64206df1b7c68
-=======
-      image: ghcr.io/dfinity/ic-build@sha256:3cc80d1a2d5789b69f6a7f170280bb3763a54acce299430903f59718f904f273
->>>>>>> 7a20299a
+      image: ghcr.io/dfinity/ic-build@sha256:3cc80d1a2d5789b69f6a7f170280bb3763a54acce299430903f59718f904f273
       options: >-
         -e NODE_NAME --privileged --cgroupns host -v /cache:/cache -v /var/sysimage:/var/sysimage -v /var/tmp:/var/tmp
     timeout-minutes: 720 # 12 hours
@@ -125,11 +117,7 @@
       group: zh1
       labels: dind-large
     container:
-<<<<<<< HEAD
-      image: ghcr.io/dfinity/ic-build@sha256:7027729912789141064925ecc52d1bc3a4e8b23c204a904f33a64206df1b7c68
-=======
-      image: ghcr.io/dfinity/ic-build@sha256:3cc80d1a2d5789b69f6a7f170280bb3763a54acce299430903f59718f904f273
->>>>>>> 7a20299a
+      image: ghcr.io/dfinity/ic-build@sha256:3cc80d1a2d5789b69f6a7f170280bb3763a54acce299430903f59718f904f273
       options: >-
         -e NODE_NAME --privileged --cgroupns host -v /cache:/cache -v /var/sysimage:/var/sysimage -v /var/tmp:/var/tmp
     timeout-minutes: 20
@@ -171,11 +159,7 @@
       group: zh1
       labels: dind-large
     container:
-<<<<<<< HEAD
-      image: ghcr.io/dfinity/ic-build@sha256:7027729912789141064925ecc52d1bc3a4e8b23c204a904f33a64206df1b7c68
-=======
-      image: ghcr.io/dfinity/ic-build@sha256:3cc80d1a2d5789b69f6a7f170280bb3763a54acce299430903f59718f904f273
->>>>>>> 7a20299a
+      image: ghcr.io/dfinity/ic-build@sha256:3cc80d1a2d5789b69f6a7f170280bb3763a54acce299430903f59718f904f273
       options: >-
         -e NODE_NAME --privileged --cgroupns host -v /cache:/cache -v /var/sysimage:/var/sysimage -v /var/tmp:/var/tmp
     timeout-minutes: 480
@@ -222,11 +206,7 @@
       group: zh1
       labels: dind-large
     container:
-<<<<<<< HEAD
-      image: ghcr.io/dfinity/ic-build@sha256:7027729912789141064925ecc52d1bc3a4e8b23c204a904f33a64206df1b7c68
-=======
-      image: ghcr.io/dfinity/ic-build@sha256:3cc80d1a2d5789b69f6a7f170280bb3763a54acce299430903f59718f904f273
->>>>>>> 7a20299a
+      image: ghcr.io/dfinity/ic-build@sha256:3cc80d1a2d5789b69f6a7f170280bb3763a54acce299430903f59718f904f273
       options: >-
         -e NODE_NAME --privileged --cgroupns host -v /cache:/cache -v /var/sysimage:/var/sysimage -v /var/tmp:/var/tmp
     timeout-minutes: 60
@@ -254,10 +234,7 @@
         id: setup-environment-deps
         shell: bash
         run: |
-<<<<<<< HEAD
-=======
           # Ignore externally-managed-environment pip error, install packages system-wide.
->>>>>>> 7a20299a
           PIP_BREAK_SYSTEM_PACKAGES=1 pip3 install --ignore-installed -r requirements.txt
           cargo install wasm-pack --version "${CARGO_WASMPACK_VERSION}"
           source "${NVM_DIR}/nvm.sh"
