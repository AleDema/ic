name: Schedule Daily
on:
  schedule:
    - cron: "0 1 * * *"
  workflow_dispatch:
env:
  BAZEL_STARTUP_ARGS: "--output_base=/var/tmp/bazel-output/"
  BRANCH_NAME: ${{ github.head_ref || github.ref_name }}
  CI_COMMIT_SHA: ${{ github.sha }}
  CI_JOB_NAME: ${{ github.job }}
  CI_PROJECT_DIR: ${{ github.workspace }}
  CI_RUN_ID: ${{ github.run_id }}
  BUILDEVENT_DATASET: "github-ci-dfinity"
jobs:
  bazel-test-bare-metal:
    name: Bazel Test Bare Metal
    container:
<<<<<<< HEAD
      image: ghcr.io/dfinity/ic-build@sha256:aa25f80a259246429420be01d03294be6d58a5853d75261631c1379a57ef39e8
=======
      image: ghcr.io/dfinity/ic-build@sha256:4fd13b47285e783c3a6f35aadd9559d097c0de162a1cf221ead66ab1598d5d45
>>>>>>> 8081c04f
      options: >-
        -e NODE_NAME --privileged --cgroupns host -v /cache:/cache -v /var/sysimage:/var/sysimage -v /var/tmp:/var/tmp
    timeout-minutes: 120
    runs-on:
      group: zh1
      labels: dind-large
    steps:
      - name: Checkout
        uses: actions/checkout@v4
      - name: Login to Dockerhub
        shell: bash
        run: ./ci/scripts/docker-login.sh
        env:
          DOCKER_HUB_USER: ${{ vars.DOCKER_HUB_USER }}
          DOCKER_HUB_PASSWORD_RO: ${{ secrets.DOCKER_HUB_PASSWORD_RO }}
      - name: Run Bazel Launch Bare Metal
        shell: bash
        run: |
          echo "$ZH2_DLL01_CSV_SECRETS" > file1
          echo "$ZH2_FILE_SHARE_KEY" > file2 && chmod 400 file2
          [ -n "${NODE_NAME:-}" ] && echo "Node: $NODE_NAME"

          # Run bare metal installation test
          # shellcheck disable=SC2046,SC2086
          bazel ${BAZEL_STARTUP_ARGS} run ${BAZEL_CI_CONFIG} \
            //ic-os/setupos/envs/dev:launch_bare_metal -- \
              --config_path "$(realpath  ./ic-os/dev-tools/bare_metal_deployment/zh2-dll01.yaml)" \
              --csv_filename "$(realpath file1)" \
              --file_share_ssh_key "$(realpath file2)" \
              --inject_image_pub_key "ssh-ed25519 AAAAC3NzaC1lZDI1NTE5AAAAIK3gjE/2K5nxIBbk3ohgs8J5LW+XiObwA+kGtSaF5+4c" \
              --file_share_username ci_interim \
              --hsm \
              --ci_mode

          # Run bare metal node performance benchmarks
          # shellcheck disable=SC2046,SC2086
          bazel ${BAZEL_STARTUP_ARGS} run ${BAZEL_CI_CONFIG} \
            //ic-os/setupos/envs/dev:launch_bare_metal -- \
              --config_path "$(realpath  ./ic-os/dev-tools/bare_metal_deployment/zh2-dll01.yaml)" \
              --csv_filename "$(realpath file1)" \
              --file_share_ssh_key "$(realpath file2)" \
              --inject_image_pub_key "ssh-ed25519 AAAAC3NzaC1lZDI1NTE5AAAAIK3gjE/2K5nxIBbk3ohgs8J5LW+XiObwA+kGtSaF5+4c" \
              --file_share_username ci_interim \
              --ci_mode \
              --benchmark
          bazel clean
        env:
          BAZEL_STARTUP_ARGS: "--output_base=/var/tmp/bazel-output/"
          BAZEL_CI_CONFIG: "--config=ci --repository_cache=/cache/bazel"
          ZH2_DLL01_CSV_SECRETS: "${{ secrets.ZH2_DLL01_CSV_SECRETS }}"
          ZH2_FILE_SHARE_KEY: "${{ secrets.ZH2_FILE_SHARE_KEY }}"
  fi-tests-nightly:
    name: Bazel Test FI Nightly
    runs-on:
      group: zh1
      labels: dind-large
    container:
<<<<<<< HEAD
      image: ghcr.io/dfinity/ic-build@sha256:aa25f80a259246429420be01d03294be6d58a5853d75261631c1379a57ef39e8
=======
      image: ghcr.io/dfinity/ic-build@sha256:4fd13b47285e783c3a6f35aadd9559d097c0de162a1cf221ead66ab1598d5d45
>>>>>>> 8081c04f
      options: >-
        -e NODE_NAME --privileged --cgroupns host -v /cache:/cache -v /var/sysimage:/var/sysimage -v /var/tmp:/var/tmp
    timeout-minutes: 720 # 12 hours
    steps:
      - name: Checkout
        uses: actions/checkout@v4
      - name: Login to Dockerhub
        shell: bash
        run: ./ci/scripts/docker-login.sh
        env:
          DOCKER_HUB_USER: ${{ vars.DOCKER_HUB_USER }}
          DOCKER_HUB_PASSWORD_RO: ${{ secrets.DOCKER_HUB_PASSWORD_RO }}
      - name: Run FI Tests Nightly
        id: bazel-test-all
        uses: ./.github/actions/bazel-test-all/
        with:
          BAZEL_COMMAND: "test"
          BAZEL_TARGETS: "//rs/ledger_suite/..."
          BAZEL_CI_CONFIG: "--config=ci --repository_cache=/cache/bazel"
          BAZEL_EXTRA_ARGS: "--keep_going --test_tag_filters=fi_tests_nightly --test_env=SSH_AUTH_SOCK --test_timeout=43200"
          BUILDEVENT_APIKEY: ${{ secrets.HONEYCOMB_API_TOKEN }}
          SSH_PRIVATE_KEY: ${{ secrets.SSH_PRIVATE_KEY }}
      - name: Upload bazel-bep
        # runs only if previous step succeeded or failed;
        # we avoid collecting artifacts of jobs that were cancelled
        if: success() || failure()
        uses: actions/upload-artifact@v4
        with:
          name: ${{ github.job }}-bep
          retention-days: 14
          if-no-files-found: ignore
          compression-level: 9
          path: |
            bazel-bep.pb
            profile.json
  nns-tests-nightly:
    name: Bazel Test NNS Nightly
    runs-on:
      group: zh1
      labels: dind-large
    container:
<<<<<<< HEAD
      image: ghcr.io/dfinity/ic-build@sha256:aa25f80a259246429420be01d03294be6d58a5853d75261631c1379a57ef39e8
=======
      image: ghcr.io/dfinity/ic-build@sha256:4fd13b47285e783c3a6f35aadd9559d097c0de162a1cf221ead66ab1598d5d45
>>>>>>> 8081c04f
      options: >-
        -e NODE_NAME --privileged --cgroupns host -v /cache:/cache -v /var/sysimage:/var/sysimage -v /var/tmp:/var/tmp
    timeout-minutes: 20
    steps:
      - name: Checkout
        uses: actions/checkout@v4
      - name: Login to Dockerhub
        shell: bash
        run: ./ci/scripts/docker-login.sh
        env:
          DOCKER_HUB_USER: ${{ vars.DOCKER_HUB_USER }}
          DOCKER_HUB_PASSWORD_RO: ${{ secrets.DOCKER_HUB_PASSWORD_RO }}
      - name: Run NNS Tests Nightly
        id: bazel-test-all
        uses: ./.github/actions/bazel-test-all/
        with:
          BAZEL_COMMAND: "test"
          BAZEL_TARGETS: "//rs/nns/..."
          BAZEL_CI_CONFIG: "--config=ci --repository_cache=/cache/bazel"
          BAZEL_EXTRA_ARGS: "--keep_going --test_tag_filters=nns_tests_nightly --test_env=SSH_AUTH_SOCK --test_env=NNS_CANISTER_UPGRADE_SEQUENCE=all"
          BUILDEVENT_APIKEY: ${{ secrets.HONEYCOMB_API_TOKEN }}
          SSH_PRIVATE_KEY: ${{ secrets.SSH_PRIVATE_KEY }}
      - name: Upload bazel-bep
        # runs only if previous step succeeded or failed;
        # we avoid collecting artifacts of jobs that were cancelled
        if: success() || failure()
        uses: actions/upload-artifact@v4
        with:
          name: ${{ github.job }}-bep
          retention-days: 14
          if-no-files-found: ignore
          compression-level: 9
          path: |
            bazel-bep.pb
            profile.json
  system-tests-benchmarks-nightly:
    name: Bazel System Test Benchmarks
    runs-on:
      group: zh1
      labels: dind-large
    container:
<<<<<<< HEAD
      image: ghcr.io/dfinity/ic-build@sha256:aa25f80a259246429420be01d03294be6d58a5853d75261631c1379a57ef39e8
=======
      image: ghcr.io/dfinity/ic-build@sha256:4fd13b47285e783c3a6f35aadd9559d097c0de162a1cf221ead66ab1598d5d45
>>>>>>> 8081c04f
      options: >-
        -e NODE_NAME --privileged --cgroupns host -v /cache:/cache -v /var/sysimage:/var/sysimage -v /var/tmp:/var/tmp
    timeout-minutes: 480
    steps:
      - name: Checkout
        uses: actions/checkout@v4
      - name: Login to Dockerhub
        shell: bash
        run: ./ci/scripts/docker-login.sh
        env:
          DOCKER_HUB_USER: ${{ vars.DOCKER_HUB_USER }}
          DOCKER_HUB_PASSWORD_RO: ${{ secrets.DOCKER_HUB_PASSWORD_RO }}
      - name: Set Benchmark Targets
        shell: bash
        run: |
          set -xeuo pipefail
          echo "BENCHMARK_TARGETS=$(bazel query 'attr(tags, system_test_benchmark, //rs/...)' | grep -v head_nns | tr '\n' ' ')" >> $GITHUB_ENV
      - name: Test System Test Benchmarks
        id: bazel-system-test-benchmarks
        uses: ./.github/actions/bazel-test-all/
        with:
          BAZEL_COMMAND: "test"
          BAZEL_TARGETS: ${{ env.BENCHMARK_TARGETS }}
          BAZEL_CI_CONFIG: "--config=ci --repository_cache=/cache/bazel"
          # note: there's just one performance cluster, so the job can't be parallelized
          BAZEL_EXTRA_ARGS: "--test_tag_filters=system_test_benchmark --//bazel:enable_upload_perf_systest_results=True --keep_going --jobs 1"
          BUILDEVENT_APIKEY: ${{ secrets.HONEYCOMB_API_TOKEN }}
      - name: Upload bazel-bep
        # runs only if previous step succeeded or failed;
        # we avoid collecting artifacts of jobs that were cancelled
        if: success() || failure()
        uses: actions/upload-artifact@v4
        with:
          name: ${{ github.job }}-bep
          retention-days: 14
          if-no-files-found: ignore
          compression-level: 9
          path: |
            bazel-bep.pb
            profile.json
      - name: Post Slack Notification
        uses: slackapi/slack-github-action@6c661ce58804a1a20f6dc5fbee7f0381b469e001 # v1.25.0
        if: failure()
        with:
          channel-id: eng-crypto-alerts
          slack-message: "${{ github.job }} failed :disappointed: - <${{github.server_url}}/${{github.repository}}/actions/runs/${{github.run_id}}|Run#${{github.run_id}}>"
        env:
          SLACK_BOT_TOKEN: ${{ secrets.SLACK_API_TOKEN }}
  dependency-scan-nightly:
    name: Dependency Scan Nightly
    runs-on:
      group: zh1
      labels: dind-large
    container:
<<<<<<< HEAD
      image: ghcr.io/dfinity/ic-build@sha256:aa25f80a259246429420be01d03294be6d58a5853d75261631c1379a57ef39e8
=======
      image: ghcr.io/dfinity/ic-build@sha256:4fd13b47285e783c3a6f35aadd9559d097c0de162a1cf221ead66ab1598d5d45
>>>>>>> 8081c04f
      options: >-
        -e NODE_NAME --privileged --cgroupns host -v /cache:/cache -v /var/sysimage:/var/sysimage -v /var/tmp:/var/tmp
    timeout-minutes: 60
    permissions:
      actions: write
    env:
      SHELL_WRAPPER: "/usr/bin/time"
      CARGO_WASMPACK_VERSION: "0.12.1"
      DEFAULT_NODE_VERSION: "20"
      CI_PROJECT_PATH: ${{ github.repository }}
      CI_PIPELINE_ID: ${{ github.run_id }}
      GITHUB_TOKEN: ${{ secrets.GITHUB_TOKEN }}
      JIRA_API_TOKEN: ${{ secrets.JIRA_API_TOKEN }}
      SLACK_PSEC_BOT_OAUTH_TOKEN: ${{ secrets.SLACK_PSEC_BOT_OAUTH_TOKEN }}
      GITHUB_REF: ${{ github.ref }}
      REPO_NAME: ${{ github.repository }}
    steps:
      - name: Checkout
        uses: actions/checkout@v4
      - name: Set up Python
        uses: actions/setup-python@v5
        with:
          python-version: "3.12"
      - name: Setup environment deps
        id: setup-environment-deps
        shell: bash
        run: |
          # Ignore externally-managed-environment pip error, install packages system-wide.
          PIP_BREAK_SYSTEM_PACKAGES=1 pip3 install --ignore-installed -r requirements.txt
          cargo install wasm-pack --version "${CARGO_WASMPACK_VERSION}"
          source "${NVM_DIR}/nvm.sh"
          nvm use ${DEFAULT_NODE_VERSION}
          node --version
          npm --version
      - name: Run Dependency Scan Nightly
        id: dependency-scan-nightly
        shell: bash
        run: |
          set -euo pipefail
          export PYTHONPATH=$PWD/ci/src:$PWD/ci/src/dependencies
          cd ci/src/dependencies/
          $SHELL_WRAPPER python3 job/bazel_rust_ic_scanner_periodic_job.py
          $SHELL_WRAPPER python3 job/npm_scanner_periodic_job.py
          $SHELL_WRAPPER python3 job/bazel_trivy_container_ic_scanner_periodic_job.py
  # CI job is also executed in PR on use of 'CI_COVERAGE' label
  bazel-test-coverage:
    name: Bazel Test Coverage
    runs-on:
      group: zh1
      labels: dind-large
    container:
<<<<<<< HEAD
      image: ghcr.io/dfinity/ic-build@sha256:aa25f80a259246429420be01d03294be6d58a5853d75261631c1379a57ef39e8
=======
      image: ghcr.io/dfinity/ic-build@sha256:4fd13b47285e783c3a6f35aadd9559d097c0de162a1cf221ead66ab1598d5d45
>>>>>>> 8081c04f
      options: >-
        -e NODE_NAME --privileged --cgroupns host -v /cache:/cache -v /var/sysimage:/var/sysimage -v /var/tmp:/var/tmp
    timeout-minutes: 120
    steps:
      - name: Checkout
        uses: actions/checkout@v4
      - name: Run Bazel Test Coverage
        shell: bash
        run: |
          [ -n "${NODE_NAME:-}" ] && echo "Node: $NODE_NAME"
          ./ci/scripts/bazel-coverage.sh
        env:
          AWS_ACCESS_KEY_ID: ${{ secrets.AWS_ACCESS_KEY_ID }}
          AWS_SECRET_ACCESS_KEY: ${{ secrets.AWS_SECRET_ACCESS_KEY }}<|MERGE_RESOLUTION|>--- conflicted
+++ resolved
@@ -15,11 +15,7 @@
   bazel-test-bare-metal:
     name: Bazel Test Bare Metal
     container:
-<<<<<<< HEAD
-      image: ghcr.io/dfinity/ic-build@sha256:aa25f80a259246429420be01d03294be6d58a5853d75261631c1379a57ef39e8
-=======
-      image: ghcr.io/dfinity/ic-build@sha256:4fd13b47285e783c3a6f35aadd9559d097c0de162a1cf221ead66ab1598d5d45
->>>>>>> 8081c04f
+      image: ghcr.io/dfinity/ic-build@sha256:4fd13b47285e783c3a6f35aadd9559d097c0de162a1cf221ead66ab1598d5d45
       options: >-
         -e NODE_NAME --privileged --cgroupns host -v /cache:/cache -v /var/sysimage:/var/sysimage -v /var/tmp:/var/tmp
     timeout-minutes: 120
@@ -77,11 +73,7 @@
       group: zh1
       labels: dind-large
     container:
-<<<<<<< HEAD
-      image: ghcr.io/dfinity/ic-build@sha256:aa25f80a259246429420be01d03294be6d58a5853d75261631c1379a57ef39e8
-=======
-      image: ghcr.io/dfinity/ic-build@sha256:4fd13b47285e783c3a6f35aadd9559d097c0de162a1cf221ead66ab1598d5d45
->>>>>>> 8081c04f
+      image: ghcr.io/dfinity/ic-build@sha256:4fd13b47285e783c3a6f35aadd9559d097c0de162a1cf221ead66ab1598d5d45
       options: >-
         -e NODE_NAME --privileged --cgroupns host -v /cache:/cache -v /var/sysimage:/var/sysimage -v /var/tmp:/var/tmp
     timeout-minutes: 720 # 12 hours
@@ -123,11 +115,7 @@
       group: zh1
       labels: dind-large
     container:
-<<<<<<< HEAD
-      image: ghcr.io/dfinity/ic-build@sha256:aa25f80a259246429420be01d03294be6d58a5853d75261631c1379a57ef39e8
-=======
-      image: ghcr.io/dfinity/ic-build@sha256:4fd13b47285e783c3a6f35aadd9559d097c0de162a1cf221ead66ab1598d5d45
->>>>>>> 8081c04f
+      image: ghcr.io/dfinity/ic-build@sha256:4fd13b47285e783c3a6f35aadd9559d097c0de162a1cf221ead66ab1598d5d45
       options: >-
         -e NODE_NAME --privileged --cgroupns host -v /cache:/cache -v /var/sysimage:/var/sysimage -v /var/tmp:/var/tmp
     timeout-minutes: 20
@@ -169,11 +157,7 @@
       group: zh1
       labels: dind-large
     container:
-<<<<<<< HEAD
-      image: ghcr.io/dfinity/ic-build@sha256:aa25f80a259246429420be01d03294be6d58a5853d75261631c1379a57ef39e8
-=======
-      image: ghcr.io/dfinity/ic-build@sha256:4fd13b47285e783c3a6f35aadd9559d097c0de162a1cf221ead66ab1598d5d45
->>>>>>> 8081c04f
+      image: ghcr.io/dfinity/ic-build@sha256:4fd13b47285e783c3a6f35aadd9559d097c0de162a1cf221ead66ab1598d5d45
       options: >-
         -e NODE_NAME --privileged --cgroupns host -v /cache:/cache -v /var/sysimage:/var/sysimage -v /var/tmp:/var/tmp
     timeout-minutes: 480
@@ -228,11 +212,7 @@
       group: zh1
       labels: dind-large
     container:
-<<<<<<< HEAD
-      image: ghcr.io/dfinity/ic-build@sha256:aa25f80a259246429420be01d03294be6d58a5853d75261631c1379a57ef39e8
-=======
-      image: ghcr.io/dfinity/ic-build@sha256:4fd13b47285e783c3a6f35aadd9559d097c0de162a1cf221ead66ab1598d5d45
->>>>>>> 8081c04f
+      image: ghcr.io/dfinity/ic-build@sha256:4fd13b47285e783c3a6f35aadd9559d097c0de162a1cf221ead66ab1598d5d45
       options: >-
         -e NODE_NAME --privileged --cgroupns host -v /cache:/cache -v /var/sysimage:/var/sysimage -v /var/tmp:/var/tmp
     timeout-minutes: 60
@@ -284,11 +264,7 @@
       group: zh1
       labels: dind-large
     container:
-<<<<<<< HEAD
-      image: ghcr.io/dfinity/ic-build@sha256:aa25f80a259246429420be01d03294be6d58a5853d75261631c1379a57ef39e8
-=======
-      image: ghcr.io/dfinity/ic-build@sha256:4fd13b47285e783c3a6f35aadd9559d097c0de162a1cf221ead66ab1598d5d45
->>>>>>> 8081c04f
+      image: ghcr.io/dfinity/ic-build@sha256:4fd13b47285e783c3a6f35aadd9559d097c0de162a1cf221ead66ab1598d5d45
       options: >-
         -e NODE_NAME --privileged --cgroupns host -v /cache:/cache -v /var/sysimage:/var/sysimage -v /var/tmp:/var/tmp
     timeout-minutes: 120
