name: Schedule Hourly
on:
  schedule:
    - cron: "0 7-23 * * *"
  workflow_dispatch:
env:
  BRANCH_NAME: ${{ github.head_ref || github.ref_name }}
  CI_COMMIT_SHA: ${{ github.sha }}
  CI_JOB_NAME: ${{ github.job }}
  CI_PROJECT_DIR: ${{ github.workspace }}
  CI_RUN_ID: ${{ github.run_id }}
  RUSTFLAGS: "--remap-path-prefix=${CI_PROJECT_DIR}=/ic"
  BUILDEVENT_DATASET: "github-ci-dfinity"
jobs:
  bazel-build-all-no-cache:
    name: Bazel Build All No Cache
    runs-on:
      labels: dind-large
    container:
<<<<<<< HEAD
      image: ghcr.io/dfinity/ic-build@sha256:aa25f80a259246429420be01d03294be6d58a5853d75261631c1379a57ef39e8
=======
      image: ghcr.io/dfinity/ic-build@sha256:4fd13b47285e783c3a6f35aadd9559d097c0de162a1cf221ead66ab1598d5d45
>>>>>>> 8081c04f
      options: >-
        -e NODE_NAME --privileged --cgroupns host -v /cache:/cache -v /var/sysimage:/var/sysimage -v /var/tmp:/var/tmp
    timeout-minutes: 120
    steps:
      - name: Checkout
        uses: actions/checkout@v4
      - name: Login to Dockerhub
        shell: bash
        run: ./ci/scripts/docker-login.sh
        env:
          DOCKER_HUB_USER: ${{ vars.DOCKER_HUB_USER }}
          DOCKER_HUB_PASSWORD_RO: ${{ secrets.DOCKER_HUB_PASSWORD_RO }}
      - name: Run Bazel Build All No Cache
        uses: ./.github/actions/bazel-test-all/
        env:
          AWS_SHARED_CREDENTIALS_CONTENT: ${{ secrets.AWS_SHARED_CREDENTIALS_FILE }}
        with:
          BAZEL_CI_CONFIG: "--config=ci"
          BAZEL_COMMAND: "build"
          BAZEL_EXTRA_ARGS: "--repository_cache= --disk_cache= --noremote_accept_cached --remote_instance_name=${CI_COMMIT_SHA} --@rules_rust//rust/settings:pipelined_compilation=True"
      - name: Upload bazel-bep
        # runs only if previous step succeeded or failed;
        # we avoid collecting artifacts of jobs that were cancelled
        if: success() || failure()
        uses: actions/upload-artifact@v4
        with:
          name: ${{ github.job }}-bep
          retention-days: 14
          if-no-files-found: ignore
          compression-level: 9
          path: |
            bazel-bep.pb
            profile.json
  bazel-system-test-hourly:
    name: Bazel System Tests Hourly
    container:
<<<<<<< HEAD
      image: ghcr.io/dfinity/ic-build@sha256:aa25f80a259246429420be01d03294be6d58a5853d75261631c1379a57ef39e8
=======
      image: ghcr.io/dfinity/ic-build@sha256:4fd13b47285e783c3a6f35aadd9559d097c0de162a1cf221ead66ab1598d5d45
>>>>>>> 8081c04f
      options: >-
        -e NODE_NAME --privileged --cgroupns host -v /cache:/cache -v /var/sysimage:/var/sysimage -v /var/tmp:/var/tmp
    timeout-minutes: 120
    runs-on:
      group: zh1
      labels: dind-large
    steps:
      - name: Checkout
        uses: actions/checkout@v4
      - name: Login to Dockerhub
        shell: bash
        run: ./ci/scripts/docker-login.sh
        env:
          DOCKER_HUB_USER: ${{ vars.DOCKER_HUB_USER }}
          DOCKER_HUB_PASSWORD_RO: ${{ secrets.DOCKER_HUB_PASSWORD_RO }}
      - name: Run Bazel System Test Hourly
        id: bazel-test-all
        uses: ./.github/actions/bazel-test-all/
        with:
          BAZEL_COMMAND: "test"
          BAZEL_TARGETS: "//rs/..."
          BAZEL_CI_CONFIG: "--config=ci --repository_cache=/cache/bazel"
          BAZEL_EXTRA_ARGS: "--keep_going --test_tag_filters=system_test_hourly"
          BUILDEVENT_APIKEY: ${{ secrets.HONEYCOMB_API_TOKEN }}
      - name: Upload bazel-bep
        # runs only if previous step succeeded or failed;
        # we avoid collecting artifacts of jobs that were cancelled
        if: success() || failure()
        uses: actions/upload-artifact@v4
        with:
          name: ${{ github.job }}-bep
          retention-days: 14
          if-no-files-found: ignore
          compression-level: 9
          path: |
            bazel-bep.pb
            profile.json
  bazel-run-fuzzers-hourly:
    name: Bazel Run Fuzzers Hourly
    runs-on:
      labels: dind-large
    container:
<<<<<<< HEAD
      image: ghcr.io/dfinity/ic-build@sha256:aa25f80a259246429420be01d03294be6d58a5853d75261631c1379a57ef39e8
=======
      image: ghcr.io/dfinity/ic-build@sha256:4fd13b47285e783c3a6f35aadd9559d097c0de162a1cf221ead66ab1598d5d45
>>>>>>> 8081c04f
      options: >-
        -e NODE_NAME --privileged --cgroupns host -v /cache:/cache -v /var/sysimage:/var/sysimage -v /var/tmp:/var/tmp
    timeout-minutes: 120
    steps:
      - name: Checkout
        uses: actions/checkout@v4
      - name: Run Libfuzzer targets
        shell: bash
        run: ./bin/run-all-fuzzers.sh --libfuzzer 100
      - name: Run AFL targets
        shell: bash
        run: ./bin/run-all-fuzzers.sh --afl 100
      - name: Post Slack Notification
        uses: slackapi/slack-github-action@6c661ce58804a1a20f6dc5fbee7f0381b469e001 # v1.25.0
        if: failure()
        with:
          channel-id: prodsec-fuzzing
          slack-message: "${{ github.job }} failed :disappointed: - <${{github.server_url}}/${{github.repository}}/actions/runs/${{github.run_id}}|Run#${{github.run_id}}>"
        env:
          SLACK_BOT_TOKEN: ${{ secrets.SLACK_API_TOKEN }}<|MERGE_RESOLUTION|>--- conflicted
+++ resolved
@@ -17,11 +17,7 @@
     runs-on:
       labels: dind-large
     container:
-<<<<<<< HEAD
-      image: ghcr.io/dfinity/ic-build@sha256:aa25f80a259246429420be01d03294be6d58a5853d75261631c1379a57ef39e8
-=======
       image: ghcr.io/dfinity/ic-build@sha256:4fd13b47285e783c3a6f35aadd9559d097c0de162a1cf221ead66ab1598d5d45
->>>>>>> 8081c04f
       options: >-
         -e NODE_NAME --privileged --cgroupns host -v /cache:/cache -v /var/sysimage:/var/sysimage -v /var/tmp:/var/tmp
     timeout-minutes: 120
@@ -58,11 +54,7 @@
   bazel-system-test-hourly:
     name: Bazel System Tests Hourly
     container:
-<<<<<<< HEAD
-      image: ghcr.io/dfinity/ic-build@sha256:aa25f80a259246429420be01d03294be6d58a5853d75261631c1379a57ef39e8
-=======
       image: ghcr.io/dfinity/ic-build@sha256:4fd13b47285e783c3a6f35aadd9559d097c0de162a1cf221ead66ab1598d5d45
->>>>>>> 8081c04f
       options: >-
         -e NODE_NAME --privileged --cgroupns host -v /cache:/cache -v /var/sysimage:/var/sysimage -v /var/tmp:/var/tmp
     timeout-minutes: 120
@@ -105,11 +97,7 @@
     runs-on:
       labels: dind-large
     container:
-<<<<<<< HEAD
-      image: ghcr.io/dfinity/ic-build@sha256:aa25f80a259246429420be01d03294be6d58a5853d75261631c1379a57ef39e8
-=======
       image: ghcr.io/dfinity/ic-build@sha256:4fd13b47285e783c3a6f35aadd9559d097c0de162a1cf221ead66ab1598d5d45
->>>>>>> 8081c04f
       options: >-
         -e NODE_NAME --privileged --cgroupns host -v /cache:/cache -v /var/sysimage:/var/sysimage -v /var/tmp:/var/tmp
     timeout-minutes: 120
