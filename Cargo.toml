--- conflicted
+++ resolved
@@ -456,7 +456,7 @@
 backoff = "0.4"
 base64 = { version = "0.13.1" }
 bincode = "1.3.3"
-bitcoin = { version = "0.32.2", features = ["default", "serde", "rand"] }
+bitcoin = { version = "0.28.2", features = ["default", "use-serde", "rand"] }
 # build-info and build-info-build MUST be kept in sync!
 build-info = { git = "https://github.com/dfinity-lab/build-info", rev = "701a696844fba5c87df162fbbc1ccef96f27c9d7" }
 build-info-build = { git = "https://github.com/dfinity-lab/build-info", rev = "701a696844fba5c87df162fbbc1ccef96f27c9d7", default-features = false }
@@ -528,14 +528,9 @@
 ic-certification = "2.3.0"
 ic-cbor = "2.3.0"
 ic-stable-structures = "0.6.5"
-<<<<<<< HEAD
-ic-utils = { version = "0.35.0", features = ["raw"] }
-ic-btc-interface = "0.2.0"
-=======
 ic-utils = { version = "0.37.0", features = ["raw"] }
 ic-btc-interface = "0.2.2"
 ic-btc-validation = "0.1.0"
->>>>>>> 9df033d8
 ic-btc-test-utils = "0.1.0"
 ic_bls12_381 = { version = "=0.9.2", default-features = false, features = [
     "groups",
