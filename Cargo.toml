[workspace]

members = [
    "packages/icrc-ledger-agent",
    "packages/icrc-ledger-client",
    "packages/icrc-ledger-client-cdk",
    "packages/icrc-ledger-types",
    "packages/ic-ethereum-types",
    "packages/ic-sha3",
    "packages/ic-ledger-hash-of",
    "packages/ic-signature-verification",
    "packages/pocket-ic",
    "packages/pocket-ic/test_canister",
    "packages/ic-vetkd-utils",
    "rs/artifact_pool",
    "rs/async_utils",
    "rs/backup",
    "rs/bitcoin/adapter",
    "rs/bitcoin/client",
    "rs/bitcoin/service",
    "rs/bitcoin/ckbtc/agent",
    "rs/bitcoin/ckbtc/minter",
    "rs/bitcoin/ckbtc/kyt",
    "rs/bitcoin/consensus",
    "rs/bitcoin/kyt",
    "rs/bitcoin/mock",
    "rs/bitcoin/replica_types",
    "rs/bitcoin/validation",
    "rs/boundary_node/canary_proxy",
    "rs/boundary_node/anonymization/backend",
    "rs/boundary_node/anonymization/client",
    "rs/boundary_node/certificate_issuance/certificate_issuer",
    "rs/boundary_node/certificate_issuance/certificate_orchestrator",
    "rs/boundary_node/discower_bowndary",
    "rs/boundary_node/ic_boundary",
    "rs/boundary_node/rate_limits",
    "rs/boundary_node/rate_limits/api",
    "rs/boundary_node/rate_limits/canister_client",
    "rs/boundary_node/systemd_journal_gatewayd_shim",
    "rs/canister_client",
    "rs/canister_client/sender",
    "rs/cross-chain/proposal-cli",
    "rs/cycles_account_manager",
    "rs/ethereum/cketh/minter",
    "rs/ethereum/evm-rpc-client",
    "rs/ethereum/ledger-suite-orchestrator",
    "rs/https_outcalls/adapter",
    "rs/https_outcalls/client",
    "rs/https_outcalls/consensus",
    "rs/https_outcalls/service",
    "rs/canister_sandbox",
    "rs/canonical_state",
    "rs/canonical_state/tree_hash",
    "rs/canonical_state/tree_hash/test_utils",
    "rs/certification",
    "rs/certification/test-utils",
    "rs/config",
    "rs/consensus",
    "rs/consensus/mocks",
    "rs/consensus/utils",
    "rs/criterion_time",
    "rs/crypto",
    "rs/crypto/ecdsa_secp256r1",
    "rs/crypto/ed25519",
    "rs/crypto/for_verification_only",
    "rs/crypto/iccsa",
    "rs/crypto/internal/crypto_lib/basic_sig/der_utils",
    "rs/crypto/internal/crypto_lib/basic_sig/ecdsa_secp256k1",
    "rs/crypto/internal/crypto_lib/basic_sig/ecdsa_secp256r1",
    "rs/crypto/internal/crypto_lib/basic_sig/ed25519",
    "rs/crypto/internal/crypto_lib/basic_sig/iccsa",
    "rs/crypto/internal/crypto_lib/basic_sig/iccsa/test_utils",
    "rs/crypto/internal/crypto_lib/basic_sig/rsa_pkcs1",
    "rs/crypto/internal/crypto_lib/bls12_381/type",
    "rs/crypto/internal/crypto_lib/bls12_381/vetkd",
    "rs/crypto/internal/crypto_lib/hmac",
    "rs/crypto/internal/crypto_lib/multi_sig/bls12_381",
    "rs/crypto/internal/crypto_lib/seed",
    "rs/crypto/internal/crypto_lib/sha2",
    "rs/crypto/secp256k1",
    "rs/crypto/secrets_containers",
    "rs/crypto/internal/crypto_lib/threshold_sig/bls12_381",
    "rs/crypto/internal/crypto_lib/threshold_sig/canister_threshold_sig",
    "rs/crypto/internal/crypto_lib/threshold_sig/canister_threshold_sig/test_utils",
    "rs/crypto/internal/crypto_lib/tls",
    "rs/crypto/internal/crypto_lib/types",
    "rs/crypto/internal/crypto_service_provider",
    "rs/crypto/internal/crypto_service_provider/protobuf_generator",
    "rs/crypto/internal/csp_test_utils",
    "rs/crypto/internal/logmon",
    "rs/crypto/test_utils/reproducible_rng",
    "rs/crypto/internal/test_vectors",
    "rs/crypto/node_key_generation",
    "rs/crypto/node_key_validation",
    "rs/crypto/getrandom_for_wasm",
    "rs/crypto/prng",
    "rs/crypto/sha2",
    "rs/crypto/utils/canister_threshold_sig",
    "rs/crypto/temp_crypto",
    "rs/crypto/test_utils",
    "rs/crypto/test_utils/canister_sigs",
    "rs/crypto/test_utils/canister_threshold_sigs",
    "rs/crypto/test_utils/metrics",
    "rs/crypto/test_utils/ni-dkg",
    "rs/crypto/test_utils/tls",
    "rs/crypto/tls_interfaces",
    "rs/crypto/tls_interfaces/mocks",
    "rs/crypto/tree_hash",
    "rs/crypto/tree_hash/test_utils",
    "rs/crypto/utils/basic_sig",
    "rs/crypto/utils/ni_dkg",
    "rs/crypto/utils/threshold_sig",
    "rs/crypto/utils/threshold_sig_der",
    "rs/crypto/utils/tls",
    "rs/cup_explorer",
    "rs/depcheck",
    "rs/drun",
    "rs/recovery",
    "rs/recovery/subnet_splitting",
    "rs/replay",
    "rs/embedders",
    "rs/execution_environment",
    "rs/execution_environment/benches/lib",
    "rs/execution_environment/tools",
    "rs/http_endpoints/metrics",
    "rs/http_endpoints/public",
    "rs/http_endpoints/xnet",
    "rs/http_utils",
    "rs/ic_os/dev_test_tools/deterministic_ips",
    "rs/ic_os/build_tools/dflate",
    "rs/ic_os/build_tools/diroid",
    "rs/ic_os/config",
    "rs/ic_os/fstrim_tool",
    "rs/ic_os/metrics_tool",
    "rs/ic_os/os_tools/guestos_tool",
    "rs/ic_os/os_tools/hostos_tool",
    "rs/ic_os/build_tools/inject_files",
    "rs/ic_os/dev_test_tools/launch-single-vm",
    "rs/ic_os/network",
    "rs/ic_os/network/mac_address",
    "rs/ic_os/nft_exporter",
    "rs/ic_os/nss_icos",
    "rs/ic_os/dev_test_tools/setupos-inject-configuration",
    "rs/ic_os/build_tools/partition_tools",
    "rs/ic_os/dev_test_tools/setupos-disable-checks",
    "rs/ic_os/os_tools/setupos_tool",
    "rs/ic_os/utils",
    "rs/ic_os/vsock/guest",
    "rs/ic_os/vsock/host",
    "rs/ic_os/vsock/vsock_lib",
    "rs/ingress_manager",
    "rs/interfaces",
    "rs/interfaces/adapter_client",
    "rs/interfaces/certified_stream_store",
    "rs/interfaces/certified_stream_store/mocks",
    "rs/interfaces/mocks",
    "rs/interfaces/registry",
    "rs/interfaces/registry/mocks",
    "rs/interfaces/state_manager",
    "rs/interfaces/state_manager/mocks",
    "rs/limits",
<<<<<<< HEAD
    "rs/linux_kernel_command_line",
=======
    "rs/ic_os/linux_kernel_command_line",
>>>>>>> e5faeaaf
    "rs/memory_tracker",
    "rs/messaging",
    "rs/monitoring/adapter_metrics/client",
    "rs/monitoring/adapter_metrics/server",
    "rs/monitoring/adapter_metrics/service",
    "rs/monitoring/logger",
    "rs/monitoring/metrics",
    "rs/monitoring/pprof",
    "rs/nervous_system/agent",
    "rs/nervous_system/clients",
    "rs/nervous_system/collections/union_multi_map",
    "rs/nervous_system/common",
    "rs/nervous_system/common/build_metadata",
    "rs/nervous_system/common/test_canister",
    "rs/nervous_system/common/test_keys",
    "rs/nervous_system/common/test_utils",
    "rs/nervous_system/common/validation",
    "rs/nervous_system/histogram",
    "rs/nervous_system/humanize",
    "rs/nervous_system/initial_supply",
    "rs/nervous_system/instruction_stats",
    "rs/nervous_system/instruction_stats_update_attribute",
    "rs/nervous_system/integration_tests",
    "rs/nervous_system/lock",
    "rs/nervous_system/linear_map",
    "rs/nervous_system/neurons_fund",
    "rs/nervous_system/neurons_fund/nfplot",
    "rs/nervous_system/proto",
    "rs/nervous_system/proto/protobuf_generator",
    "rs/nervous_system/proxied_canister_calls_tracker",
    "rs/nervous_system/root",
    "rs/nervous_system/runtime",
    "rs/nervous_system/string",
    "rs/nervous_system/temporary",
    "rs/nervous_system/tools/sync-with-released-nevous-system-wasms",
    "rs/nns/constants",
    "rs/nns/common",
    "rs/nns/common/protobuf_generator",
    "rs/nns/cmc",
    "rs/nns/governance",
    "rs/nns/governance/api",
    "rs/nns/governance/init",
    "rs/nns/governance/protobuf_generator",
    "rs/nns/handlers/lifeline/impl",
    "rs/nns/handlers/lifeline/interface",
    "rs/nns/handlers/root/impl",
    "rs/nns/handlers/root/impl/protobuf_generator",
    "rs/nns/handlers/root/interface",
    "rs/nns/identity",
    "rs/nns/init",
    "rs/nns/inspector",
    "rs/nns/integration_tests",
    "rs/nns/nns-ui",
    "rs/nns/test_utils",
    "rs/nns/test_utils/golden_nns_state",
    "rs/nns/test_utils_macros",
    "rs/nns/gtc",
    "rs/nns/gtc/protobuf_generator",
    "rs/nns/gtc_accounts",
    "rs/nns/sns-wasm",
    "rs/nns/sns-wasm/protobuf_generator",
    "rs/determinism_test",
    "rs/orchestrator",
    "rs/orchestrator/dashboard",
    "rs/orchestrator/registry_replicator",
    "rs/p2p/artifact_downloader",
    "rs/p2p/artifact_manager",
    "rs/p2p/consensus_manager",
    "rs/p2p/peer_manager",
    "rs/p2p/memory_transport",
    "rs/p2p/quic_transport",
    "rs/p2p/state_sync_manager",
    "rs/p2p/test_utils",
    "rs/replica/setup_ic_network",
    "rs/phantom_newtype",
    "rs/prep",
    "rs/protobuf",
    "rs/protobuf/generator",
    "rs/pocket_ic_server",
    "rs/registry/admin",
    "rs/registry/admin-derive",
    "rs/registry/canister",
    "rs/registry/canister/api",
    "rs/registry/canister/protobuf_generator",
    "rs/registry/client",
    "rs/registry/fake",
    "rs/registry/helpers",
    "rs/registry/local_registry",
    "rs/registry/local_store",
    "rs/registry/local_store/artifacts",
    "rs/registry/keys",
    "rs/registry/proto",
    "rs/registry/proto/generator",
    "rs/registry/proto_data_provider",
    "rs/registry/provisional_whitelist",
    "rs/registry/regedit",
    "rs/registry/node_provider_rewards",
    "rs/registry/nns_data_provider",
    "rs/registry/nns_data_provider_wrappers",
    "rs/registry/routing_table",
    "rs/registry/subnet_features",
    "rs/registry/subnet_type",
    "rs/registry/transport",
    "rs/registry/transport/protobuf_generator",
    "rs/replica",
    "rs/replica_tests",
    "rs/replicated_state",
    "rs/rosetta-api/icp",
    "rs/rosetta-api/common/rosetta_core",
    "rs/rosetta-api/icp/runner",
    "rs/rosetta-api/icp/client",
    "rs/ledger_suite/icp",
    "rs/ledger_suite/icp/archive",
    "rs/ledger_suite/icp/ledger",
    "rs/ledger_suite/icp/protobuf_generator",
    "rs/ledger_suite/icp/index",
    "rs/rosetta-api/icp/tests/integration_tests",
    "rs/ledger_suite/icp/test_utils",
    "rs/ledger_suite/common/ledger_core",
    "rs/ledger_suite/common/ledger_canister_core",
    "rs/rosetta-api/icp/ledger_canister_blocks_synchronizer",
    "rs/rosetta-api/icp/ledger_canister_blocks_synchronizer/test_utils",
    "rs/ledger_suite/icrc1",
    "rs/ledger_suite/icrc1/benchmark/generator",
    "rs/ledger_suite/icrc1/benchmark/worker",
    "rs/ledger_suite/icrc1/index",
    "rs/ledger_suite/icrc1/index-ng",
    "rs/ledger_suite/icrc1/ledger",
    "rs/ledger_suite/tests/sm-tests",
    "rs/ledger_suite/icrc1/archive",
    "rs/ledger_suite/icrc1/test_utils",
    "rs/ledger_suite/icrc1/tokens_u64",
    "rs/ledger_suite/icrc1/tokens_u256",
    "rs/ledger_suite/icp/test_utils",
    "rs/rosetta-api/icp/test_utils/sender_canister",
    "rs/rosetta-api/icrc1",
    "rs/rosetta-api/icrc1/client",
    "rs/rosetta-api/icrc1/runner",
    "rs/rosetta-api/tvl",
    "rs/rosetta-api/tvl/xrc_mock",
    "rs/rust_canisters/call_tree_test",
    "rs/rust_canisters/canister_creator",
    "rs/rust_canisters/canister_log",
    "rs/rust_canisters/canister_serve",
    "rs/rust_canisters/canister_test",
    "rs/rust_canisters/dfn_core",
    "rs/rust_canisters/dfn_candid",
    "rs/rust_canisters/dfn_http",
    "rs/rust_canisters/dfn_http_metrics",
    "rs/rust_canisters/dfn_json",
    "rs/rust_canisters/dfn_macro",
    "rs/rust_canisters/dfn_protobuf",
    "rs/rust_canisters/downstream_calls_test",
    "rs/rust_canisters/ecdsa",
    "rs/rust_canisters/http_types",
    "rs/rust_canisters/memory_test",
    "rs/rust_canisters/on_wire",
    "rs/rust_canisters/pmap",
    "rs/rust_canisters/proxy_canister",
    "rs/rust_canisters/response_payload_test",
    "rs/rust_canisters/stable_reader",
    "rs/rust_canisters/stable_structures",
    "rs/rust_canisters/statesync_test",
    "rs/rust_canisters/tests",
    "rs/rust_canisters/xnet_test",
    "rs/scenario_tests",
    "rs/sns/audit",
    "rs/sns/cli",
    "rs/sns/governance",
    "rs/sns/governance/proposal_criticality",
    "rs/sns/governance/protobuf_generator",
    "rs/sns/governance/token_valuation",
    "rs/sns/governance/proposals_amount_total_limit",
    "rs/sns/init",
    "rs/sns/init/protobuf_generator",
    "rs/sns/integration_tests",
    "rs/sns/root",
    "rs/sns/root/protobuf_generator",
    "rs/sns/swap",
    "rs/sns/swap/proto_library",
    "rs/sns/test_utils",
    "rs/starter",
    "rs/state_manager",
    "rs/state_machine_tests",
    "rs/state_layout",
    "rs/state_tool",
    "rs/sys",
    "rs/system_api",
    "rs/test_utilities",
    "rs/test_utilities/artifact_pool",
    "rs/test_utilities/consensus",
    "rs/test_utilities/execution_environment",
    "rs/test_utilities/load_wasm",
    "rs/test_utilities/compare_dirs",
    "rs/test_utilities/logger",
    "rs/test_utilities/metrics",
    "rs/test_utilities/serialization",
    "rs/test_utilities/state",
    "rs/test_utilities/time",
    "rs/test_utilities/types",
    "rs/test_utilities/tmpdir",
    "rs/tests",
    "rs/tests/boundary_nodes",
    "rs/tests/boundary_nodes/custom_domains",
    "rs/tests/boundary_nodes/integration_test_common",
    "rs/tests/boundary_nodes/performance_test_common",
    "rs/tests/boundary_nodes/utils",
    "rs/tests/ckbtc",
    "rs/tests/consensus",
    "rs/tests/consensus/backup",
    "rs/tests/consensus/orchestrator",
    "rs/tests/consensus/subnet_recovery",
    "rs/tests/consensus/tecdsa",
    "rs/tests/consensus/upgrade",
    "rs/tests/consensus/utils",
    "rs/tests/crypto",
    "rs/tests/driver",
    "rs/tests/execution",
    "rs/tests/financial_integrations",
    "rs/tests/message_routing",
    "rs/tests/message_routing/common",
    "rs/tests/message_routing/rejoin_test_lib",
    "rs/tests/message_routing/xnet",
    "rs/tests/message_routing/xnet/slo_test_lib",
    "rs/tests/httpbin-rs",
    "rs/tests/networking",
    "rs/tests/networking/canisters",
    "rs/tests/networking/canister_http",
    "rs/tests/networking/subnet_update_workload",
    "rs/tests/nested",
    "rs/tests/nns",
    "rs/tests/nns/sns",
    "rs/tests/nns/ic_mainnet_nns_recovery",
    "rs/tests/nns/nns_dapp",
    "rs/tests/node",
    "rs/tests/research",
    "rs/tests/research/spec_compliance",
    "rs/tests/sdk",
    "rs/tests/test_canisters/http_counter",
    "rs/tests/test_canisters/kv_store",
    "rs/tests/test_canisters/message",
    "rs/tests/testing_verification",
    "rs/tests/testing_verification/wabt-tests",
    "rs/tests/testing_verification/testnets",
    "rs/tla_instrumentation/local_key",
    "rs/tla_instrumentation/tla_instrumentation",
    "rs/tla_instrumentation/tla_instrumentation_proc_macros",
    "rs/tree_deserializer",
    "rs/types/types",
    "rs/types/types_test_utils",
    "rs/types/base_types",
    "rs/types/base_types/protobuf_generator",
    "rs/types/error_types",
    "rs/types/management_canister_types",
    "rs/types/wasm_types",
    "rs/universal_canister/lib",
    "rs/utils",
    "rs/utils/ensure",
    "rs/utils/lru_cache",
    "rs/utils/rustfmt",
    "rs/validator",
    "rs/validator/http_request_arbitrary",
    "rs/validator/ingress_message",
    "rs/validator/ingress_message/test_canister",
    "rs/workload_generator",
    "rs/xnet/hyper",
    "rs/xnet/payload_builder",
    "rs/xnet/uri",
]

resolver = "2"

exclude = ["universal_canister/impl"]

[workspace.package]
version = "0.9.0"
authors = ["The Internet Computer Project Developers"]
description = "Autonomous serverless cloud functionality for the public Internet."
documentation = "https://internetcomputer.org/docs/"
edition = "2021"

[profile.release]
# Add debug information to the release build (does NOT reduce the level of optimization!)
# Makes flamegraphs more readable.
# https://doc.rust-lang.org/cargo/reference/manifest.html#the-profile-sections
debug = true

[profile.release-stripped]
inherits = "release"
lto = "thin"
debug = false

[profile.release-lto]
inherits = "release"
# Enable "thin" LTO to reduce both the compilation time and the binary size.
# See: https://doc.rust-lang.org/cargo/reference/profiles.html#lto
lto = "thin"

[profile.canister-release]
inherits = "release"
debug = false
lto = true
opt-level = 'z'

[profile.dev.package.curve25519-dalek]
opt-level = 3

[profile.dev.package.ic_bls12_381]
opt-level = 3

[profile.dev.package.k256]
opt-level = 3

[profile.dev.package.sha2]
opt-level = 3

[profile.dev.package.p256]
opt-level = 3

[patch.crates-io]
# Current jsonrpc version (0.12.1) does not support ipv6 addressing. When new version is
# released this can be removed.
jsonrpc = { git = "https://github.com/apoelstra/rust-jsonrpc", rev = "e42044d" }

[workspace.dependencies]
actix-web = "4.9.0"
actix-rt = "2.10.0"
anyhow = "^1"
arbitrary = { version = "1.3.2", features = ["derive"] }
arrayvec = "0.7.4"
askama = { version = "0.12.1", features = ["serde-json"] }
assert_cmd = "2.0.16"
assert_matches = "1.5.0"
async-recursion = "1.0.5"
async-stream = "0.3.6"
async-trait = "0.1.83"
axum = "0.7.7"
backoff = "0.4"
base64 = { version = "0.13.1" }
bincode = "1.3.3"
bitcoin = { version = "0.28.2", features = ["default", "use-serde", "rand"] }
# build-info and build-info-build MUST be kept in sync!
build-info = { git = "https://github.com/dfinity-lab/build-info", rev = "701a696844fba5c87df162fbbc1ccef96f27c9d7" }
build-info-build = { git = "https://github.com/dfinity-lab/build-info", rev = "701a696844fba5c87df162fbbc1ccef96f27c9d7", default-features = false }
bytes = "1.7.2"
candid = { version = "0.10.6" }
candid_parser = { version = "0.1.2" }
chrono = { version = "0.4.38", default-features = false, features = [
    "alloc",
    "clock",
    "serde",
] }
ciborium = "0.2.1"
clap = { version = "4.5.18", features = ["derive", "string"] }
# cloudflare v0.12 is broken, master is partly fixed but unreleased yet.
# see:
# - https://github.com/cloudflare/cloudflare-rs/issues/222
# - https://github.com/cloudflare/cloudflare-rs/issues/236
cloudflare = { git = "https://github.com/dfinity/cloudflare-rs.git", rev = "a6538a036926bd756986c9c0a5de356daef48881", default-features = false }
criterion = { version = "0.5.1", features = ["html_reports", "async_tokio"] }
crossbeam-channel = "0.5.13"
curve25519-dalek = { version = "4.1.3", features = [
    "group",
    "precomputed-tables",
] }
ed25519-dalek = { version = "2.1.1", features = [
    "std",
    "zeroize",
    "digest",
    "batch",
    "pkcs8",
    "pem",
    "hazmat",
] }
ethnum = { version = "1.3.2", features = ["serde"] }
flate2 = "1.0.31"
futures = "0.3.31"
futures-util = "0.3.31"
hex = { version = "0.4.3", features = ["serde"] }
http = "1.1.0"
http-body = "1.0.1"
http-body-util = "0.1.2"
humantime-serde = "1.1.1"
hyper = { version = "1.5.0", features = ["full"] }
hyper-rustls = { version = "0.27.3", default-features = false, features = [
    "http1",
    "http2",
    "native-tokio",
    "ring",
    "tls12",
] }
hyper-socks2 = { version = "0.9.1", default-features = false }
hyper-util = { version = "0.1.10", features = ["full"] }
ic-agent = { version = "0.37.1", features = [
    "experimental_sync_call",
    "hyper",
    "reqwest",
    "pem",
] }
ic-btc-interface = "0.2.2"
ic-btc-test-utils = "0.1.0"
ic-cbor = "2.6.0"
ic-cdk = "0.16.0"
ic-cdk-macros = "0.9.0"
ic-cdk-timers = "0.7.0"
ic-certificate-verification = "2.6.0"
ic-certification = "2.6.0"
ic-http-certification = "2.6.0"
ic-response-verification = "2.6.0"
ic-sha3 = "1.0.0"
ic-stable-structures = "0.6.5"
ic-transport-types = { version = "0.37.1" }
ic-utils = { version = "0.37.0", features = ["raw"] }
ic_bls12_381 = { version = "0.10.0", default-features = false, features = [
    "groups",
    "pairings",
    "alloc",
    "experimental",
    "zeroize",
] }
ic_principal = { version = "0.1.1", default-features = false }
idna = "1.0.2"
itertools = "0.12.0"
k256 = { version = "0.13.4", default-features = false, features = [
    "arithmetic",
    "ecdsa",
    "pem",
    "pkcs8",
    "precomputed-tables",
    "schnorr",
    "std",
] }
# kube is used by our test driver
kube = { version = "0.93.1" }
lazy_static = "1.4.0"
libc = "0.2.158"
libflate = "2.1.0"
libnss = "0.5.0"
local-ip-address = "0.5.6"
minicbor = { version = "0.19.1", features = ["alloc", "derive"] }
minicbor-derive = "0.13.0"
mockall = "0.13.0"
mockito = "1.2.0"
nftables = "0.4"
nix = "0.24.3"
num-bigint = "0.4.6"
num-traits = { version = "0.2.12", features = ["libm"] }
opentelemetry = { version = "0.26.0", features = ["metrics", "trace"] }
opentelemetry-otlp = { version = "0.26.0", features = ["grpc-tonic"] }
opentelemetry_sdk = { version = "0.26.0", features = ["trace", "rt-tokio"] }
p256 = { version = "0.13.2", default-features = false, features = [
    "arithmetic",
    "ecdsa",
    "pem",
    "pkcs8",
] }
pairing = "0.23"
parking_lot = "0.12.3"
paste = "1.0.15"
ping = "0.5.0"
pkcs8 = "0.10.2"
pprof = { version = "0.13.0", default-features = false, features = [
    "criterion",
    "flamegraph",
    "prost-codec",
] }
predicates = "3.1.2"
pretty_assertions = "1.4.0"
proc-macro2 = "1.0.89"
prometheus = { version = "0.13.4", features = ["process"] }
prometheus-parse = { version = "0.2.4" }
proptest = "1.5.0"
proptest-derive = "0.5.0"
prost = "0.13.3"
prost-build = "0.13.3"
protobuf = "2.28.0"
quote = "1.0.37"
quinn = { version = "0.11.5", default-features = false, features = [
    "ring",
    "log",
    "runtime-tokio",
    "rustls",
] }
quinn-udp = "0.5.5"
rand = { version = "0.8.5", features = ["small_rng"] }
rand_chacha = "0.3.1"
rayon = "1.10.0"
rcgen = { version = "0.13.1", features = ["zeroize"] }
regex = "1.11.0"
reqwest = { version = "0.12.8", default-features = false, features = [
    "blocking",
    "http2",
    "json",
    "multipart",
    "rustls-tls",
    "rustls-tls-native-roots",
    "socks",
    "stream",
] }
rolling-file = "0.2.0"
rsa = { version = "0.9.6", features = ["sha2"] }
rstest = "0.19.0"
rustc-demangle = { version = "0.1.16" }
rustls = { version = "0.23.16", default-features = false, features = [
    "ring",
    "std",
    "brotli",
] }
serde = { version = "1.0.203", features = ["derive"] }
serde_bytes = "0.11.15"
serde_cbor = "0.11.2"
serde_json = { version = "^1.0.107" }
serde_with = "1.14.0"
serde_yaml = "0.9.33"
sha2 = "0.10.8"
sha3 = "0.10.8"
signature = "2.2.0"
simple_asn1 = "0.6.2"
slog = { version = "2.7.0", features = [
    "max_level_trace",
    "nested-values",
    "release_max_level_trace",
] }
slog-async = { version = "2.8.0", features = ["nested-values"] }
slog-scope = "4.4.0"
slog-term = "2.9.1"
socket2 = { version = "0.5.7", features = ["all"] }
static_assertions = "1.1.0"
strum = { version = "0.26.3", features = ["derive"] }
strum_macros = "0.26.4"
subtle = "2.6.1"
syn = { version = "1.0.109", features = ["fold", "full"] }
tar = "0.4.39"
tempfile = "3.12.0"
thiserror = "1.0.62"
threadpool = "1.8.1"
time = { version = "0.3.36", features = ["formatting"] }
tokio = { version = "1.41.1", features = ["full"] }
tokio-metrics = "0.3.1"
tokio-rustls = { version = "0.26.0", default-features = false, features = [
    "ring",
] }
tokio-test = "0.4.4"
tokio-util = { version = "0.7.12", features = ["full"] }
tonic = "0.12.3"
tonic-build = "0.12.3"
tower = { version = "0.5.1", features = ["full"] }
tower-http = { version = "0.6.1", features = [
    "cors",
    "limit",
    "trace",
    "request-id",
    "util",
    "compression-full",
    "tracing",
] }
tracing = "0.1.40"
tracing-appender = "0.2.3"
tracing-opentelemetry = "0.27.0"
tracing-subscriber = { version = "0.3.18", features = [
    "env-filter",
    "fmt",
    "json",
] }
turmoil = "0.6.4"
url = { version = "2.5.3", features = ["serde"] }
uuid = { version = "1.11.0", features = ["v4", "serde"] }
walkdir = "2.3.3"
walrus = "0.21.1"
wasm-encoder = { version = "0.217.0", features = ["wasmparser"] }
wasmparser = "0.217.0"
wasmprinter = "0.217.0"
wast = "212.0.0"
wat = "1.212.0"
which = "6.0.3"
x509-cert = { version = "0.2.5", features = ["builder", "hazmat"] }
x509-parser = { version = "0.16.0" }
zeroize = { version = "1.8.1", features = ["zeroize_derive"] }
zstd = "0.13.2"

[workspace.dependencies.ic-wasm]
default-features = false
features = ["exe"]
version = "^0.8.1"<|MERGE_RESOLUTION|>--- conflicted
+++ resolved
@@ -159,11 +159,7 @@
     "rs/interfaces/state_manager",
     "rs/interfaces/state_manager/mocks",
     "rs/limits",
-<<<<<<< HEAD
-    "rs/linux_kernel_command_line",
-=======
     "rs/ic_os/linux_kernel_command_line",
->>>>>>> e5faeaaf
     "rs/memory_tracker",
     "rs/messaging",
     "rs/monitoring/adapter_metrics/client",
