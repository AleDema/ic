--- conflicted
+++ resolved
@@ -581,14 +581,8 @@
 ic-btc-interface = "0.2.2"
 ic-canister-sig-creation = { git = "https://github.com/dfinity/ic-canister-sig-creation", rev = "7f9e931954637526295269155881207f6c832d6d" }
 ic-cbor = "3"
-<<<<<<< HEAD
-ic-cdk = "0.17.1"
-ic-cdk-next = { package = "ic-cdk", version = "0.18.0" }
-ic-cdk-macros = "0.17.0"
-=======
 ic-cdk = "0.18.0"
 ic-cdk-macros = "0.18.0"
->>>>>>> 3490ef2a
 ic-cdk-timers = "0.11.0"
 ic-certificate-verification = "3"
 ic-certification = "3"
