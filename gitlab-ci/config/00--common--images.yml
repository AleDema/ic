# Container images used by jobs.

.ic-build-image:
  artifacts:
    expire_in: 3 days
  image:
<<<<<<< HEAD
    name: "registry.gitlab.com/dfinity-lab/core/docker/ic-build:64dfdc5fa79872e16ff7d6f82f493dcaf1daaac1173e475feb8603eaf7dc018e"
=======
    name: "registry.gitlab.com/dfinity-lab/core/docker/ic-build:4ed8c4a9b1f77d0bdd889199be6e8722b70766035e41f694d52d43137fef7ef1"
>>>>>>> 86944ee1
  tags:
    - dfinity-ic
  variables:
    GIT_CLONE_PATH: $CI_BUILDS_DIR/$CI_CONCURRENT_ID/$CI_PROJECT_NAME

.ic-build-legacy-image:
  artifacts:
    expire_in: 3 days
  image:
<<<<<<< HEAD
    name: "registry.gitlab.com/dfinity-lab/core/docker/ic-build-bazel:64dfdc5fa79872e16ff7d6f82f493dcaf1daaac1173e475feb8603eaf7dc018e"
=======
    name: "registry.gitlab.com/dfinity-lab/core/docker/ic-build-legacy:4ed8c4a9b1f77d0bdd889199be6e8722b70766035e41f694d52d43137fef7ef1"
>>>>>>> 86944ee1
  tags:
    - dfinity-ic
  variables:
    GIT_CLONE_PATH: $CI_BUILDS_DIR/$CI_CONCURRENT_ID/$CI_PROJECT_NAME<|MERGE_RESOLUTION|>--- conflicted
+++ resolved
@@ -4,11 +4,7 @@
   artifacts:
     expire_in: 3 days
   image:
-<<<<<<< HEAD
-    name: "registry.gitlab.com/dfinity-lab/core/docker/ic-build:64dfdc5fa79872e16ff7d6f82f493dcaf1daaac1173e475feb8603eaf7dc018e"
-=======
     name: "registry.gitlab.com/dfinity-lab/core/docker/ic-build:4ed8c4a9b1f77d0bdd889199be6e8722b70766035e41f694d52d43137fef7ef1"
->>>>>>> 86944ee1
   tags:
     - dfinity-ic
   variables:
@@ -18,11 +14,7 @@
   artifacts:
     expire_in: 3 days
   image:
-<<<<<<< HEAD
-    name: "registry.gitlab.com/dfinity-lab/core/docker/ic-build-bazel:64dfdc5fa79872e16ff7d6f82f493dcaf1daaac1173e475feb8603eaf7dc018e"
-=======
     name: "registry.gitlab.com/dfinity-lab/core/docker/ic-build-legacy:4ed8c4a9b1f77d0bdd889199be6e8722b70766035e41f694d52d43137fef7ef1"
->>>>>>> 86944ee1
   tags:
     - dfinity-ic
   variables:
