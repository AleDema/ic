--- conflicted
+++ resolved
@@ -162,35 +162,11 @@
         "/usr/lib/firmware/brcm/brcmfmac4356-pcie.Xiaomi Inc-Mipad2.txt.zst",
     ]
     ext4_image(
-<<<<<<< HEAD
-        #        name = "static-partition-root-unsigned.img",
         name = "partition-root-unsigned.img",
         src = ":rootfs-tree.tar",
         file_contexts = ":file_contexts",
         partition_size = image_deps["rootfs_size"],
-        # NOTE: e2fsdroid does not support filenames with spaces, fortunately,
-        # there are only two in our build.
-        strip_paths = [
-            "/run",
-            "/boot",
-            "/var",
-            "/usr/lib/firmware/brcm/brcmfmac43241b4-sdio.Intel Corp.-VALLEYVIEW C0 PLATFORM.txt.zst",
-            "/usr/lib/firmware/brcm/brcmfmac43340-sdio.ASUSTeK COMPUTER INC.-TF103CE.txt.zst",
-            "/usr/lib/firmware/brcm/brcmfmac43362-sdio.ASUSTeK COMPUTER INC.-ME176C.txt.zst",
-            "/usr/lib/firmware/brcm/brcmfmac43430a0-sdio.ONDA-V80 PLUS.txt.zst",
-            "/usr/lib/firmware/brcm/brcmfmac43455-sdio.MINIX-NEO Z83-4.txt.zst",
-            "/usr/lib/firmware/brcm/brcmfmac43455-sdio.Raspberry Pi Foundation-Raspberry Pi 4 Model B.txt.zst",
-            "/usr/lib/firmware/brcm/brcmfmac43455-sdio.Raspberry Pi Foundation-Raspberry Pi Compute Module 4.txt.zst",
-            "/usr/lib/firmware/brcm/brcmfmac4356-pcie.Intel Corporation-CHERRYVIEW D1 PLATFORM.txt.zst",
-            "/usr/lib/firmware/brcm/brcmfmac4356-pcie.Xiaomi Inc-Mipad2.txt.zst",
-        ],
-=======
-        name = "partition-root-unsigned.tzst",
-        src = ":rootfs-tree.tar",
-        file_contexts = ":file_contexts",
-        partition_size = image_deps["rootfs_size"],
         strip_paths = PARTITION_ROOT_STRIP_PATHS,
->>>>>>> 913627ac
         extra_files = {
             k: v
             for k, v in (image_deps["rootfs"].items() + [(":version.txt", "/opt/ic/share/version.txt:0644")])
@@ -203,7 +179,7 @@
 
     component_file_references_test(
         name = name + "_component_file_references_test",
-        image = ":partition-root-unsigned.tzst",
+        image = ":partition-root-unsigned.img",
         component_files = image_deps["component_files"].keys(),
         # Inherit tags for this test, to avoid triggering builds for local base images
         tags = tags,
@@ -212,11 +188,7 @@
     # -------------------- Extract boot partition --------------------
 
     ext4_image(
-<<<<<<< HEAD
-        name = "static-partition-boot.img",
-=======
-        name = "partition-boot.tzst",
->>>>>>> 913627ac
+        name = "partition-boot.img",
         src = ":rootfs-tree.tar",
         file_contexts = ":file_contexts",
         partition_size = image_deps["bootfs_size"],
@@ -224,43 +196,6 @@
         target_compatible_with = [
             "@platforms//os:linux",
         ],
-<<<<<<< HEAD
-        tags = ["manual"],
-    )
-
-    # Defer injection to this point to allow caching most of the built images
-    # -------------------- Inject extra files --------------------
-
-    #    inject_files(
-    #        name = "partition-root-unsigned.img",
-    #        testonly = malicious,
-    #        base = "static-partition-root-unsigned.img",
-    #        file_contexts = ":file_contexts",
-    #        extra_files = {
-    #            k: v
-    #            for k, v in (image_deps["rootfs"].items() + [(":version.txt", "/opt/ic/share/version.txt:0644")])
-    #        },
-    #        tags = ["manual", "no-cache"],
-    #    )
-    #    native.alias(
-    #        name = "partition-root-unsigned.img",
-    #        actual = "static-partition-root-unsigned.img",
-    #    )
-
-    # Inherit tags for this test, to avoid triggering builds for local base images
-    component_file_references_test(
-        name = name + "_component_file_references_test",
-        image = ":partition-root-unsigned.img",
-        component_files = image_deps["component_files"].keys(),
-        tags = tags,
-    )
-
-    if upgrades:
-        inject_files(
-            name = "partition-root-test-unsigned.img",
-            testonly = malicious,
-            base = "static-partition-root-unsigned.img",
-=======
         extra_files = {
             k: v
             for k, v in (
@@ -275,10 +210,9 @@
 
     if upgrades:
         ext4_image(
-            name = "partition-root-test-unsigned.tzst",
+            name = "partition-root-test-unsigned.img",
             testonly = malicious,
             src = ":rootfs-tree.tar",
->>>>>>> 913627ac
             file_contexts = ":file_contexts",
             partition_size = image_deps["rootfs_size"],
             strip_paths = PARTITION_ROOT_STRIP_PATHS,
@@ -347,34 +281,10 @@
                 tags = ["manual"],
             )
 
-<<<<<<< HEAD
-    inject_files(
-        name = "partition-boot.img",
-        base = "static-partition-boot.img",
-        file_contexts = ":file_contexts",
-        prefix = "/boot",
-        extra_files = {
-            k: v
-            for k, v in (
-                image_deps["bootfs"].items() + [
-                    (":version.txt", "/version.txt:0644"),
-                    (":extra_boot_args", "/extra_boot_args:0644"),
-                ]
-            )
-        },
-        tags = ["manual", "no-cache"],
-    )
-
-    if upgrades:
-        inject_files(
-            name = "partition-boot-test.img",
-            base = "static-partition-boot.img",
-=======
     if upgrades:
         ext4_image(
-            name = "partition-boot-test.tzst",
+            name = "partition-boot-test.img",
             src = ":rootfs-tree.tar",
->>>>>>> 913627ac
             file_contexts = ":file_contexts",
             partition_size = image_deps["bootfs_size"],
             subdir = "boot",
@@ -805,27 +715,13 @@
     )
 
     ext4_image(
-<<<<<<< HEAD
-        name = "static-partition-boot.img",
-=======
-        name = "partition-boot.tzst",
->>>>>>> 913627ac
+        name = "partition-boot.img",
         src = ":rootfs-tree.tar",
         partition_size = "1G",
         subdir = "boot/",
         target_compatible_with = [
             "@platforms//os:linux",
         ],
-<<<<<<< HEAD
-        tags = ["manual"],
-    )
-
-    inject_files(
-        name = "partition-boot.img",
-        base = "static-partition-boot.img",
-        prefix = "/boot",
-=======
->>>>>>> 913627ac
         extra_files = {
             k: v
             for k, v in (
@@ -839,33 +735,13 @@
     )
 
     ext4_image(
-<<<<<<< HEAD
-        name = "static-partition-root-unsigned.img",
-=======
-        name = "partition-root-unsigned.tzst",
->>>>>>> 913627ac
+        name = "partition-root-unsigned.img",
         src = ":rootfs-tree.tar",
         partition_size = "3G",
         strip_paths = [
             "/run",
             "/boot",
         ],
-<<<<<<< HEAD
-        tags = ["manual"],
-        target_compatible_with = [
-            "@platforms//os:linux",
-        ],
-    )
-
-    #    native.alias(
-    #        name = "partition-root-unsigned.img",
-    #        actual = "static-partition-root-unsigned.img",
-    #    )
-    inject_files(
-        name = "partition-root-unsigned.img",
-        base = "static-partition-root-unsigned.img",
-=======
->>>>>>> 913627ac
         extra_files = {
             k: v
             for k, v in (image_deps["rootfs"].items() + [(":version.txt", "/opt/ic/share/version.txt:0644")])
