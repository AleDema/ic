"""
A macro to build multiple versions of the ICOS image (i.e., dev vs prod)
"""

load("@bazel_skylib//rules:copy_file.bzl", "copy_file")
load("//bazel:defs.bzl", "gzip_compress", "zstd_compress")
load("//bazel:output_files.bzl", "output_files")
load("//ci/src/artifacts:upload.bzl", "upload_artifacts")
load("//ic-os/bootloader:defs.bzl", "build_grub_partition")
load("//ic-os/components:boundary-guestos.bzl", boundary_component_files = "component_files")
load("//ic-os/components/conformance_tests:defs.bzl", "component_file_references_test")
load("//toolchains/sysimage:toolchain.bzl", "build_container_base_image", "build_container_filesystem", "disk_image", "disk_image_no_tar", "ext4_image", "inject_files", "sha256sum", "tar_extract", "tree_hash", "upgrade_image")

def icos_build(
        name,
        upload_prefix,
        image_deps_func,
        mode = None,
        malicious = False,
        upgrades = True,
        vuln_scan = True,
        visibility = None,
        tags = None,
        build_local_base_image = False,
        installable = False,
        ic_version = "//bazel:version.txt"):
    """
    Generic ICOS build tooling.

    Args:
      name: Name for the generated filegroup.
      upload_prefix: Prefix to be used as the target when uploading
      image_deps_func: Function to be used to generate image manifest
      mode: dev or prod. If not specified, will use the value of `name`
      malicious: if True, bundle the `malicious_replica`
      upgrades: if True, build upgrade images as well
      vuln_scan: if True, create targets for vulnerability scanning
      visibility: See Bazel documentation
      tags: See Bazel documentation
      build_local_base_image: if True, build the base images from scratch. Do not download the docker.io base image.
      installable: if True, create install and debug targets, else create launch ones.
      ic_version: the label pointing to the target that returns IC version
    """

    if mode == None:
        mode = name

    image_deps = image_deps_func(mode, malicious)

    # -------------------- Pre-check --------------------

    # Verify that all the referenced components exist
    native.genrule(
        name = name + "_pre_check",
        srcs = [k for k, v in image_deps["component_files"].items()],
        outs = [name + "_pre_check_result.txt"],
        cmd = """
            echo "Running pre_check for {name}"
            echo "All paths exist" > $@
        """,
    )

    # -------------------- Version management --------------------

    copy_file(
        name = "copy_version_txt",
        src = ic_version,
        out = "version.txt",
        allow_symlink = True,
        visibility = visibility,
        tags = ["manual"],
    )

    if upgrades:
        native.genrule(
            name = "test_version_txt",
            srcs = [":copy_version_txt"],
            outs = ["version-test.txt"],
            cmd = "sed -e 's/.*/&-test/' < $< > $@",
            tags = ["manual"],
        )

    # -------------------- Build grub partition --------------------

    build_grub_partition(
        "partition-grub.img",
        grub_config = image_deps.get("grub_config", default = None),
        tags = ["manual"],
    )

    # -------------------- Build the container image --------------------

    if build_local_base_image:
        base_image_tag = "base-image-" + name  # Reuse for build_container_filesystem_tar
        package_files_arg = "PACKAGE_FILES=packages.common"
        if "dev" in mode:
            package_files_arg += " packages.dev"

        build_container_base_image(
            name = "base_image.tar",
            context_files = [image_deps["container_context_files"]],
            image_tag = base_image_tag,
            dockerfile = image_deps["base_dockerfile"],
            build_args = [package_files_arg],
            target_compatible_with = ["@platforms//os:linux"],
            tags = ["manual"],
        )

        build_container_filesystem(
            name = "rootfs-tree.tar",
            context_files = [image_deps["container_context_files"]],
            component_files = image_deps["component_files"],
            dockerfile = image_deps["dockerfile"],
            build_args = image_deps["build_args"],
            file_build_arg = image_deps["file_build_arg"],
            base_image_tar_file = ":base_image.tar",
            base_image_tar_file_tag = base_image_tag,
            target_compatible_with = ["@platforms//os:linux"],
            tags = ["manual"],
        )
    else:
        build_container_filesystem(
            name = "rootfs-tree.tar",
            context_files = [image_deps["container_context_files"]],
            component_files = image_deps["component_files"],
            dockerfile = image_deps["dockerfile"],
            build_args = image_deps["build_args"],
            file_build_arg = image_deps["file_build_arg"],
            target_compatible_with = ["@platforms//os:linux"],
            tags = ["manual", "no-cache"],
        )

    # Extract SElinux file_contexts to use later when building ext4 filesystems
    tar_extract(
        name = "file_contexts",
        src = "rootfs-tree.tar",
        path = "etc/selinux/default/contexts/files/file_contexts",
        target_compatible_with = [
            "@platforms//os:linux",
        ],
        tags = ["manual"],
    )

    # -------------------- Extract root partition --------------------

    ext4_image(
        name = "static-partition-root-unsigned.img",
        src = ":rootfs-tree.tar",
        file_contexts = ":file_contexts",
        partition_size = image_deps["rootfs_size"],
        # NOTE: e2fsdroid does not support filenames with spaces, fortunately,
        # there are only two in our build.
        strip_paths = [
            "/run",
            "/boot",
            "/var",
            "/usr/lib/firmware/brcm/brcmfmac43241b4-sdio.Intel Corp.-VALLEYVIEW C0 PLATFORM.txt.zst",
            "/usr/lib/firmware/brcm/brcmfmac43340-sdio.ASUSTeK COMPUTER INC.-TF103CE.txt.zst",
            "/usr/lib/firmware/brcm/brcmfmac43362-sdio.ASUSTeK COMPUTER INC.-ME176C.txt.zst",
            "/usr/lib/firmware/brcm/brcmfmac43430a0-sdio.ONDA-V80 PLUS.txt.zst",
            "/usr/lib/firmware/brcm/brcmfmac43455-sdio.MINIX-NEO Z83-4.txt.zst",
            "/usr/lib/firmware/brcm/brcmfmac43455-sdio.Raspberry Pi Foundation-Raspberry Pi 4 Model B.txt.zst",
            "/usr/lib/firmware/brcm/brcmfmac43455-sdio.Raspberry Pi Foundation-Raspberry Pi Compute Module 4.txt.zst",
            "/usr/lib/firmware/brcm/brcmfmac4356-pcie.Intel Corporation-CHERRYVIEW D1 PLATFORM.txt.zst",
            "/usr/lib/firmware/brcm/brcmfmac4356-pcie.Xiaomi Inc-Mipad2.txt.zst",
        ],
        target_compatible_with = [
            "@platforms//os:linux",
        ],
        tags = ["manual"],
    )

    # -------------------- Extract boot partition --------------------

    ext4_image(
        name = "static-partition-boot.img",
        src = ":rootfs-tree.tar",
        file_contexts = ":file_contexts",
        partition_size = image_deps["bootfs_size"],
        subdir = "boot",
        target_compatible_with = [
            "@platforms//os:linux",
        ],
        tags = ["manual"],
    )

    # Defer injection to this point to allow caching most of the built images
    # -------------------- Inject extra files --------------------

<<<<<<< HEAD
    #    inject_files(
    #        name = "partition-root-unsigned.img",
    #        testonly = malicious,
    #        base = "static-partition-root-unsigned.img",
    #        file_contexts = ":file_contexts",
    #        extra_files = {
    #            k: v
    #            for k, v in (image_deps["rootfs"].items() + [(":version.txt", "/opt/ic/share/version.txt:0644")])
    #        },
    #        tags = ["manual"],
    #    )
    native.alias(
        name = "partition-root-unsigned.img",
        actual = "static-partition-root-unsigned.img",
=======
    inject_files(
        name = "partition-root-unsigned.tzst",
        testonly = malicious,
        base = "static-partition-root-unsigned.tzst",
        file_contexts = ":file_contexts",
        extra_files = {
            k: v
            for k, v in (image_deps["rootfs"].items() + [(":version.txt", "/opt/ic/share/version.txt:0644")])
        },
        tags = ["manual", "no-cache"],
>>>>>>> c8be4fc1
    )

    # Inherit tags for this test, to avoid triggering builds for local base images
    component_file_references_test(
        name = name + "_component_file_references_test",
        image = ":partition-root-unsigned.tzst",
        component_files = image_deps["component_files"].keys(),
        tags = tags,
    )

    if upgrades:
        inject_files(
            name = "partition-root-test-unsigned.img",
            testonly = malicious,
            base = "static-partition-root-unsigned.img",
            file_contexts = ":file_contexts",
            extra_files = {
                k: v
                for k, v in (image_deps["rootfs"].items() + [(":version-test.txt", "/opt/ic/share/version.txt:0644")])
            },
            tags = ["manual", "no-cache"],
        )

    # When boot_args are fixed, don't bother signing
    if "boot_args_template" not in image_deps:
<<<<<<< HEAD
        native.alias(name = "partition-root.img", actual = ":partition-root-unsigned.img", tags = ["manual"])
        native.alias(name = "extra_boot_args", actual = image_deps["extra_boot_args"], tags = ["manual"])

        if upgrades:
            native.alias(name = "partition-root-test.img", actual = ":partition-root-test-unsigned.img", tags = ["manual"])
=======
        native.alias(name = "partition-root.tzst", actual = ":partition-root-unsigned.tzst", tags = ["manual", "no-cache"])
        native.alias(name = "extra_boot_args", actual = image_deps["extra_boot_args"], tags = ["manual"])

        if upgrades:
            native.alias(name = "partition-root-test.tzst", actual = ":partition-root-test-unsigned.tzst", tags = ["manual", "no-cache"])
>>>>>>> c8be4fc1
            native.alias(name = "extra_boot_test_args", actual = image_deps["extra_boot_args"], tags = ["manual"])
    else:
        native.alias(name = "extra_boot_args_template", actual = image_deps["boot_args_template"], tags = ["manual"])

        native.genrule(
            name = "partition-root-sign",
            testonly = malicious,
            srcs = ["partition-root-unsigned.img"],
            outs = ["partition-root.img", "partition-root-hash"],
            cmd = "$(location //toolchains/sysimage:proc_wrapper) $(location //toolchains/sysimage:verity_sign.py) -i $< -o $(location :partition-root.img) -r $(location partition-root-hash) --dflate $(location //rs/ic_os/build_tools/dflate)",
            executable = False,
            tools = ["//toolchains/sysimage:proc_wrapper", "//toolchains/sysimage:verity_sign.py", "//rs/ic_os/build_tools/dflate"],
            tags = ["manual", "no-cache"],
        )

        native.genrule(
            name = "extra_boot_args_root_hash",
            srcs = [
                ":extra_boot_args_template",
                ":partition-root-hash",
            ],
            outs = ["extra_boot_args"],
            cmd = "sed -e s/ROOT_HASH/$$(cat $(location :partition-root-hash))/ < $(location :extra_boot_args_template) > $@",
            tags = ["manual"],
        )

        if upgrades:
            native.genrule(
                name = "partition-root-test-sign",
                testonly = malicious,
                srcs = ["partition-root-test-unsigned.img"],
                outs = ["partition-root-test.img", "partition-root-test-hash"],
                cmd = "$(location //toolchains/sysimage:proc_wrapper) $(location //toolchains/sysimage:verity_sign.py) -i $< -o $(location :partition-root-test.img) -r $(location partition-root-test-hash) --dflate $(location //rs/ic_os/build_tools/dflate)",
                tools = ["//toolchains/sysimage:proc_wrapper", "//toolchains/sysimage:verity_sign.py", "//rs/ic_os/build_tools/dflate"],
                tags = ["manual", "no-cache"],
            )

            native.genrule(
                name = "extra_boot_args_root_test_hash",
                srcs = [
                    ":extra_boot_args_template",
                    ":partition-root-test-hash",
                ],
                outs = ["extra_boot_test_args"],
                cmd = "sed -e s/ROOT_HASH/$$(cat $(location :partition-root-test-hash))/ < $(location :extra_boot_args_template) > $@",
                tags = ["manual"],
            )

    inject_files(
        name = "partition-boot.img",
        base = "static-partition-boot.img",
        file_contexts = ":file_contexts",
        prefix = "/boot",
        extra_files = {
            k: v
            for k, v in (
                image_deps["bootfs"].items() + [
                    (":version.txt", "/version.txt:0644"),
                    (":extra_boot_args", "/extra_boot_args:0644"),
                ]
            )
        },
        tags = ["manual", "no-cache"],
    )

    if upgrades:
        inject_files(
            name = "partition-boot-test.img",
            base = "static-partition-boot.img",
            file_contexts = ":file_contexts",
            prefix = "/boot",
            extra_files = {
                k: v
                for k, v in (
                    image_deps["bootfs"].items() + [
                        (":version-test.txt", "/version.txt:0644"),
                        (":extra_boot_test_args", "/extra_boot_args:0644"),
                    ]
                )
            },
            tags = ["manual", "no-cache"],
        )

    # -------------------- Assemble disk partitions ---------------

    # Build a list of custom partitions with a function, to allow "injecting" build steps at this point
    if "custom_partitions" not in image_deps:
        custom_partitions = []
    else:
        custom_partitions = image_deps["custom_partitions"]()

    # -------------------- Assemble disk image --------------------

    disk_image(
        name = "disk-img.tar",
        layout = image_deps["partition_table"],
        partitions = [
            "//ic-os/bootloader:partition-esp.img",
            ":partition-grub.img",
            ":partition-boot.img",
            ":partition-root.img",
        ] + custom_partitions,
        expanded_size = image_deps.get("expanded_size", default = None),
        tags = ["manual", "no-cache"],
        target_compatible_with = [
            "@platforms//os:linux",
        ],
    )

    # Disk images just for testing.
    disk_image_no_tar(
        name = "disk.img",
        layout = image_deps["partition_table"],
        partitions = [
            "//ic-os/bootloader:partition-esp.tzst",
            ":partition-grub.tzst",
            ":partition-boot.tzst",
            ":partition-root.tzst",
        ] + custom_partitions,
        expanded_size = image_deps.get("expanded_size", default = None),
        tags = ["manual", "no-cache"],
        target_compatible_with = [
            "@platforms//os:linux",
        ],
    )

    zstd_compress(
        name = "disk-img.tar.zst",
        srcs = [":disk-img.tar"],
        visibility = visibility,
        tags = ["manual"],
    )

    # -------------------- Assemble upgrade image --------------------

    if upgrades:
        upgrade_image(
            name = "update-img.tar",
<<<<<<< HEAD
            boot_partition = ":partition-boot.img",
            root_partition = ":partition-root.img",
=======
            boot_partition = ":partition-boot.tzst",
            root_partition = ":partition-root.tzst",
            tags = ["manual", "no-cache"],
>>>>>>> c8be4fc1
            target_compatible_with = [
                "@platforms//os:linux",
            ],
            version_file = ":version.txt",
        )

        zstd_compress(
            name = "update-img.tar.zst",
            srcs = [":update-img.tar"],
            visibility = visibility,
            tags = ["manual"],
        )

        upgrade_image(
            name = "update-img-test.tar",
<<<<<<< HEAD
            boot_partition = ":partition-boot-test.img",
            root_partition = ":partition-root-test.img",
            tags = ["manual"],
=======
            boot_partition = ":partition-boot-test.tzst",
            root_partition = ":partition-root-test.tzst",
            tags = ["manual", "no-cache"],
>>>>>>> c8be4fc1
            target_compatible_with = [
                "@platforms//os:linux",
            ],
            version_file = ":version-test.txt",
        )

        zstd_compress(
            name = "update-img-test.tar.zst",
            srcs = [":update-img-test.tar"],
            visibility = visibility,
            tags = ["manual"],
        )

    # -------------------- Upload artifacts --------------------

    upload_suffix = ""
    if mode == "dev":
        upload_suffix = "-dev"
    if malicious:
        upload_suffix += "-malicious"

    if upload_prefix != None:
        upload_artifacts(
            name = "upload_disk-img",
            inputs = [
                ":disk-img.tar.zst",
            ],
            remote_subdir = upload_prefix + "/disk-img" + upload_suffix,
            visibility = visibility,
        )

        output_files(
            name = "disk-img-url",
            target = ":upload_disk-img",
            basenames = ["upload_disk-img_disk-img.tar.zst.url"],
            visibility = visibility,
            tags = ["manual"],
        )

        if upgrades:
            upload_artifacts(
                name = "upload_update-img",
                inputs = [
                    ":update-img.tar.zst",
                    ":update-img-test.tar.zst",
                ],
                remote_subdir = upload_prefix + "/update-img" + upload_suffix,
                visibility = visibility,
            )

            output_files(
                name = "update-img-url",
                target = ":upload_update-img",
                basenames = ["upload_update-img_update-img.tar.zst.url"],
                visibility = visibility,
                tags = ["manual"],
            )

    # end if upload_prefix != None

    # -------------------- Vulnerability Scanning Tool ------------

    if vuln_scan:
        native.sh_binary(
            name = "vuln-scan",
            srcs = ["//ic-os:vuln-scan/vuln-scan.sh"],
            data = [
                "@trivy//:trivy",
                ":rootfs-tree.tar",
                "//ic-os:vuln-scan/vuln-scan.html",
            ],
            env = {
                "trivy_path": "$(rootpath @trivy//:trivy)",
                "CONTAINER_TAR": "$(rootpaths :rootfs-tree.tar)",
                "TEMPLATE_FILE": "$(rootpath //ic-os:vuln-scan/vuln-scan.html)",
            },
            tags = ["manual"],
        )

    # -------------------- Tree Hash Tool -------------------------

    # Helpful tool to print a hash of all input component files
    tree_hash(
        name = "component-files-hash",
        src = image_deps["component_files"],
        tags = ["manual"],
    )

    native.genrule(
        name = "echo-component-files-hash",
        srcs = [
            ":component-files-hash",
        ],
        outs = ["component-files-hash-script"],
        cmd = """
        HASH="$(location :component-files-hash)"
        cat <<EOF > $@
#!/usr/bin/env bash
set -euo pipefail
cat $$HASH
EOF
        """,
        executable = True,
        tags = ["manual"],
    )

    # -------------------- VM Developer Tools --------------------

    native.sh_binary(
        name = "launch-remote-vm",
        srcs = ["//ic-os:dev-tools/launch-remote-vm.sh"],
        data = [
            "//rs/ic_os/dev_test_tools/launch-single-vm:launch-single-vm",
            "//ic-os/components:hostos-scripts/build-bootstrap-config-image.sh",
            ":disk-img.tar.zst",
            ":version.txt",
            "//bazel:upload_systest_dep",
        ],
        env = {
            "BIN": "$(location //rs/ic_os/dev_test_tools/launch-single-vm:launch-single-vm)",
            "UPLOAD_SYSTEST_DEP": "$(location //bazel:upload_systest_dep)",
            "SCRIPT": "$(location //ic-os/components:hostos-scripts/build-bootstrap-config-image.sh)",
            "VERSION_FILE": "$(location :version.txt)",
            "DISK_IMG": "$(location :disk-img.tar.zst)",
        },
        testonly = True,
        tags = ["manual"],
    )

    native.genrule(
        name = "launch-local-vm-script",
        outs = ["launch_local_vm_script"],
        cmd = """
        cat <<"EOF" > $@
#!/usr/bin/env bash
set -eo pipefail
IMG=$$1
INSTALLABLE=$$2
VIRT=$$3
PREPROC=$$4
PREPROC_FLAGS=$$5
set -u
TEMP=$$(mktemp -d --suffix=.qemu-launch-remote-vm)
# Clean up after ourselves when exiting.
trap 'rm -rf "$$TEMP"' EXIT
CID=$$(($$RANDOM + 3))
cd "$$TEMP"
cp --reflink=auto --sparse=always --no-preserve=mode,ownership "$$IMG" disk.img
if [ "$$PREPROC" != "" ] ; then
    "$$PREPROC" $$PREPROC_FLAGS --image-path disk.img
fi
if [ "$$INSTALLABLE" == "yes" ]
then
    truncate -s 128G target.img
    add_disk="-drive file=target.img,format=raw,if=virtio"
else
    add_disk=
fi
if [ "$$VIRT" == "kvm" ]; then
    qemu-system-x86_64 -machine type=q35,accel=kvm -enable-kvm -nographic -m 4G -bios /usr/share/ovmf/OVMF.fd -device vhost-vsock-pci,guest-cid=$$CID -boot c $$add_disk -drive file=disk.img,format=raw,if=virtio -netdev user,id=user.0,hostfwd=tcp::2222-:22 -device virtio-net,netdev=user.0
    exit $$?
else
    qemu-system-x86_64 -machine type=q35 -nographic -m 4G -bios /usr/share/ovmf/OVMF.fd -boot c $$add_disk -drive file=disk.img,format=raw,if=virtio -netdev user,id=user.0,hostfwd=tcp::2222-:22 -device virtio-net,netdev=user.0
    exit $$?
fi
EOF
        """,
        executable = True,
        tags = ["manual"],
    )

    for accel, variant in (("kvm", ""), ("qemu", " no kvm")):
        if installable:
            # Installable produces interactive-install{,-no-kvm} variants that
            # cause the install to proceed fearlessly and reboot to HostOS.
            # It also produces interactive-debug{,-no-kvm} variants that cause
            # the installer to halt so SetupOS can be interactively debugged without
            # worrying that the installation routine will install then reboot.
            preproc_checks = ["//rs/ic_os/dev_test_tools/setupos-disable-checks:setupos-disable-checks"]
            for action, action_flags in (("install", ""), ("debug", "--defeat-installer")):
                native.genrule(
                    name = "interactive-" + action + variant.replace(" ", "-"),
                    srcs = [
                        ":disk.img",
                    ],
                    tools = [
                        ":launch-local-vm-script",
                    ] + preproc_checks,
                    outs = ["interactive_" + action + variant.replace(" ", "_")],
                    cmd = """
            cat <<"EOF" > $@
#!/usr/bin/env bash
set -euo pipefail
exec $(location :launch-local-vm-script) "$$PWD/$(location :disk.img)" yes """ + accel + """ "$$PWD/$(location //rs/ic_os/dev_test_tools/setupos-disable-checks:setupos-disable-checks)" """ + action_flags + """>&2
EOF
                    """,
                    executable = True,
                    tags = ["manual"],
                )
        else:
            # Variants provide KVM / non-KVM support to run inside VMs and containers.
            # VHOST for nested VMs is not configured at the moment (should be possible).
            native.genrule(
                name = "launch-local-vm" + variant.replace(" ", "-"),
                srcs = [
                    ":disk.img",
                ],
                tools = [
                    ":launch-local-vm-script",
                ],
                outs = ["launch_local_vm" + variant.replace(" ", "_")],
                cmd = """
                cat <<"EOF" > $@
#!/usr/bin/env bash
set -euo pipefail
exec $(location :launch-local-vm-script) "$$PWD/$(location :disk.img)" no """ + accel + """ >&2
EOF
                """,
                executable = True,
                tags = ["manual"],
            )

    # -------------------- final "return" target --------------------
    # The good practice is to have the last target in the macro with `name = name`.
    # This allows users to just do `bazel build //some/path:macro_instance` without need to know internals of the macro

    native.filegroup(
        name = name,
        testonly = malicious,
        srcs = [
            name + "_pre_check_result.txt",
            ":disk-img.tar.zst",
        ] + ([
            ":update-img.tar.zst",
            ":update-img-test.tar.zst",
        ] if upgrades else []),
        visibility = visibility,
        tags = tags,
    )

# end def icos_build

def boundary_node_icos_build(
        name,
        image_deps_func,
        mode = None,
        visibility = None,
        ic_version = "//bazel:version.txt"):
    """
    A boundary node ICOS build parameterized by mode.

    Args:
      name: Name for the generated filegroup.
      image_deps_func: Function to be used to generate image manifest
      mode: dev, or prod. If not specified, will use the value of `name`
      visibility: See Bazel documentation
      ic_version: the label pointing to the target that returns IC version
    """
    if mode == None:
        mode = name

    image_deps = image_deps_func(mode)

    native.sh_binary(
        name = "vuln-scan",
        srcs = ["//ic-os:vuln-scan/vuln-scan.sh"],
        data = [
            "@trivy//:trivy",
            ":rootfs-tree.tar",
            "//ic-os:vuln-scan/vuln-scan.html",
        ],
        env = {
            "trivy_path": "$(rootpath @trivy//:trivy)",
            "CONTAINER_TAR": "$(rootpaths :rootfs-tree.tar)",
            "TEMPLATE_FILE": "$(rootpath //ic-os:vuln-scan/vuln-scan.html)",
        },
        tags = ["manual"],
    )

    build_grub_partition("partition-grub.img", tags = ["manual"])

    build_container_filesystem(
        name = "rootfs-tree.tar",
        context_files = ["//ic-os/boundary-guestos/context:context-files"],
        component_files = boundary_component_files,
        dockerfile = image_deps["dockerfile"],
        build_args = image_deps["build_args"],
        file_build_arg = image_deps["file_build_arg"],
        target_compatible_with = ["@platforms//os:linux"],
        tags = ["manual", "no-cache"],
    )

    # Helpful tool to print a hash of all input component files
    tree_hash(
        name = "component-files-hash",
        src = boundary_component_files,
        tags = ["manual"],
    )

    native.genrule(
        name = "echo-component-files-hash",
        srcs = [
            ":component-files-hash",
        ],
        outs = ["component-files-hash-script"],
        cmd = """
        HASH="$(location :component-files-hash)"
        cat <<EOF > $@
#!/usr/bin/env bash
set -euo pipefail
cat $$HASH
EOF
        """,
        executable = True,
        tags = ["manual"],
    )

    ext4_image(
        name = "partition-config.img",
        partition_size = "100M",
        target_compatible_with = [
            "@platforms//os:linux",
        ],
        tags = ["manual"],
    )

    copy_file(
        name = "copy_version_txt",
        src = ic_version,
        out = "version.txt",
        allow_symlink = True,
        tags = ["manual"],
    )

    ext4_image(
        name = "static-partition-boot.img",
        src = ":rootfs-tree.tar",
        partition_size = "1G",
        subdir = "boot/",
        target_compatible_with = [
            "@platforms//os:linux",
        ],
        tags = ["manual"],
    )

    inject_files(
        name = "partition-boot.img",
        base = "static-partition-boot.img",
        prefix = "/boot",
        extra_files = {
            k: v
            for k, v in (
                image_deps["bootfs"].items() + [
                    ("version.txt", "/version.txt:0644"),
                    ("extra_boot_args", "/extra_boot_args:0644"),
                ]
            )
        },
        tags = ["manual", "no-cache"],
    )

    ext4_image(
        name = "static-partition-root-unsigned.img",
        src = ":rootfs-tree.tar",
        partition_size = "3G",
        strip_paths = [
            "/run",
            "/boot",
        ],
        tags = ["manual"],
        target_compatible_with = [
            "@platforms//os:linux",
        ],
    )

<<<<<<< HEAD
    native.alias(
        name = "partition-root-unsigned.img",
        actual = "static-partition-root-unsigned.img",
=======
    inject_files(
        name = "partition-root-unsigned.tzst",
        base = "static-partition-root-unsigned.tzst",
        extra_files = {
            k: v
            for k, v in (image_deps["rootfs"].items() + [(":version.txt", "/opt/ic/share/version.txt:0644")])
        },
        tags = ["manual", "no-cache"],
>>>>>>> c8be4fc1
    )
    #    inject_files(
    #        name = "partition-root-unsigned.img",
    #        base = "static-partition-root-unsigned.img",
    #        extra_files = {
    #            k: v
    #            for k, v in (image_deps["rootfs"].items() + [(":version.txt", "/opt/ic/share/version.txt:0644")])
    #        },
    #        tags = ["manual"],
    #    )

    native.genrule(
        name = "partition-root-sign",
        srcs = ["partition-root-unsigned.img"],
        outs = ["partition-root.img", "partition-root-hash"],
        cmd = "$(location //toolchains/sysimage:proc_wrapper) $(location //toolchains/sysimage:verity_sign.py) -i $< -o $(location :partition-root.img) -r $(location partition-root-hash) --dflate $(location //rs/ic_os/build_tools/dflate)",
        executable = False,
        tools = ["//toolchains/sysimage:proc_wrapper", "//toolchains/sysimage:verity_sign.py", "//rs/ic_os/build_tools/dflate"],
        tags = ["manual", "no-cache"],
    )

    native.genrule(
        name = "extra_boot_args_root_hash",
        srcs = [
            "//ic-os/boundary-guestos:bootloader/extra_boot_args.template",
            ":partition-root-hash",
        ],
        outs = ["extra_boot_args"],
        cmd = "sed -e s/ROOT_HASH/$$(cat $(location :partition-root-hash))/ < $(location //ic-os/boundary-guestos:bootloader/extra_boot_args.template) > $@",
        tags = ["manual"],
    )

    disk_image(
        name = "disk-img.tar",
        layout = "//ic-os/boundary-guestos:partitions.csv",
        partitions = [
            "//ic-os/bootloader:partition-esp.img",
            ":partition-grub.img",
            ":partition-config.img",
            ":partition-boot.img",
            ":partition-root.img",
        ],
        expanded_size = "50G",
        tags = ["manual", "no-cache"],
        target_compatible_with = [
            "@platforms//os:linux",
        ],
    )

    zstd_compress(
        name = "disk-img.tar.zst",
        srcs = ["disk-img.tar"],
        visibility = visibility,
        tags = ["manual"],
    )

    gzip_compress(
        name = "disk-img.tar.gz",
        srcs = ["disk-img.tar"],
        visibility = visibility,
        tags = ["manual"],
    )

    sha256sum(
        name = "disk-img.tar.gz.sha256",
        srcs = [":disk-img.tar.gz"],
        visibility = visibility,
        tags = ["manual"],
    )

    upload_suffix = ""
    if mode == "dev":
        upload_suffix += "-dev"

    upload_artifacts(
        name = "upload_disk-img",
        inputs = [
            ":disk-img.tar.zst",
            ":disk-img.tar.gz",
        ],
        remote_subdir = "boundary-os/disk-img" + upload_suffix,
        visibility = visibility,
    )

    output_files(
        name = "disk-img-url",
        target = ":upload_disk-img",
        basenames = ["upload_disk-img_disk-img.tar.zst.url"],
        visibility = visibility,
        tags = ["manual"],
    )

    native.filegroup(
        name = name,
        srcs = [":disk-img.tar.zst", ":disk-img.tar.gz"],
        visibility = visibility,
    )<|MERGE_RESOLUTION|>--- conflicted
+++ resolved
@@ -187,7 +187,6 @@
     # Defer injection to this point to allow caching most of the built images
     # -------------------- Inject extra files --------------------
 
-<<<<<<< HEAD
     #    inject_files(
     #        name = "partition-root-unsigned.img",
     #        testonly = malicious,
@@ -197,23 +196,11 @@
     #            k: v
     #            for k, v in (image_deps["rootfs"].items() + [(":version.txt", "/opt/ic/share/version.txt:0644")])
     #        },
-    #        tags = ["manual"],
+    #        tags = ["manual", "no-cache"],
     #    )
     native.alias(
         name = "partition-root-unsigned.img",
         actual = "static-partition-root-unsigned.img",
-=======
-    inject_files(
-        name = "partition-root-unsigned.tzst",
-        testonly = malicious,
-        base = "static-partition-root-unsigned.tzst",
-        file_contexts = ":file_contexts",
-        extra_files = {
-            k: v
-            for k, v in (image_deps["rootfs"].items() + [(":version.txt", "/opt/ic/share/version.txt:0644")])
-        },
-        tags = ["manual", "no-cache"],
->>>>>>> c8be4fc1
     )
 
     # Inherit tags for this test, to avoid triggering builds for local base images
@@ -239,19 +226,11 @@
 
     # When boot_args are fixed, don't bother signing
     if "boot_args_template" not in image_deps:
-<<<<<<< HEAD
-        native.alias(name = "partition-root.img", actual = ":partition-root-unsigned.img", tags = ["manual"])
+        native.alias(name = "partition-root.img", actual = ":partition-root-unsigned.img", tags = ["manual", "no-cache"])
         native.alias(name = "extra_boot_args", actual = image_deps["extra_boot_args"], tags = ["manual"])
 
         if upgrades:
-            native.alias(name = "partition-root-test.img", actual = ":partition-root-test-unsigned.img", tags = ["manual"])
-=======
-        native.alias(name = "partition-root.tzst", actual = ":partition-root-unsigned.tzst", tags = ["manual", "no-cache"])
-        native.alias(name = "extra_boot_args", actual = image_deps["extra_boot_args"], tags = ["manual"])
-
-        if upgrades:
-            native.alias(name = "partition-root-test.tzst", actual = ":partition-root-test-unsigned.tzst", tags = ["manual", "no-cache"])
->>>>>>> c8be4fc1
+            native.alias(name = "partition-root-test.img", actual = ":partition-root-test-unsigned.img", tags = ["manual", "no-cache"])
             native.alias(name = "extra_boot_test_args", actual = image_deps["extra_boot_args"], tags = ["manual"])
     else:
         native.alias(name = "extra_boot_args_template", actual = image_deps["boot_args_template"], tags = ["manual"])
@@ -390,14 +369,9 @@
     if upgrades:
         upgrade_image(
             name = "update-img.tar",
-<<<<<<< HEAD
             boot_partition = ":partition-boot.img",
             root_partition = ":partition-root.img",
-=======
-            boot_partition = ":partition-boot.tzst",
-            root_partition = ":partition-root.tzst",
             tags = ["manual", "no-cache"],
->>>>>>> c8be4fc1
             target_compatible_with = [
                 "@platforms//os:linux",
             ],
@@ -413,15 +387,9 @@
 
         upgrade_image(
             name = "update-img-test.tar",
-<<<<<<< HEAD
             boot_partition = ":partition-boot-test.img",
             root_partition = ":partition-root-test.img",
-            tags = ["manual"],
-=======
-            boot_partition = ":partition-boot-test.tzst",
-            root_partition = ":partition-root-test.tzst",
             tags = ["manual", "no-cache"],
->>>>>>> c8be4fc1
             target_compatible_with = [
                 "@platforms//os:linux",
             ],
@@ -797,20 +765,9 @@
         ],
     )
 
-<<<<<<< HEAD
     native.alias(
         name = "partition-root-unsigned.img",
         actual = "static-partition-root-unsigned.img",
-=======
-    inject_files(
-        name = "partition-root-unsigned.tzst",
-        base = "static-partition-root-unsigned.tzst",
-        extra_files = {
-            k: v
-            for k, v in (image_deps["rootfs"].items() + [(":version.txt", "/opt/ic/share/version.txt:0644")])
-        },
-        tags = ["manual", "no-cache"],
->>>>>>> c8be4fc1
     )
     #    inject_files(
     #        name = "partition-root-unsigned.img",
@@ -819,7 +776,7 @@
     #            k: v
     #            for k, v in (image_deps["rootfs"].items() + [(":version.txt", "/opt/ic/share/version.txt:0644")])
     #        },
-    #        tags = ["manual"],
+    #        tags = ["manual", "no-cache"],
     #    )
 
     native.genrule(
