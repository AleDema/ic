--- conflicted
+++ resolved
@@ -31,15 +31,11 @@
     curl \
     perl
 
-<<<<<<< HEAD
-=======
 # Download and verify QEMU
 RUN cd /tmp/ && \
     curl -L -O https://download.qemu.org/qemu-6.2.0.tar.xz && \
     echo "68e15d8e45ac56326e0b9a4afa8b49a3dfe8aba3488221d098c84698bca65b45  qemu-6.2.0.tar.xz" > qemu.sha256 && \
     sha256sum -c qemu.sha256
-
->>>>>>> f68a58fa
 # Download and verify node_exporter
 RUN cd /tmp/ && \
     curl -L -O https://github.com/prometheus/node_exporter/releases/download/v1.8.1/node_exporter-1.8.1.linux-amd64.tar.gz && \
