regexp -s boot_disk '^\(([a-z0-9]*),[a-z0-9]*\)/EFI/BOOT' $fw_path

set prefix=($boot_disk,gpt2)

# GRUB needs to be in "normal mode" to show the menu interface
insmod normal

set default=0
# GRUB menu timeout exists for manual NNS recovery via recovery-updater service
set timeout=15
set timeout_style=menu

if [ -s $prefix/grubenv ]; then
  load_env
fi

# boot_alternative should be "A" or "B" to indicate whether we will use
# the A or B variant of the system (see below for mapping to
# partitions).
# If unset (very first boot), defaults to "A".
if [ "${boot_alternative}" = "" ]; then
    set boot_alternative=A
fi

# boot_cycle should be one of:
#
# - "install": this state exists only once, after initial install of the
#   system
#
# - "stable": this indicates that we consider the system given in
#   boot_alternative as "good": we will always try booting it
#
# - "first_boot": this indicates that we are booting for the very first
#   time after an upgrade into the system given by "boot_alternative"
#   we will boot this system and then go into "failsafe_check" state
#
# - "failsafe_check": we have tried booting the currently active system,
#   but the target system did not 'acknowledge' that it got into a
#   working state (by changing state to "stable" after it booted
#   successfully)
#   we will fall back to the alternative system and declare it stable
#
# If unset (very first boot), default to "stable"
if [ "${boot_cycle}" = "" ]; then
    set boot_cycle=stable
    save_env boot_alternative boot_cycle
fi
if [ "${boot_cycle}" = "install" ]; then
    set boot_cycle=stable
    save_env boot_alternative boot_cycle
    BOOT_STATE=install
elif [ "${boot_cycle}" = "first_boot" ]; then
    set boot_cycle="failsafe_check"
    save_env boot_alternative boot_cycle
    BOOT_STATE=upgrade
elif [ "${boot_cycle}" = "failsafe_check" ]; then
    if [ "${boot_alternative}" = "A"]; then
        set boot_alternative=B
    else
        set boot_alternative=A
    fi
    set boot_cycle="stable"
    save_env boot_alternative boot_cycle
    BOOT_STATE=failsafe
else
    BOOT_STATE=stable
fi

if [ "${boot_alternative}" = "A" ]; then
    set root=(lvm/hostlvm-A_boot)
    set linux_root=/dev/hostlvm/A_root
else
    set root=(lvm/hostlvm-B_boot)
    set linux_root=/dev/hostlvm/B_root
fi

echo Booting linux from system "${boot_alternative}" (state: "${boot_cycle}")...

if [ -f ${boot}/extra_boot_args ]; then
    echo Loading extra boot args ${boot}/extra_boot_args
    # This is not really great -- we are directly sourcing the target
    # file while we would only want a single variable out of it.
    # I don't think there is another way.
    source ${boot}/extra_boot_args
    echo Extra boot arguments $EXTRA_BOOT_ARGS
fi

<<<<<<< HEAD
menuentry "Boot System ${boot_alternative} (${BOOT_STATE})" {
    linux /vmlinuz root=$linux_root console=ttyS0,115200 console=tty0 nomodeset video=1024x768 dfinity.system=$boot_alternative dfinity.boot_state=$BOOT_STATE $EXTRA_BOOT_ARGS
    if [ -f ${boot}/initrd.img ]; then
        echo Loading initial ram disk ${boot}/initrd.img
        initrd ${boot}/initrd.img
    fi
}
=======
linux /vmlinuz root=$linux_root console=ttyS0,115200 console=tty0 nomodeset video=1024x768 dfinity.system=$boot_alternative $EXTRA_BOOT_ARGS

if [ -f ${boot}/initrd.img ]; then
    echo Loading initial ram disk ${boot}/initrd.img
    initrd ${boot}/initrd.img
fi
>>>>>>> ba488dce


boot<|MERGE_RESOLUTION|>--- conflicted
+++ resolved
@@ -85,22 +85,13 @@
     echo Extra boot arguments $EXTRA_BOOT_ARGS
 fi
 
-<<<<<<< HEAD
 menuentry "Boot System ${boot_alternative} (${BOOT_STATE})" {
-    linux /vmlinuz root=$linux_root console=ttyS0,115200 console=tty0 nomodeset video=1024x768 dfinity.system=$boot_alternative dfinity.boot_state=$BOOT_STATE $EXTRA_BOOT_ARGS
+    linux /vmlinuz root=$linux_root console=ttyS0,115200 console=tty0 nomodeset video=1024x768 dfinity.system=$boot_alternative $EXTRA_BOOT_ARGS
     if [ -f ${boot}/initrd.img ]; then
         echo Loading initial ram disk ${boot}/initrd.img
         initrd ${boot}/initrd.img
     fi
 }
-=======
-linux /vmlinuz root=$linux_root console=ttyS0,115200 console=tty0 nomodeset video=1024x768 dfinity.system=$boot_alternative $EXTRA_BOOT_ARGS
-
-if [ -f ${boot}/initrd.img ]; then
-    echo Loading initial ram disk ${boot}/initrd.img
-    initrd ${boot}/initrd.img
-fi
->>>>>>> ba488dce
 
 
 boot