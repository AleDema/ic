--- conflicted
+++ resolved
@@ -1626,8 +1626,6 @@
     pic.delete_canister(canister_id, None).unwrap();
 
     let _ = pic.get_controllers(canister_id);
-<<<<<<< HEAD
-=======
 }
 
 #[test]
@@ -1812,5 +1810,4 @@
         String::from_utf8(logs[1].content.clone()).unwrap(),
         log_msg_multiple
     );
->>>>>>> b79edc2d
 }