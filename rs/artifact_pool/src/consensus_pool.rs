--- conflicted
+++ resolved
@@ -1104,11 +1104,7 @@
             let mut pool = new_from_cup_without_bytes(
                 node_test_id(0),
                 subnet_test_id(0),
-<<<<<<< HEAD
-                make_genesis(ic_types::consensus::dkg::DkgSummary::fake()),
-=======
                 make_genesis(DkgSummary::fake()),
->>>>>>> 04caf3e2
                 pool_config,
                 ic_metrics::MetricsRegistry::new(),
                 no_op_logger(),
@@ -1167,11 +1163,7 @@
             let mut pool = new_from_cup_without_bytes(
                 node_test_id(0),
                 subnet_test_id(0),
-<<<<<<< HEAD
-                make_genesis(ic_types::consensus::dkg::DkgSummary::fake()),
-=======
                 make_genesis(DkgSummary::fake()),
->>>>>>> 04caf3e2
                 pool_config,
                 ic_metrics::MetricsRegistry::new(),
                 no_op_logger(),
@@ -1251,11 +1243,7 @@
             let mut pool = new_from_cup_without_bytes(
                 node_test_id(0),
                 subnet_test_id(0),
-<<<<<<< HEAD
-                make_genesis(ic_types::consensus::dkg::DkgSummary::fake()),
-=======
                 make_genesis(DkgSummary::fake()),
->>>>>>> 04caf3e2
                 pool_config,
                 ic_metrics::MetricsRegistry::new(),
                 no_op_logger(),
@@ -1325,11 +1313,7 @@
             let mut pool = new_from_cup_without_bytes(
                 node_test_id(0),
                 subnet_test_id(0),
-<<<<<<< HEAD
-                make_genesis(ic_types::consensus::dkg::DkgSummary::fake()),
-=======
                 make_genesis(DkgSummary::fake()),
->>>>>>> 04caf3e2
                 pool_config,
                 ic_metrics::MetricsRegistry::new(),
                 no_op_logger(),
@@ -1362,11 +1346,7 @@
             let mut pool = new_from_cup_without_bytes(
                 node,
                 subnet_test_id(0),
-<<<<<<< HEAD
-                make_genesis(ic_types::consensus::dkg::DkgSummary::fake()),
-=======
                 make_genesis(DkgSummary::fake()),
->>>>>>> 04caf3e2
                 pool_config,
                 ic_metrics::MetricsRegistry::new(),
                 no_op_logger(),
@@ -1524,11 +1504,7 @@
             let mut pool = new_from_cup_without_bytes(
                 node_test_id(0),
                 subnet_test_id(0),
-<<<<<<< HEAD
-                make_genesis(ic_types::consensus::dkg::DkgSummary::fake()),
-=======
                 make_genesis(DkgSummary::fake()),
->>>>>>> 04caf3e2
                 pool_config,
                 ic_metrics::MetricsRegistry::global(),
                 no_op_logger(),
@@ -1655,11 +1631,7 @@
             let mut pool = new_from_cup_without_bytes(
                 node_test_id(0),
                 subnet_id,
-<<<<<<< HEAD
-                make_genesis(ic_types::consensus::dkg::DkgSummary::fake()),
-=======
                 make_genesis(DkgSummary::fake()),
->>>>>>> 04caf3e2
                 pool_config,
                 ic_metrics::MetricsRegistry::new(),
                 no_op_logger(),
@@ -1773,11 +1745,7 @@
             );
             let proposal_non_final = BlockProposal::fake(block, node_test_id(333));
 
-<<<<<<< HEAD
-            let genesis_cup = make_genesis(ic_types::consensus::dkg::DkgSummary::fake());
-=======
             let genesis_cup = make_genesis(DkgSummary::fake());
->>>>>>> 04caf3e2
             let mut cup = genesis_cup.clone();
             cup.content.random_beacon = hashed::Hashed::new(
                 ic_types::crypto::crypto_hash,
@@ -2019,11 +1987,7 @@
             let mut pool = new_from_cup_without_bytes(
                 node_test_id(0),
                 subnet_id,
-<<<<<<< HEAD
-                make_genesis(ic_types::consensus::dkg::DkgSummary::fake()),
-=======
                 make_genesis(DkgSummary::fake()),
->>>>>>> 04caf3e2
                 pool_config,
                 ic_metrics::MetricsRegistry::new(),
                 no_op_logger(),
@@ -2287,11 +2251,7 @@
             let mut pool = new_from_cup_without_bytes(
                 node_test_id(0),
                 subnet_test_id(0),
-<<<<<<< HEAD
-                make_genesis(ic_types::consensus::dkg::DkgSummary::fake()),
-=======
                 make_genesis(DkgSummary::fake()),
->>>>>>> 04caf3e2
                 pool_config,
                 ic_metrics::MetricsRegistry::new(),
                 no_op_logger(),
