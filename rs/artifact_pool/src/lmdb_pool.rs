--- conflicted
+++ resolved
@@ -1036,11 +1036,7 @@
                 // dummy has the SAME payload type as the real payload.
                 Box::new(move || match payload_type {
                     PayloadType::Summary => BlockPayload::Summary(SummaryPayload {
-<<<<<<< HEAD
-                        dkg: dkg::DkgSummary::default(),
-=======
                         dkg: DkgSummary::default(),
->>>>>>> 04caf3e2
                         idkg: None,
                     }),
                     PayloadType::Data => BlockPayload::Data(DataPayload {
