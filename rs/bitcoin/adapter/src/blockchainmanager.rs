use crate::{
    blockchainstate::{AddHeaderError, BlockchainState},
    common::{BlockHeight, MINIMUM_VERSION_NUMBER},
    metrics::RouterMetrics,
    Channel, Command, ProcessBitcoinNetworkMessageError,
};
use bitcoin::{
    block::Header as BlockHeader,
    hashes::Hash as _,
    p2p::{
        message::{NetworkMessage, MAX_INV_SIZE},
        message_blockdata::{GetHeadersMessage, Inventory},
    },
    Block, BlockHash,
};
use hashlink::{LinkedHashMap, LinkedHashSet};
use ic_btc_validation::ValidateHeaderError;
use ic_logger::{debug, error, info, trace, warn, ReplicaLogger};
use std::{
    collections::{HashMap, HashSet},
    net::SocketAddr,
    sync::{Arc, Mutex},
    time::Instant,
};
use thiserror::Error;

/// This constant is the maximum number of seconds to wait until we get response to the getdata request sent by us.
const GETDATA_REQUEST_TIMEOUT_SECS: u64 = 30;

/// This constant is the maximum number of seconds to wait until we get response to the getdata request sent by us.
const GETHEADERS_REQUEST_TIMEOUT_SECS: u64 = 30;

/// This constant represents the maximum size of `headers` messages.
/// https://developer.bitcoin.org/reference/p2p_networking.html#headers
const MAX_HEADERS_SIZE: usize = 2_000;

/// This constant stores the maximum number of headers allowed in an unsolicited `headers` message
/// (`headers message for which a `getheaders` request was not sent before.)
const MAX_UNSOLICITED_HEADERS: usize = 20;

///Max number of inventory in the "getdata" request that can be sent
/// to a peer at a time.
const INV_PER_GET_DATA_REQUEST: u32 = 8;

const ONE_MB: usize = 1_024 * 1_024;

/// The limit at which we should stop making additional requests for new blocks as the block cache
/// becomes too large. Inflight `getdata` messages will remain active, but new `getdata` messages will
/// not be created.
const BLOCK_CACHE_THRESHOLD_BYTES: usize = 10 * ONE_MB;

/// Block locators. Consists of starting hashes and a stop hash.
type Locators = (Vec<BlockHash>, BlockHash);

/// The possible errors the `BlockchainManager::received_headers_message(...)` may produce.
#[derive(Debug, Error)]
enum ReceivedHeadersMessageError {
    /// This variant represents when a message from a no longer known peer.
    #[error("Unknown peer")]
    UnknownPeer,
    #[error("Received too many headers (> 2000)")]
    ReceivedTooManyHeaders,
    #[error("Received too many unsolicited headers")]
    ReceivedTooManyUnsolicitedHeaders,
    #[error("Received an invalid header, with block hash {0} and error {1:?}")]
    ReceivedInvalidHeader(BlockHash, ValidateHeaderError),
}

/// The possible errors the `BlockchainManager::received_inv_message(...)` may produce.
#[derive(Debug, Error)]
enum ReceivedInvMessageError {
    /// This variant represents when a message from a no longer known peer.
    #[error("Unknown peer")]
    UnknownPeer,
    /// The number of inventory in the message exceeds the maximum limit
    #[error("Received too many inventory items from a peer")]
    TooMuchInventory,
}

/// The possible errors the `BlockchainManager::received_block_message(...)` may produce.
#[derive(Debug, Error)]
pub enum ReceivedBlockMessageError {
    /// This variant represents when a message from an unknown peer.
    #[error("Unknown peer")]
    UnknownPeer,
    #[error("Unknown block")]
    UnknownBlock,
    /// This variant represents that a block was not able to be added to the `block_cache` in the
    /// BlockchainState.
    #[error("Failed to add block")]
    BlockNotAdded,
}

/// This struct stores the information regarding a peer with respect to synchronizing the blockchain.
/// This information is useful to keep track of the commands that have been sent to the peer,
/// and how much blockchain state has already been synced with the peer.
#[derive(Debug)]
struct PeerInfo {
    /// This field stores the socket address of the Bitcoin node (peer)
    socket: SocketAddr,
    /// This field stores the height of the last headers/data message received from the peer.
    height: BlockHeight,
    /// This field stores the block hash of the tip header received from the peer.
    tip: BlockHash,
}

#[derive(Debug)]
struct GetHeadersRequest {
    /// The locator hashes sent to the BTC node to assess what headers should be returned by the node.
    locators: Locators,
    /// Contains the time as which the `getheaders` request was sent. When assigned `None`,
    /// the request has yet to be sent.
    sent_at: Option<Instant>,
}

impl GetHeadersRequest {
    fn with_locators(locators: Locators) -> Self {
        Self {
            locators,
            sent_at: Some(Instant::now()),
        }
    }

    fn has_timed_out(&self) -> bool {
        match self.sent_at {
            Some(sent_at) => sent_at.elapsed().as_secs() >= GETHEADERS_REQUEST_TIMEOUT_SECS,
            None => true,
        }
    }
}

/// This struct stores the information related to a "getdata" request sent by the BlockChainManager.
#[derive(Debug)]
struct GetDataRequestInfo {
    /// This field stores the socket address of the Bitcoin node to which the request was sent.
    socket: SocketAddr,
    /// This field contains the time at which the getdata request was sent.  
    sent_at: Option<Instant>,
}

/// The BlockChainManager struct handles interactions that involve the headers.
pub struct BlockchainManager {
    /// This field contains the BlockchainState, which stores and manages
    /// all the information related to the headers and blocks.
    blockchain: Arc<Mutex<BlockchainState>>,

    /// This field stores the map of which bitcoin nodes sent which "inv" messages.
    peer_info: HashMap<SocketAddr, PeerInfo>,

    /// This HashMap stores the information related to each getdata request
    /// sent by the BlockChainManager. An entry is removed from this hashmap when
    /// the corresponding "Block" response is received.
    getdata_request_info: LinkedHashMap<BlockHash, GetDataRequestInfo>,

    /// Records outstanding getHeader requests. Used for:
    /// - Check if a header response is solicited.
    /// - Check if peer is not responding to GetHeader request. In that case remove peer after timeout.
    getheaders_requests: HashMap<SocketAddr, GetHeadersRequest>,

    /// A flag that is set for each peer when we receive a `inv` message while we have an outstanding `getheaders` request to the same peer.  
    /// It signals that we potentially missed some information from the peer. On tick we will send a catchup `getheaders` request to that
    /// peer and request headers till the end of the chain.
    catchup_headers: HashSet<SocketAddr>,

    /// This queue stores the set of block hashes belonging to blocks that have yet to be synced by the BlockChainManager
    /// and stored into the block cache.
    ///
    /// A block hash is added when the `GetSuccessors` request is processed. If the block hash cannot be
    /// found in the `getdata_request_info` field or in the `blockchain`'s block cache, the block hash
    /// is added to the queue.
    ///
    /// A block hash is removed when it is determined a peer can receive another `getdata` message.
    block_sync_queue: LinkedHashSet<BlockHash>,

    /// This field contains a logger for the blockchain manager's use.
    logger: ReplicaLogger,
    metrics: RouterMetrics,
}

impl BlockchainManager {
    /// This function instantiates a BlockChainManager struct. A node is provided
    /// in order to get its client so the manager can send messages to the
    /// BTC network.
    pub fn new(
        blockchain: Arc<Mutex<BlockchainState>>,
        logger: ReplicaLogger,
        metrics: RouterMetrics,
    ) -> Self {
        let peer_info = HashMap::new();
        let getdata_request_info = LinkedHashMap::new();

        BlockchainManager {
            blockchain,
            peer_info,
            getdata_request_info,
            getheaders_requests: HashMap::new(),
            catchup_headers: HashSet::new(),
            block_sync_queue: LinkedHashSet::new(),
            logger,
            metrics,
        }
    }

    /// This method is used when the adapter is no longer receiving RPC calls from the replica.
    /// Clears the block cache, peer info, the blocks to be synced, outgoing command queue, and
    /// the `getdata` request info.
    pub fn make_idle(&mut self) {
        self.metrics.idle.inc();

        self.block_sync_queue.clear();
        self.getdata_request_info.clear();
        self.peer_info.clear();
        self.blockchain.lock().unwrap().clear_blocks();
    }

    /// This method sends `getheaders` command to the adapter.
    /// The adapter then sends the `getheaders` request to the Bitcoin node.
    /// https://en.bitcoin.it/wiki/Protocol_documentation#getheaders
    fn send_getheaders(
        &mut self,
        channel: &mut impl Channel,
        addr: &SocketAddr,
        locators: Locators,
    ) {
        //If the peer address is not stored in peer_info, then return;
        if !self.peer_info.contains_key(addr) {
            return;
        }

        let request = GetHeadersRequest::with_locators(locators);

        trace!(self.logger, "Sending getheaders to {}: {:?}", addr, request);
        let command = Command {
            address: Some(*addr),
            message: NetworkMessage::GetHeaders(GetHeadersMessage {
                locator_hashes: request.locators.0.clone(),
                stop_hash: request.locators.1,
                version: MINIMUM_VERSION_NUMBER,
            }),
        };

        channel.send(command).ok();

        self.getheaders_requests.insert(*addr, request);
    }

    /// This function processes "inv" messages received from Bitcoin nodes.
    /// Given a block_hash, this method sends the corresponding "getheaders" message to the Bitcoin node.
    fn received_inv_message(
        &mut self,
        channel: &mut impl Channel,
        addr: &SocketAddr,
        inventory: &[Inventory],
    ) -> Result<(), ReceivedInvMessageError> {
        // If the inv message has more inventory than MAX_INV_SIZE (50000), reject it.
        if inventory.len() > MAX_INV_SIZE {
            return Err(ReceivedInvMessageError::TooMuchInventory);
        }

        // If the inv message is received from a peer that is not connected, then reject it.
        trace!(
            self.logger,
            "Received inv message from {} : Inventory {:?}",
            addr,
            inventory
        );

        let peer = self
            .peer_info
            .get_mut(addr)
            .ok_or(ReceivedInvMessageError::UnknownPeer)?;

        //This field stores the block hash in the inventory that is not yet stored in the blockchain,
        // and has the highest height amongst all the hashes in the inventory.
        let mut last_block = None;

        let maybe_locators = {
            let blockchain_state = self.blockchain.lock().unwrap();
            for inv in inventory {
                if let Inventory::Block(hash) = inv {
                    peer.tip = *hash;
                    if blockchain_state.get_cached_header(hash).is_none() {
                        last_block = Some(hash);
                    }
                }
            }

            last_block.map(|stop_hash| (blockchain_state.locator_hashes(), *stop_hash))
        };

        if let Some(locators) = maybe_locators {
            // An entry in `getheaders_requests` indicates that we have an outstanding request. If this is
            // the case we set the catch-up flag to indicate that we need missed some `inv` from this peer.
            if self.getheaders_requests.contains_key(addr) {
                self.catchup_headers.insert(*addr);
            } else {
                // No in-flight `getheaders` request so fetch the headers corresponding to inv message.
                self.send_getheaders(channel, addr, locators);
            }
        }

        Ok(())
    }

    fn received_headers_message(
        &mut self,
        channel: &mut impl Channel,
        addr: &SocketAddr,
        headers: &[BlockHeader],
    ) -> Result<(), ReceivedHeadersMessageError> {
        let peer = self
            .peer_info
            .get_mut(addr)
            .ok_or(ReceivedHeadersMessageError::UnknownPeer)?;
        trace!(
            self.logger,
            "Received headers from {}: {}",
            addr,
            headers.len()
        );
        // If no `getheaders` request was sent to the peer, the `headers` message is unsolicited.
        // Don't accept more than a few headers in that case.
        if headers.len() > MAX_UNSOLICITED_HEADERS && !self.getheaders_requests.contains_key(addr) {
            return Err(ReceivedHeadersMessageError::ReceivedTooManyUnsolicitedHeaders);
        }

        // There are more than 2000 headers in the `headers` message.
        if headers.len() > MAX_HEADERS_SIZE {
            return Err(ReceivedHeadersMessageError::ReceivedTooManyHeaders);
        }

        // Grab the last header's block hash. If not found, no headers to add so exit early.
        let last_block_hash = match headers.last() {
            Some(header) => header.block_hash(),
            None => {
                // Got header response. No more in-flight GetHeader requests
                self.getheaders_requests.remove(addr);
                return Ok(());
            }
        };

        let maybe_locators = {
            let mut blockchain_state = self.blockchain.lock().unwrap();
            let prev_tip_height = blockchain_state.get_active_chain_tip().height;

            let (block_hashes_of_added_headers, maybe_err) = blockchain_state.add_headers(headers);
            let active_tip = blockchain_state.get_active_chain_tip();
            if prev_tip_height < active_tip.height {
                info!(
                    self.logger,
                    "Added headers: Height = {}, Active chain's tip = {}",
                    active_tip.height,
                    active_tip.header.block_hash()
                );
            }

            // Update the peer's tip and height to the last
            let maybe_last_header = match block_hashes_of_added_headers.last() {
                Some(last) => blockchain_state.get_cached_header(last),
                None => blockchain_state.get_cached_header(&last_block_hash),
            };

            if let Some(last) = maybe_last_header {
                if last.height > peer.height {
                    peer.tip = last.header.block_hash();
                    peer.height = last.height;
                    trace!(
                        self.logger,
                        "Peer {}'s height = {}, tip = {}",
                        addr,
                        peer.height,
                        peer.tip
                    );
                }
            }

            match maybe_err {
                Some(AddHeaderError::InvalidHeader(block_hash, validate_header_error)) => {
                    return Err(ReceivedHeadersMessageError::ReceivedInvalidHeader(
                        block_hash,
                        validate_header_error,
                    ));
                }
                Some(AddHeaderError::PrevHeaderNotCached(stop_hash)) => {
                    Some((blockchain_state.locator_hashes(), stop_hash))
                }
                None => {
                    if let Some(last) = maybe_last_header {
                        // If the headers length is less than the max headers size (2000), it is likely that the end
                        // of the chain has been reached.
                        if headers.len() < MAX_HEADERS_SIZE {
                            None
                        } else {
                            Some((vec![last.header.block_hash()], BlockHash::all_zeros()))
                        }
                    } else {
                        None
                    }
                }
            }
        };

        if let Some(locators) = maybe_locators {
            self.send_getheaders(channel, addr, locators);
        } else {
            self.getheaders_requests.remove(addr);
        }

        Ok(())
    }

    /// This function processes "block" messages received from Bitcoin nodes
    fn received_block_message(
        &mut self,
        addr: &SocketAddr,
        block: &Block,
    ) -> Result<(), ReceivedBlockMessageError> {
        if !self.peer_info.contains_key(addr) {
            return Err(ReceivedBlockMessageError::UnknownPeer);
        }

        let block_hash = block.block_hash();
        //Remove the corresponding `getdata` request from peer_info and getdata_request_info.
        let request = match self.getdata_request_info.remove(&block_hash) {
            Some(request) => request,
            None => {
                // Exit early. If the block is not in the `getdata_request_info`, the block is no longer wanted.
                return Err(ReceivedBlockMessageError::UnknownBlock);
            }
        };

        let time_taken = request.sent_at.map(|i| i.elapsed()).unwrap_or_default();
        trace!(
            self.logger,
            "Received block message from {} : Took {:?}sec. Block {:?}",
            addr,
            time_taken,
            block_hash
        );

        match self.blockchain.lock().unwrap().add_block(block.clone()) {
            Ok(()) => Ok(()),
            Err(err) => {
                warn!(
                    self.logger,
                    "Unable to add the received block in blockchain. Error: {:?}", err
                );
                Err(ReceivedBlockMessageError::BlockNotAdded)
            }
        }
    }

    /// This function adds a new peer to `peer_info`
    /// and initiates sync with the peer by sending `getheaders` message.
    fn add_peer(&mut self, channel: &mut impl Channel, addr: &SocketAddr) {
        if self.peer_info.contains_key(addr) {
            return;
        }

        let (initial_hash, locator_hashes) = {
            let blockchain = self.blockchain.lock().unwrap();
            (
                blockchain.genesis().block_hash(),
                blockchain.locator_hashes(),
            )
        };

        trace!(self.logger, "Adding peer_info with addr : {} ", addr);
        self.peer_info.insert(
            *addr,
            PeerInfo {
                socket: *addr,
                height: 0,
                tip: initial_hash,
            },
        );
        let locators = (locator_hashes, BlockHash::all_zeros());
        self.send_getheaders(channel, addr, locators);
    }

    /// This function adds a new peer to `peer_info`
    /// and initiates sync with the peer by sending `getheaders` message.
    fn remove_peer(&mut self, addr: &SocketAddr) {
        trace!(self.logger, "Removing peer_info with addr : {} ", addr);
        self.peer_info.remove(addr);
        // Removing all the `getdata` requests that have been sent to the peer before.
        for request in self.getdata_request_info.values_mut() {
            if request.socket == *addr {
                // Setting to `None` to ensure this `getdata` request is retried in `sync_blocks`.
                request.sent_at = None;
            }
        }

        // Remove getheaders request sent to peer.
        self.getheaders_requests.remove(addr);
        // Unset catch-up flag
        self.catchup_headers.remove(addr);
    }

    /// Cleans up `getheaders` requests that have timed out and disconnects from the
    /// BTC node as it is likely responding too slowly.
    fn handle_getheaders_timeouts(&mut self, channel: &mut impl Channel) {
        let expired_getheaders_requests = self
            .getheaders_requests
            .iter()
            .filter_map(|(addr, request)| {
                if request.has_timed_out() {
                    Some(addr)
                } else {
                    None
                }
            })
            .cloned()
            .collect::<Vec<_>>();

        for addr in expired_getheaders_requests {
            self.getheaders_requests.remove(&addr);
            channel.discard(&addr);
        }
    }

    fn sync_blocks(&mut self, channel: &mut impl Channel) {
        // Timeout requests so they may be retried again.
        let mut retry_queue: LinkedHashSet<BlockHash> = LinkedHashSet::new();
        for (block_hash, request) in self.getdata_request_info.iter_mut() {
            match request.sent_at {
                Some(sent_at) => {
                    if sent_at.elapsed().as_secs() > GETDATA_REQUEST_TIMEOUT_SECS {
                        retry_queue.insert(*block_hash);
                    }
                }
                None => {
                    retry_queue.insert(*block_hash);
                }
            }
        }

        // If a request timed out, there is no point in storing it in getdata_request_info
        // Not removing it can actually lead to the adapter stalling, thinking all of its peers are busy.
        for block_hash in retry_queue.iter() {
            self.getdata_request_info.remove(block_hash);
        }

        // If nothing to be synced, then there is nothing to do at this point.
        if retry_queue.is_empty() && self.block_sync_queue.is_empty() {
            return;
        }

        let block_cache_size = self.blockchain.lock().unwrap().get_block_cache_size();

        if block_cache_size >= BLOCK_CACHE_THRESHOLD_BYTES {
            debug!(
                self.logger,
                "Cache Size: {}, Max Size: {}", block_cache_size, BLOCK_CACHE_THRESHOLD_BYTES
            );
        }

        let is_cache_full = block_cache_size >= BLOCK_CACHE_THRESHOLD_BYTES;

        // Count the number of requests per peer.
        let mut requests_per_peer: HashMap<SocketAddr, u32> =
            self.peer_info.keys().map(|addr| (*addr, 0)).collect();
        for info in self.getdata_request_info.values() {
            let counter = requests_per_peer.entry(info.socket).or_insert(0);
            *counter = counter.saturating_add(1);
        }

        let mut peer_info: Vec<_> = self.peer_info.values_mut().collect();
        peer_info.sort_by(|a, b| {
            let requests_sent_to_a = requests_per_peer.get(&a.socket).unwrap_or(&0);
            let requests_sent_to_b = requests_per_peer.get(&b.socket).unwrap_or(&0);
            requests_sent_to_a.cmp(requests_sent_to_b)
        });

        // For each peer, select a random subset of the inventory and send a "getdata" request for it.
        for peer in peer_info {
            // Calculate number of inventory that can be sent in 'getdata' request to the peer.
            let requests_sent_to_peer = requests_per_peer.get(&peer.socket).unwrap_or(&0);
            let num_requests_to_be_sent =
                INV_PER_GET_DATA_REQUEST.saturating_sub(*requests_sent_to_peer);

            // Randomly sample some inventory to be requested from the peer.
            let mut selected_inventory = vec![];
            for _ in 0..num_requests_to_be_sent {
                match get_next_block_hash_to_sync(
                    is_cache_full,
                    &mut retry_queue,
                    &mut self.block_sync_queue,
                ) {
                    Some(hash) => {
                        selected_inventory.push(hash);
                    }
                    None => break,
                }
            }

            if selected_inventory.is_empty() {
                break;
            }

            trace!(
                self.logger,
                "Sending getdata to {} : Inventory {:?}",
                peer.socket,
                selected_inventory
            );

            //Send 'getdata' request for the inventory to the peer.
            channel
                .send(Command {
                    address: Some(peer.socket),
                    message: NetworkMessage::GetData(
                        selected_inventory
                            .iter()
                            .map(|h| Inventory::Block(*h))
                            .collect(),
                    ),
                })
                .ok();

            for inv in selected_inventory {
                // Record the `getdata` request.
                self.getdata_request_info.replace(
                    inv,
                    GetDataRequestInfo {
                        socket: peer.socket,
                        sent_at: Some(Instant::now()),
                    },
                );
            }
        }
    }

    /// This function is called by the adapter when a new event takes place.
    /// The event could be receiving "getheaders", "getdata", "inv" messages from bitcoin peers.
    /// The event could be change in connection status with a bitcoin peer.
    pub fn process_bitcoin_network_message(
        &mut self,
        channel: &mut impl Channel,
        addr: SocketAddr,
        message: &NetworkMessage,
    ) -> Result<(), ProcessBitcoinNetworkMessageError> {
        match message {
            NetworkMessage::Inv(inventory) => {
                if let Err(err) = self.received_inv_message(channel, &addr, inventory) {
                    warn!(
                        self.logger,
                        "Received an invalid inv message from {}: {}", addr, err
                    );
                    return Err(ProcessBitcoinNetworkMessageError::InvalidMessage);
                }
            }
            NetworkMessage::Headers(headers) => {
                if let Err(err) = self.received_headers_message(channel, &addr, headers) {
                    warn!(
                        self.logger,
                        "Received an invalid headers message form {}: {}", addr, err
                    );
                    return Err(ProcessBitcoinNetworkMessageError::InvalidMessage);
                }
            }
            NetworkMessage::Block(block) => {
                if let Err(err) = self.received_block_message(&addr, block) {
                    warn!(self.logger, "Received an invalid block {}: {}", addr, err);
                    return Err(ProcessBitcoinNetworkMessageError::InvalidMessage);
                }
            }
            _ => {}
        };
        Ok(())
    }

    /// This heartbeat method is called periodically by the adapter.
    /// This method is used to send messages to Bitcoin peers.
    pub fn tick(&mut self, channel: &mut impl Channel) {
        // Update the list of peers.
        let active_connections = channel.available_connections();
        // Removing inactive peers.
        let peer_addresses: Vec<SocketAddr> = self.peer_info.keys().copied().collect();

        for addr in peer_addresses {
            if !active_connections.contains(&addr) {
                self.remove_peer(&addr);
            }
        }

        // Add new active peers.
        for addr in active_connections {
            if !self.peer_info.contains_key(&addr) {
                self.add_peer(channel, &addr);
            }

            // If we have no outstanding `getheaders` request to pair and the catch-up flag is set we issue a `getheaders`
            // request to fetch the newest information from a peer.
            if !self.getheaders_requests.contains_key(&addr) && self.catchup_headers.contains(&addr)
            {
                let locators = self.blockchain.lock().unwrap().locator_hashes();
                self.send_getheaders(channel, &addr, (locators, BlockHash::all_zeros()));
                self.catchup_headers.remove(&addr);
            }
        }

        self.sync_blocks(channel);
        self.handle_getheaders_timeouts(channel);
    }

    /// Add block hashes to the sync queue that are not already being synced, planned to be synced,
    /// or in the block cache.
    pub fn enqueue_new_blocks_to_download(&mut self, next_headers: Vec<BlockHeader>) {
        let state = self.blockchain.lock().unwrap();
        for header in next_headers {
            let hash = header.block_hash();
            if state.get_block(&hash).is_none()
                && !self.block_sync_queue.contains(&hash)
                && !self.getdata_request_info.contains_key(&hash)
            {
                self.block_sync_queue.insert(hash);
            }
        }
    }

    /// Wrapper function to access the blockchain state to prune blocks that are no longer
    /// needed.
    pub fn prune_blocks(&mut self, anchor: BlockHash, processed_block_hashes: Vec<BlockHash>) {
        {
            let mut blockchain = self.blockchain.lock().unwrap();
            let anchor_height = blockchain
                .get_cached_header(&anchor)
                .map_or(0, |c| c.height);
            let filter_height = anchor_height
                .checked_add(1)
                .expect("prune by block height: overflow occurred");

            blockchain.prune_blocks(&processed_block_hashes);
            blockchain.prune_blocks_below_height(filter_height);

            self.getdata_request_info.retain(|b, _| {
                blockchain.get_cached_header(b).map_or(0, |c| c.height) >= filter_height
            });

            self.block_sync_queue.retain(|b| {
                blockchain.get_cached_header(b).map_or(0, |c| c.height) >= filter_height
            });
        };

        for block_hash in processed_block_hashes {
            self.getdata_request_info.remove(&block_hash);
            self.block_sync_queue.remove(&block_hash);
        }
    }

    /// Retrieves the height of the active tip.
    pub fn get_height(&self) -> BlockHeight {
        self.blockchain
            .lock()
            .unwrap()
            .get_active_chain_tip()
            .height
    }
}

// Only returns a block if the cache is not full.
// Prioritzes new blocks that are in the sync queue over the ones in the retry queue, as
// blocks in the retry queue are most likely not part of the main chain. See more in CON-1464.
fn get_next_block_hash_to_sync(
    is_cache_full: bool,
    retry_queue: &mut LinkedHashSet<BlockHash>,
    sync_queue: &mut LinkedHashSet<BlockHash>,
) -> Option<BlockHash> {
    if is_cache_full {
        return None;
    }

    if !sync_queue.is_empty() {
        return sync_queue.pop_front();
    }
    retry_queue.pop_front()
}

#[cfg(test)]
pub mod test {
    use super::*;
    use crate::{
        common::test_common::{TestChannel, TestState},
        config::{test::ConfigBuilder, Config},
    };
    use bitcoin::blockdata::constants::genesis_block;
    use bitcoin::consensus::deserialize;
    use bitcoin::Network;
    use bitcoin::{p2p::message::NetworkMessage, BlockHash};
    use hex::FromHex;
    use ic_btc_adapter_test_utils::{
        generate_headers, generate_large_block_blockchain, BLOCK_1_ENCODED, BLOCK_2_ENCODED,
    };
    use ic_logger::replica_logger::no_op_logger;
    use ic_metrics::MetricsRegistry;
    use std::net::SocketAddr;
    use std::str::FromStr;

    fn create_blockchain_manager(config: &Config) -> (BlockHeader, BlockchainManager) {
        let blockchain_state = BlockchainState::new(config, &MetricsRegistry::default());
        (
            *blockchain_state.genesis(),
            BlockchainManager::new(
                Arc::new(Mutex::new(blockchain_state)),
                no_op_logger(),
                RouterMetrics::new(&MetricsRegistry::default()),
            ),
        )
    }

    /// Tests `BlockchainManager::send_getheaders(...)` to ensure the manager's outgoing command
    /// queue
    #[test]
    fn test_manager_can_send_getheaders_messages() {
        let addr = SocketAddr::from_str("127.0.0.1:8333").expect("bad address format");
        let mut channel = TestChannel::new(vec![addr]);
        let config = ConfigBuilder::new().build();
        let (genesis, mut blockchain_manager) = create_blockchain_manager(&config);
        let genesis_hash = genesis.block_hash();

        blockchain_manager.add_peer(&mut channel, &addr);

        assert_eq!(channel.command_count(), 1);

        let locators = (vec![genesis_hash], BlockHash::all_zeros());
        blockchain_manager.send_getheaders(&mut channel, &addr, locators.clone());
        assert!(blockchain_manager.getheaders_requests.contains_key(&addr));
        let request = blockchain_manager.getheaders_requests.get(&addr).unwrap();
        assert_eq!(request.locators, locators);

        let command = channel.pop_front().expect("command not found");
        assert!(matches!(command.address, Some(address) if address == addr));
        assert!(
            matches!(&command.message, NetworkMessage::GetHeaders(GetHeadersMessage { version: _, locator_hashes: _, stop_hash }) if *stop_hash == BlockHash::all_zeros())
        );
        assert!(
            matches!(&command.message, NetworkMessage::GetHeaders(GetHeadersMessage { version, locator_hashes: _, stop_hash: _ }) if *version == MINIMUM_VERSION_NUMBER)
        );
        assert!(
            matches!(&command.message, NetworkMessage::GetHeaders(GetHeadersMessage { version: _, locator_hashes, stop_hash: _ }) if locator_hashes[0] == genesis_hash)
        );

        // Check peer info to ensure it has been updated.
        let getheaders_request = blockchain_manager
            .getheaders_requests
            .get(&addr)
            .expect("peer missing");
        assert_eq!(getheaders_request.locators.0.len(), 1);
        assert_eq!(
            getheaders_request
                .locators
                .0
                .first()
                .cloned()
                .expect("there should be 1 locator"),
            genesis_hash
        );
    }

    /// This test ensures that, when a peer is connected to, the known locator hashes are sent
    /// to the peer. When first starting, the adapter should send only the genesis hash. After headers
    /// are received, the locator hashes sent should follow the algorithm defined in
    /// BlockchainState::locator_hashes.
    #[test]
    fn test_init_sync() {
        let addr1 = SocketAddr::from_str("127.0.0.1:8333").expect("bad address format");
        let addr2 = SocketAddr::from_str("127.0.0.1:8444").expect("bad address format");
        let sockets = vec![addr1, addr2];
        let mut channel = TestChannel::new(sockets.clone());
        let config = ConfigBuilder::new().with_network(Network::Regtest).build();
        let (genesis, mut blockchain_manager) = create_blockchain_manager(&config);
        let genesis_hash = genesis.block_hash();

        // Create an arbitrary chain and adding to the BlockchainState.
        let chain = generate_headers(genesis_hash, genesis.time, 16, &[]);
        let mut after_first_received_headers_message_hashes = chain
            .iter()
            .rev()
            .take(9)
            .map(|h| h.block_hash())
            .collect::<Vec<BlockHash>>();
        after_first_received_headers_message_hashes.push(chain[5].block_hash());
        after_first_received_headers_message_hashes.push(chain[1].block_hash());
        after_first_received_headers_message_hashes.push(genesis_hash);

        blockchain_manager.add_peer(&mut channel, &addr1);
        let command = channel
            .pop_front()
            .expect("there should be a getheaders message");
        assert_eq!(
            command.address.unwrap(),
            addr1,
            "The getheaders command is not for the addr1"
        );
        assert!(
            matches!(command.message, NetworkMessage::GetHeaders(_)),
            "Didn't send getheaders command after adding the peer"
        );
        let get_headers_message = match command.message {
            NetworkMessage::GetHeaders(get_headers_message) => get_headers_message,
            _ => GetHeadersMessage {
                version: 0,
                locator_hashes: vec![],
                stop_hash: BlockHash::all_zeros(),
            },
        };
        assert_eq!(
            get_headers_message.locator_hashes,
            vec![genesis_hash],
            "Didn't send the right genesis hash for initial syncing"
        );
        assert_eq!(
            get_headers_message.stop_hash,
            BlockHash::all_zeros(),
            "Didn't send the right stop hash for initial syncing"
        );

        // Add headers to the blockchain state.
        let message = NetworkMessage::Headers(chain.clone());
        assert!(blockchain_manager
            .process_bitcoin_network_message(&mut channel, addr1, &message)
            .is_ok());

        blockchain_manager.add_peer(&mut channel, &addr2);
        let command = channel
            .pop_front()
            .expect("there should be a getheaders message");
        assert_eq!(
            command.address.unwrap(),
            addr2,
            "The getheaders command is not for the addr2"
        );
        assert!(
            matches!(command.message, NetworkMessage::GetHeaders(_)),
            "Didn't send getheaders command after adding the peer"
        );
        let get_headers_message = match command.message {
            NetworkMessage::GetHeaders(get_headers_message) => get_headers_message,
            _ => GetHeadersMessage {
                version: 0,
                locator_hashes: vec![],
                stop_hash: BlockHash::all_zeros(),
            },
        };
        assert_eq!(
            get_headers_message.locator_hashes, after_first_received_headers_message_hashes,
            "Didn't send the right genesis hash for initial syncing"
        );
        assert_eq!(
            get_headers_message.stop_hash,
            BlockHash::all_zeros(),
            "Didn't send the right stop hash for initial syncing"
        );
    }

    #[test]
    /// This unit test verifies if the incoming inv messages are processed correctly.
    /// This test first creates a BlockChainManager, adds a peer, and let the initial sync happen.
    /// The test then sends an inv message for a fork chain, and verifies if the BlockChainManager responds correctly.
    fn test_received_inv() {
        let sockets = vec![SocketAddr::from_str("127.0.0.1:8333").expect("bad address format")];
        let mut channel = TestChannel::new(sockets.clone());
        let config = ConfigBuilder::new().with_network(Network::Regtest).build();
        let (genesis, mut blockchain_manager) = create_blockchain_manager(&config);
        let genesis_hash = genesis.block_hash();

        // Create an arbitrary chain and adding to the BlockchainState.
        let chain = generate_headers(genesis.block_hash(), genesis.time, 16, &[]);
        let chain_hashes: Vec<BlockHash> = chain.iter().map(|header| header.block_hash()).collect();

        blockchain_manager.add_peer(&mut channel, &sockets[0]);
        // Remove the `getheaders` message from the channel generated by `add_peer`.
        channel.pop_front();

        assert!(blockchain_manager
            .process_bitcoin_network_message(
                &mut channel,
                sockets[0],
                &NetworkMessage::Headers(chain.clone())
            )
            .is_ok());

        assert_eq!(
            blockchain_manager
                .blockchain
                .lock()
                .unwrap()
                .get_active_chain_tip()
                .height,
            16,
            "Height of the blockchain is not matching after adding the headers"
        );

        //Send an inv message for a fork chain.
        let fork_chain = generate_headers(chain_hashes[10], chain[10].time, 17, &chain_hashes);
        let fork_hashes: Vec<BlockHash> = fork_chain
            .iter()
            .map(|header| header.block_hash())
            .collect();
        let message = NetworkMessage::Inv(
            fork_hashes
                .iter()
                .take(16)
                .map(|hash| Inventory::Block(*hash))
                .collect(),
        );
        assert!(blockchain_manager
            .process_bitcoin_network_message(&mut channel, sockets[0], &message)
            .is_ok());
        if let Some(command) = channel.pop_front() {
            assert_eq!(
                command.address.unwrap(),
                sockets[0],
                "The getheaders command is not for the correct peer"
            );
            assert!(
                matches!(command.message, NetworkMessage::GetHeaders(_)),
                "Didn't send getheaders command in response to inv message"
            );
            if let NetworkMessage::GetHeaders(get_headers_message) = &command.message {
                assert!(
                    !get_headers_message.locator_hashes.is_empty(),
                    "Sent 0 locator hashes in getheaders message"
                );
                assert_eq!(
                    get_headers_message.locator_hashes.first().unwrap(),
                    chain_hashes.last().unwrap(),
                    "Didn't send the right locator hashes in response to inv message"
                );
                assert_eq!(
                    *get_headers_message.locator_hashes.last().unwrap(),
                    genesis_hash,
                    "Didn't send the right locator hashes in response to inv message"
                );
                assert_eq!(
                    get_headers_message.stop_hash, fork_hashes[15],
                    "Didn't send the right stop hash when responding to inv message"
                );
            }
        } else {
            panic!("The BlockChainManager didn't respond to inv message");
        }
    }

    /// This test performs a surface level check to make ensure the `sync_blocks` and `received_block_message`
    /// adds to and removes from `BlockchainManager.getdata_request_info` correctly.
    #[test]
    fn test_simple_sync_blocks_and_received_block_message_lifecycle() {
        let peer_addr = SocketAddr::from_str("127.0.0.1:8333").expect("bad address format");
        let sockets = vec![peer_addr];
        let mut channel = TestChannel::new(sockets.clone());
        let config = ConfigBuilder::new().build();
        let (_, mut blockchain_manager) = create_blockchain_manager(&config);

        let peer_addr = SocketAddr::from_str("127.0.0.1:8333").expect("bad address format");
        // Mainnet block 00000000839a8e6886ab5951d76f411475428afc90947ee320161bbf18eb6048
        let encoded_block_1 = Vec::from_hex(BLOCK_1_ENCODED).expect("unable to make vec from hex");
        // Mainnet block 000000006a625f06636b8bb6ac7b960a8d03705d1ace08b1a19da3fdcc99ddbd
        let encoded_block_2 = Vec::from_hex(BLOCK_2_ENCODED).expect("unable to make vec from hex");
        let block_1: Block = deserialize(&encoded_block_1).expect("failed to decoded block 1");
        let block_2: Block = deserialize(&encoded_block_2).expect("failed to decoded block 2");

        let headers = vec![block_1.header, block_2.header];
        // Initialize the blockchain manager state
        {
            let (added_headers, maybe_err) = blockchain_manager
                .blockchain
                .lock()
                .unwrap()
                .add_headers(&headers);
            assert_eq!(added_headers.len(), headers.len());
            assert!(maybe_err.is_none());
            blockchain_manager
                .block_sync_queue
                .insert(block_1.block_hash());
            blockchain_manager
                .block_sync_queue
                .insert(block_2.block_hash());
        }
        blockchain_manager.add_peer(&mut channel, &peer_addr);
        // Ensure that the number of requests is at 0.
        {
            let available_requests_for_peer = blockchain_manager
                .getdata_request_info
                .values()
                .filter(|p| p.socket == peer_addr)
                .count();
            assert_eq!(available_requests_for_peer, 0);
        }

        // Sync block information.
        blockchain_manager.sync_blocks(&mut channel);
        // Ensure there are now 2 outbound requests for the blocks.
        {
            let available_requests_for_peer = blockchain_manager
                .getdata_request_info
                .values()
                .filter(|p| p.socket == peer_addr)
                .count();
            assert_eq!(available_requests_for_peer, 2);
        }

        // Ensure there is now 1 request.
        let result = blockchain_manager.received_block_message(&peer_addr, &block_1);
        assert!(result.is_ok());
        {
            let available_requests_for_peer = blockchain_manager
                .getdata_request_info
                .values()
                .filter(|p| p.socket == peer_addr)
                .count();
            assert_eq!(available_requests_for_peer, 1);
        }

        let result = blockchain_manager.received_block_message(&peer_addr, &block_2);
        assert!(result.is_ok());
        blockchain_manager.sync_blocks(&mut channel);
        // Ensure there is now zero requests.
        {
            let available_requests_for_peer = blockchain_manager
                .getdata_request_info
                .values()
                .filter(|p| p.socket == peer_addr)
                .count();
            assert_eq!(available_requests_for_peer, 0);
        }
    }

    /// This function tests to ensure that the BlockchainManager does not send out `getdata`
    /// requests when the block cache has reached the size threshold.
    #[test]
    fn test_sync_blocks_size_limit() {
        let addr = SocketAddr::from_str("127.0.0.1:8333").expect("bad address format");
        let sockets = vec![addr];
        let mut channel = TestChannel::new(sockets.clone());
        let config = ConfigBuilder::new().with_network(Network::Regtest).build();
        let (genesis, mut blockchain_manager) = create_blockchain_manager(&config);

        let test_state = TestState::setup();

        // Make 5 large blocks that are around 2MiB each.
        let large_blocks = generate_large_block_blockchain(genesis.block_hash(), genesis.time, 5);
        let headers = large_blocks.iter().map(|b| b.header).collect::<Vec<_>>();

        {
            blockchain_manager.add_peer(&mut channel, &addr);
            let mut blockchain = blockchain_manager.blockchain.lock().unwrap();
            let (added_headers, _) = blockchain.add_headers(&headers);
            assert_eq!(added_headers.len(), 5);

            // Add the 5 large blocks.
            for block in large_blocks {
                blockchain.add_block(block).unwrap();
            }
        };

        blockchain_manager
            .block_sync_queue
            .insert(test_state.block_2.block_hash());
        blockchain_manager.sync_blocks(&mut channel);

        // The `getdata_request_info` should be empty as the block cache is at the size threshold.
        assert!(blockchain_manager.getdata_request_info.is_empty());
    }

    /// This function tests to ensure that the BlockchainManager retries timed out `getdata` requests
    /// when calling `sync_blocks`.
    #[test]
    fn test_ensure_sync_blocks_retries_timed_out_getdata_requests() {
        let addr = SocketAddr::from_str("127.0.0.1:8333").expect("bad address format");
        let sockets = vec![addr];
        let mut channel = TestChannel::new(sockets.clone());
        let config = ConfigBuilder::new().build();
        let test_state = TestState::setup();
        let block_1_hash = test_state.block_1.block_hash();
        let (_, mut blockchain_manager) = create_blockchain_manager(&config);
        blockchain_manager.add_peer(&mut channel, &addr);

        // Ensure that the request info will be timed out.
        blockchain_manager.getdata_request_info.insert(
            test_state.block_1.block_hash(),
            GetDataRequestInfo {
                socket: addr,
                sent_at: None,
            },
        );

        blockchain_manager.sync_blocks(&mut channel);

        assert_eq!(blockchain_manager.getdata_request_info.len(), 1);
        // The request is considered retried if its timeout is less than the the timeout seconds.
        let request: &GetDataRequestInfo = blockchain_manager
            .getdata_request_info
            .get(&block_1_hash)
            .expect("missing request info for block hash 1");
        assert!(
            request
                .sent_at
                .expect("should be some instant")
                .elapsed()
                .as_secs()
                < GETDATA_REQUEST_TIMEOUT_SECS
        );
        let getdata_command = channel
            .pop_back()
            .expect("there should `getdata` request in the channel");
        assert!(matches!(
            getdata_command.message,
            NetworkMessage::GetData(_)
        ));
        let hashes_sent = match getdata_command.message {
            NetworkMessage::GetData(inv) => inv,
            _ => vec![],
        };
        assert_eq!(hashes_sent.len(), 1);
        assert!(
            matches!(hashes_sent.first(), Some(Inventory::Block(hash)) if *hash == block_1_hash)
        );
    }

    /// This function tests to ensure that the BlockchainManager retries `getdata` requests
    /// that were sent to peers that have disconnected when calling `sync_blocks`.
    #[test]
    fn test_manager_retries_getdata_requests_where_the_peer_has_disconnected() {
        let addr = SocketAddr::from_str("127.0.0.1:8333").expect("bad address format");
        let addr2 = SocketAddr::from_str("127.0.0.1:3338").expect("bad address format");
        let sockets = vec![addr];
        let mut channel = TestChannel::new(sockets.clone());
        let config = ConfigBuilder::new().build();
        let test_state = TestState::setup();
        let block_1_hash = test_state.block_1.block_hash();
        let (_, mut blockchain_manager) = create_blockchain_manager(&config);
        blockchain_manager.add_peer(&mut channel, &addr);

        // Ensure that the request info will be timed out.
        blockchain_manager.getdata_request_info.insert(
            test_state.block_1.block_hash(),
            GetDataRequestInfo {
                socket: addr,
                sent_at: Some(Instant::now()),
            },
        );

        blockchain_manager.remove_peer(&addr);
        blockchain_manager.add_peer(&mut channel, &addr2);

        blockchain_manager.sync_blocks(&mut channel);

        assert_eq!(blockchain_manager.getdata_request_info.len(), 1);
        // The request is considered retried if its timeout is less than the the timeout seconds.
        let request = blockchain_manager
            .getdata_request_info
            .get(&block_1_hash)
            .expect("missing request info for block hash 1");
        assert!(
            request
                .sent_at
                .expect("should be some instant")
                .elapsed()
                .as_secs()
                < GETDATA_REQUEST_TIMEOUT_SECS
        );
        assert_eq!(request.socket, addr2);
        let getdata_command = channel
            .pop_back()
            .expect("there should `getdata` request in the channel");
        assert!(matches!(
            getdata_command.message,
            NetworkMessage::GetData(_)
        ));
        let hashes_sent = match getdata_command.message {
            NetworkMessage::GetData(inv) => inv,
            _ => vec![],
        };
        assert_eq!(hashes_sent.len(), 1);
        assert!(
            matches!(hashes_sent.first(), Some(Inventory::Block(hash)) if *hash == block_1_hash)
        );
    }

<<<<<<< HEAD
    #[test]
    fn test() {
        
    }

=======
>>>>>>> e2983134
    #[test]
    fn test_ensure_getdata_requests_are_not_retried_with_a_full_cache() {
        let addr = SocketAddr::from_str("127.0.0.1:8333").expect("bad address format");
        let sockets = vec![addr];
        let mut channel = TestChannel::new(sockets.clone());
        let config = ConfigBuilder::new().with_network(Network::Regtest).build();
        let (genesis, mut blockchain_manager) = create_blockchain_manager(&config);
        blockchain_manager.add_peer(&mut channel, &addr);

        let mut large_blockchain =
            generate_large_block_blockchain(genesis.block_hash(), genesis.time, 7);
        let large_blockchain_headers = large_blockchain
            .iter()
            .map(|b| b.header)
            .collect::<Vec<_>>();

        // Remove the first block to use for retrying.
        large_blockchain.drain(..1);

        {
            let mut blockchain = blockchain_manager.blockchain.lock().unwrap();
            let (added_headers, maybe_err) = blockchain.add_headers(&large_blockchain_headers);
            assert_eq!(added_headers.len(), large_blockchain_headers.len());
            assert!(maybe_err.is_none());

            for block in large_blockchain {
                blockchain.add_block(block).expect("failed to add block");
            }

            assert!(blockchain.get_block_cache_size() >= BLOCK_CACHE_THRESHOLD_BYTES);
        }

        let block_1_hash = large_blockchain_headers
            .first()
            .expect("should be at least 1 header")
            .block_hash();

        // Ensure that the request info will be timed out.
        blockchain_manager.getdata_request_info.insert(
            block_1_hash,
            GetDataRequestInfo {
                socket: addr,
                sent_at: None,
            },
        );

        blockchain_manager.sync_blocks(&mut channel);

        assert_eq!(blockchain_manager.getdata_request_info.len(), 1);
        // The request is considered retried if its timeout is less than the the timeout seconds.
        let request = blockchain_manager
            .getdata_request_info
            .get(&block_1_hash)
            .expect("missing request info for block hash 1");
        // The request should not have been retried as the block cache is full.
        assert!(request.sent_at.is_none());
        while let Some(command) = channel.pop_front() {
            assert!(
                !matches!(command.message, NetworkMessage::GetData(_)),
                "Found a `GetData` command, but none was expected."
            );
        }
    }

    /// Tests the `BlockchainManager::idle(...)` function to ensure it clears the state from the
    /// BlockchainManager.
    #[test]
    fn test_make_idle() {
        let peer_addr = SocketAddr::from_str("127.0.0.1:8333").expect("bad address format");
        let sockets = vec![peer_addr];
        let mut channel = TestChannel::new(sockets.clone());
        let config = ConfigBuilder::new().build();
        let (_, mut blockchain_manager) = create_blockchain_manager(&config);

        let peer_addr = SocketAddr::from_str("127.0.0.1:8333").expect("bad address format");
        // Mainnet block 00000000839a8e6886ab5951d76f411475428afc90947ee320161bbf18eb6048
        let encoded_block_1 = Vec::from_hex(BLOCK_1_ENCODED).expect("unable to make vec from hex");
        // Mainnet block 000000006a625f06636b8bb6ac7b960a8d03705d1ace08b1a19da3fdcc99ddbd
        let encoded_block_2 = Vec::from_hex(BLOCK_2_ENCODED).expect("unable to make vec from hex");
        let block_1: Block = deserialize(&encoded_block_1).expect("failed to decoded block 1");
        let block_2: Block = deserialize(&encoded_block_2).expect("failed to decoded block 2");
        let block_2_hash = block_2.block_hash();

        let headers = vec![block_1.header, block_2.header];
        // Initialize the blockchain manager state
        {
            blockchain_manager.add_peer(&mut channel, &peer_addr);
            let mut blockchain = blockchain_manager.blockchain.lock().unwrap();
            let (added_headers, maybe_err) = blockchain.add_headers(&headers);
            assert_eq!(added_headers.len(), headers.len());
            assert!(maybe_err.is_none());

            blockchain.add_block(block_2).expect("invalid block");
        };
        blockchain_manager
            .block_sync_queue
            .insert(block_1.block_hash());
        assert_eq!(blockchain_manager.block_sync_queue.len(), 1);

        assert!(blockchain_manager
            .blockchain
            .lock()
            .unwrap()
            .get_block(&block_2_hash)
            .is_some());

        assert_eq!(blockchain_manager.peer_info.len(), 1);

        blockchain_manager.make_idle();
        assert_eq!(blockchain_manager.block_sync_queue.len(), 0);
        assert!(blockchain_manager
            .blockchain
            .lock()
            .unwrap()
            .get_block(&block_2_hash)
            .is_none());
        assert_eq!(blockchain_manager.peer_info.len(), 0);
    }

    #[test]
    fn test_enqueue_new_blocks_to_download() {
        let config = ConfigBuilder::new().with_network(Network::Regtest).build();
        let (genesis, mut blockchain_manager) = create_blockchain_manager(&config);

        let next_headers = generate_headers(genesis.block_hash(), genesis.time, 5, &[]);
        let next_hashes = next_headers
            .iter()
            .map(|h| h.block_hash())
            .collect::<Vec<_>>();

        blockchain_manager.enqueue_new_blocks_to_download(next_headers);
        assert_eq!(blockchain_manager.block_sync_queue.len(), 5);

        let enqueued_blocks = blockchain_manager
            .block_sync_queue
            .iter()
            .copied()
            .collect::<Vec<_>>();
        assert_eq!(
            enqueued_blocks, next_hashes,
            "{:#?} != {:#?}",
            enqueued_blocks, next_hashes
        );
    }

    #[test]
    fn test_enqueue_new_blocks_to_download_no_duplicates() {
        let config = ConfigBuilder::new().with_network(Network::Regtest).build();
        let (genesis, mut blockchain_manager) = create_blockchain_manager(&config);

        let next_headers = generate_headers(genesis.block_hash(), genesis.time, 5, &[]);
        let next_hashes = next_headers
            .iter()
            .take(3)
            .map(|h| h.block_hash())
            .collect::<Vec<_>>();
        // Extract last hash from the next_hashes and add it to the getdata_request_info
        // hashmap.
        blockchain_manager.getdata_request_info.insert(
            next_headers[4].block_hash(),
            GetDataRequestInfo {
                socket: SocketAddr::from_str("127.0.0.1:8333").expect("should be valid addr"),
                sent_at: Some(Instant::now()),
            },
        );

        // Create and add a block to the cache, remove the hash
        let block = Block {
            header: next_headers[3],
            txdata: vec![],
        };
        {
            let mut blockchain = blockchain_manager.blockchain.lock().unwrap();
            let (headers_added, maybe_err) = blockchain.add_headers(&next_headers);
            assert_eq!(headers_added.len(), next_headers.len(), "{:#?}", maybe_err);
            blockchain.add_block(block).expect("unable to add block");
        }
        blockchain_manager.enqueue_new_blocks_to_download(next_headers);
        assert_eq!(blockchain_manager.block_sync_queue.len(), 3);

        let enqueued_blocks = blockchain_manager
            .block_sync_queue
            .iter()
            .copied()
            .collect::<Vec<_>>();
        assert_eq!(
            enqueued_blocks, next_hashes,
            "{:#?} != {:#?}",
            enqueued_blocks, next_hashes
        );
    }

    #[test]
    fn test_pruning_blocks_based_on_the_anchor_hash_and_processed_hashes() {
        let config = ConfigBuilder::new().with_network(Network::Regtest).build();
        let (genesis, mut blockchain_manager) = create_blockchain_manager(&config);
        let addr = SocketAddr::from_str("127.0.0.1:8333").expect("invalid address");
        let mut channel = TestChannel::new(vec![addr]);

        let next_headers = generate_headers(genesis.block_hash(), genesis.time, 11, &[]);
        let next_hashes = next_headers
            .iter()
            .map(|h| h.block_hash())
            .collect::<Vec<_>>();
        // Create and add a block to the cache, remove the hash
        let block_3 = Block {
            header: next_headers[2],
            txdata: vec![],
        };

        {
            let mut blockchain = blockchain_manager.blockchain.lock().unwrap();
            let (headers_added, maybe_err) = blockchain.add_headers(&next_headers);
            assert_eq!(headers_added.len(), next_headers.len(), "{:#?}", maybe_err);
            blockchain.add_block(block_3).expect("unable to add block");
        }

        blockchain_manager.add_peer(&mut channel, &addr);
        blockchain_manager.enqueue_new_blocks_to_download(next_headers);

        // The block sync queue should contain 10 block hashes. Missing block 3 as it is in the cache already.
        assert_eq!(blockchain_manager.block_sync_queue.len(), 10);

        blockchain_manager.sync_blocks(&mut channel);
        assert_eq!(blockchain_manager.getdata_request_info.len(), 8);

        blockchain_manager.prune_blocks(next_hashes[2], next_hashes[3..8].to_vec());
        // `getdata` requests should be completely clears based on the processed block hashes.
        assert_eq!(blockchain_manager.getdata_request_info.len(), 1);
        // Block sync should only contain block 11's hash.
        assert_eq!(blockchain_manager.block_sync_queue.len(), 2);
        assert_eq!(
            blockchain_manager
                .block_sync_queue
                .back()
                .expect("should contain 1 block hash"),
            next_hashes
                .last()
                .expect("next_hashes should contain 1 block hash")
        );
        // Block 3 should be removed from the cache as it is the anchor.
        assert!(blockchain_manager
            .blockchain
            .lock()
            .unwrap()
            .get_block(&next_hashes[2])
            .is_none());
    }

    #[test]
    fn test_pruning_blocks_to_ensure_it_does_not_prune_anchor_adjacent_blocks() {
        let config = ConfigBuilder::new().with_network(Network::Regtest).build();
        let (genesis, mut blockchain_manager) = create_blockchain_manager(&config);
        let genesis_hash = genesis.block_hash();
        let addr = SocketAddr::from_str("127.0.0.1:8333").expect("invalid address");
        let mut channel = TestChannel::new(vec![addr]);

        let next_headers = generate_headers(genesis_hash, genesis.time, 11, &[]);
        let next_hashes = next_headers
            .iter()
            .map(|h| h.block_hash())
            .collect::<Vec<_>>();
        // Create and add a block to the cache, remove the hash
        let block_5 = Block {
            header: next_headers[4],
            txdata: vec![],
        };

        {
            let mut blockchain = blockchain_manager.blockchain.lock().unwrap();
            let (headers_added, maybe_err) = blockchain.add_headers(&next_headers);
            assert_eq!(headers_added.len(), next_headers.len(), "{:#?}", maybe_err);
            blockchain.add_block(block_5).expect("unable to add block");
        }

        blockchain_manager.add_peer(&mut channel, &addr);
        blockchain_manager.enqueue_new_blocks_to_download(next_headers);

        // The block sync queue should contain 10 block hashes. Missing block 3 as it is in the cache already.
        assert_eq!(blockchain_manager.block_sync_queue.len(), 10);
        blockchain_manager.prune_blocks(genesis_hash, vec![]);
        assert_eq!(blockchain_manager.block_sync_queue.len(), 10);

        blockchain_manager.sync_blocks(&mut channel);
        assert_eq!(blockchain_manager.getdata_request_info.len(), 8);

        blockchain_manager.prune_blocks(genesis_hash, vec![]);
        // `getdata` requests should be completely clears based on the processed block hashes.
        assert_eq!(blockchain_manager.getdata_request_info.len(), 8);
        // Block sync should only contain block 11's hash.
        assert_eq!(blockchain_manager.block_sync_queue.len(), 2);
        assert_eq!(
            blockchain_manager
                .block_sync_queue
                .back()
                .expect("should contain 1 block hash"),
            next_hashes
                .last()
                .expect("next_hashes should contain 1 block hash")
        );
        // Block 5 should still be in the cache.
        assert!(blockchain_manager
            .blockchain
            .lock()
            .unwrap()
            .get_block(&next_hashes[4])
            .is_some());
    }

    /// Test to check that the retry queue is always used to retrieve the next block hash.
    #[test]
    fn test_get_next_block_hash_to_sync_retrieves_from_sync_queue_first_only_if_cahce_not_full() {
        let genesis_block = genesis_block(Network::Regtest);
        let headers = generate_headers(
            genesis_block.block_hash(),
            genesis_block.header.time,
            3,
            &[],
        );
        // Sync queue starts with 2 times
        let mut sync_queue: LinkedHashSet<BlockHash> =
            headers.iter().map(|h| h.block_hash()).take(2).collect();
        // Retry queue starts with 1 item.
        let mut retry_queue: LinkedHashSet<BlockHash> = headers
            .iter()
            .map(|h| h.block_hash())
            .skip(2)
            .take(1)
            .collect();

        // Try with `is_cache_full` set to false.
        let first_hash = sync_queue
            .front()
            .copied()
            .expect("Sync queue queue should have 2 items.");
        let result = get_next_block_hash_to_sync(false, &mut retry_queue, &mut sync_queue);
        // The result is part of sync queue, and now sync queue only has one item
        assert!(matches!(result, Some(block_hash) if block_hash == first_hash));
        assert_eq!(retry_queue.len(), 1);
        assert_eq!(sync_queue.len(), 1);

        // Try with `is_cache_full` set to true. None of the queues should call getdata.
        let _first_hash = sync_queue
            .front()
            .copied()
            .expect("Sync queue should have 1 item.");
        let result = get_next_block_hash_to_sync(true, &mut retry_queue, &mut sync_queue);
        // The queues have not changed, the result should be None.
        assert!(result.is_none());
        assert_eq!(retry_queue.len(), 1);
        assert_eq!(sync_queue.len(), 1);
    }

    /// Tests if the cache is full and the retry queue is empty, then no blocks are returned.
    #[test]
    fn test_get_next_block_hash_to_sync_full_cache_and_empty_retry_queue() {
        let genesis_block = genesis_block(Network::Regtest);
        let headers = generate_headers(
            genesis_block.block_hash(),
            genesis_block.header.time,
            1,
            &[],
        );
        let mut retry_queue = LinkedHashSet::new();
        let mut sync_queue: LinkedHashSet<BlockHash> =
            headers.iter().map(|h| h.block_hash()).collect();
        let result = get_next_block_hash_to_sync(true, &mut retry_queue, &mut sync_queue);
        assert!(result.is_none());
        assert_eq!(sync_queue.len(), 1);
        assert_eq!(retry_queue.len(), 0);
    }

    /// Tests that the sync queue is used last only if the cache is not full and the retry queue
    /// is empty.
    #[test]
    fn test_get_next_block_hash_to_sync_cache_is_not_full_and_empty_retry_queue() {
        let genesis_block = genesis_block(Network::Regtest);
        let headers = generate_headers(
            genesis_block.block_hash(),
            genesis_block.header.time,
            1,
            &[],
        );
        let mut retry_queue = LinkedHashSet::new();
        let mut sync_queue: LinkedHashSet<BlockHash> =
            headers.iter().map(|h| h.block_hash()).collect();
        let first_hash = sync_queue
            .front()
            .copied()
            .expect("Sync queue should have 1 item.");
        let result = get_next_block_hash_to_sync(false, &mut retry_queue, &mut sync_queue);
        assert!(matches!(result, Some(block_hash) if block_hash == first_hash));
        assert_eq!(sync_queue.len(), 0);
        assert_eq!(retry_queue.len(), 0);
    }

    /// Tests that the `handle_getheaders_timeouts(...)` method removes timed out `getheaders` requests
    /// and triggers the discard of the connection.
    #[test]
    fn test_handle_getheaders_timeouts() {
        let addr = SocketAddr::from_str("127.0.0.1:8333").expect("bad address format");
        let addr2 = SocketAddr::from_str("127.0.0.1:8444").expect("bad address format");
        let mut channel = TestChannel::new(vec![addr, addr2]);
        let config = ConfigBuilder::new().build();
        let (_, mut blockchain_manager) = create_blockchain_manager(&config);

        blockchain_manager.add_peer(&mut channel, &addr);
        blockchain_manager.add_peer(&mut channel, &addr2);

        assert_eq!(blockchain_manager.getheaders_requests.len(), 2);
        {
            let request = blockchain_manager
                .getheaders_requests
                .get_mut(&addr)
                .unwrap_or_else(|| panic!("{} should have a request", addr));
            request.sent_at = None;
        }

        blockchain_manager.handle_getheaders_timeouts(&mut channel);

        assert_eq!(blockchain_manager.getheaders_requests.len(), 1);
        assert!(channel.has_discarded_address(&addr));
        assert!(!channel.has_discarded_address(&addr2));
    }
}<|MERGE_RESOLUTION|>--- conflicted
+++ resolved
@@ -1279,14 +1279,11 @@
         );
     }
 
-<<<<<<< HEAD
     #[test]
     fn test() {
         
     }
 
-=======
->>>>>>> e2983134
     #[test]
     fn test_ensure_getdata_requests_are_not_retried_with_a_full_cache() {
         let addr = SocketAddr::from_str("127.0.0.1:8333").expect("bad address format");
