//! The module is responsible for keeping track of the blockchain state.
//!
use crate::{
    common::{BlockHeight, BlockchainBlock, BlockchainHeader, BlockchainNetwork},
    metrics::BlockchainStateMetrics,
};
<<<<<<< HEAD
use bitcoin::{BlockHash, block::Header as BlockHeader};

use bitcoin::Work;
=======
use bitcoin::{block::Header as PureHeader, consensus::Encodable, BlockHash, Work};
>>>>>>> 95196ca1
use ic_btc_validation::{HeaderStore, ValidateHeaderError};
use ic_metrics::MetricsRegistry;
use std::{collections::HashMap, sync::Arc};
use thiserror::Error;

/// The limit at which we should stop making additional requests for new blocks as the block cache
/// becomes too large. Inflight `getdata` messages will remain active, but new `getdata` messages will
/// not be created.
const BLOCK_CACHE_THRESHOLD_BYTES: usize = 10 * ONE_MB;
const ONE_MB: usize = 1_024 * 1_024;

/// Contains the necessary information about a tip.
#[derive(Clone, Debug)]
pub struct Tip<Header> {
    /// This field stores a Bitcoin header.
    pub header: Header,
    /// This field stores the height of the Bitcoin header stored in the field `header`.
    pub height: BlockHeight,
    /// This field stores the work of the Blockchain leading up to this tip.
    /// That is, this field is the sum of work of the above header and all its ancestors.
    pub work: Work,
}

/// Creates a new cache with a set genesis header determined by the
/// provided network.
fn init_cache_with_genesis<Header: BlockchainHeader>(
    genesis_block_header: Header,
) -> HashMap<BlockHash, HeaderNode<Header>> {
    let cached_header = HeaderNode {
        header: genesis_block_header.clone(),
        height: 0,
        work: genesis_block_header.work(),
        children: vec![],
    };
    let mut headers = HashMap::new();
    headers.insert(genesis_block_header.block_hash(), cached_header);
    headers
}

/// This struct stores a BlockHeader along with its height in the Bitcoin Blockchain.
#[derive(Debug)]
pub struct HeaderNode<Header> {
    /// This field stores a Bitcoin header.
    pub header: Header,
    /// This field stores the height of a Bitcoin header
    pub height: BlockHeight,
    /// This field stores the work of the Blockchain leading up to this header.
    /// That is, this field is the sum of work of the above header and all its ancestors.
    pub work: Work,
    /// This field contains this node's successor headers.
    pub children: Vec<BlockHash>,
}

/// The result when `BlockchainState::add_header(...)` is called.
#[derive(Debug)]
enum AddHeaderResult {
    /// This variant is used when the input header is added to the header_cache.
    HeaderAdded(BlockHash),
    /// This variant is used when the input header already exists in the header_cache.
    HeaderAlreadyExists,
}

#[derive(Debug, Error)]
pub enum AddHeaderError {
    /// This variant is used when the input header is invalid
    /// (eg: not of the right format)
    #[error("Received an invalid block header: {0}")]
    InvalidHeader(BlockHash, ValidateHeaderError),
    /// This variant is used when the predecessor of the input header is not part of header_cache.
    #[error("Received a block header where we do not have the previous header in the cache: {0}")]
    PrevHeaderNotCached(BlockHash),
}

#[derive(Debug, Error)]
pub enum AddBlockError {
    /// Used to indicate that the merkle root of the block is invalid.
    #[error("Received a block with an invalid merkle root: {0}")]
    InvalidMerkleRoot(BlockHash),
    /// Used to indicate when the header causes an error while adding a block to the state.
    #[error("Block's header caused an error: {0}")]
    Header(AddHeaderError),
    /// Used to indicate that the block could not be serialized.
    #[error("Serialization error for block {0} with error {1}")]
    CouldNotSerialize(BlockHash, String),
}

pub type SerializedBlock = Vec<u8>;

/// This struct is a cache of Bitcoin blockchain.
/// The BlockChainState caches all the Bitcoin headers, some of the Bitcoin blocks.
/// The BlockChainState also maintains the child relationhips between the headers.
#[derive(Debug)]
pub struct BlockchainState<Network: BlockchainNetwork> {
    /// The starting point of the blockchain
    genesis_block_header: PureHeader,

    /// This field stores all the Bitcoin headers using a HashMap containining BlockHash and the corresponding header.
    header_cache: HashMap<BlockHash, HeaderNode<Network::Header>>,

    /// This field stores a hashmap containing BlockHash and the corresponding SerializedBlock.
    block_cache: HashMap<BlockHash, Arc<SerializedBlock>>,

    /// This field contains the known tips of the header cache.
    tips: Vec<Tip<Network::Header>>,

    /// Used to determine how validation should be handled with `validate_header`.
    network: Network,
    metrics: BlockchainStateMetrics,
}

impl<Network: BlockchainNetwork> BlockchainState<Network> {
    /// This function is used to create a new BlockChainState object.  
    pub fn new(network: Network, metrics_registry: &MetricsRegistry) -> Self {
        // Create a header cache and inserting dummy header corresponding the `adapter_genesis_hash`.
        let genesis_block_header = network.genesis_block_header();
        let header_cache = init_cache_with_genesis(genesis_block_header.clone());
        let block_cache = HashMap::new();
        let tips = vec![Tip {
            header: genesis_block_header.clone(),
            height: 0,
            work: genesis_block_header.work(),
        }];

        BlockchainState {
            genesis_block_header: genesis_block_header.into_pure_header(),
            header_cache,
            block_cache,
            tips,
            network,
            metrics: BlockchainStateMetrics::new(metrics_registry),
        }
    }

    /// Returns the genesis header that the store is initialized with.
    pub fn genesis(&self) -> PureHeader {
        self.genesis_block_header
    }

    /// Returns the header for the given block hash.
    pub fn get_cached_header(&self, hash: &BlockHash) -> Option<&HeaderNode<Network::Header>> {
        self.header_cache.get(hash)
    }

    /// Returns the hashes of all cached blocks.
    pub(crate) fn get_cached_blocks(&self) -> Vec<BlockHash> {
        self.block_cache.keys().copied().collect()
    }

    /// Processes the `headers` message received from Bitcoin nodes by adding them to the state.
    /// Headers are expected to be sorted. If they are not, the headers will be likely be rejected
    /// with a [AddHeaderError::PrevHeaderNotCached](AddHeaderError::PrevHeaderNotCached) error.
    /// If the header has been added to the cache, it will be returned in a vector alongside
    /// a possible error that may have occurred while adding the headers.
    pub fn add_headers(
        &mut self,
        headers: &[Network::Header],
    ) -> (Vec<BlockHash>, Option<AddHeaderError>) {
        let mut block_hashes_of_added_headers = vec![];

        let err = headers
            .iter()
            .try_for_each(|header| match self.add_header(header.clone()) {
                Ok(AddHeaderResult::HeaderAdded(block_hash)) => {
                    block_hashes_of_added_headers.push(block_hash);
                    Ok(())
                }
                Ok(AddHeaderResult::HeaderAlreadyExists) => Ok(()),
                Err(err) => Err(err),
            })
            .err();

        // Sort the tips by the total work
        self.tips.sort_unstable_by(|a, b| b.work.cmp(&a.work));
        self.metrics.tips.set(self.tips.len() as i64);
        self.metrics
            .tip_height
            .set(self.get_active_chain_tip().height.into());

        (block_hashes_of_added_headers, err)
    }

    /// This method adds the input header to the `header_cache`.
    #[allow(clippy::indexing_slicing)]
    fn add_header(&mut self, header: Network::Header) -> Result<AddHeaderResult, AddHeaderError> {
        let block_hash = header.block_hash();

        // If the header already exists in the cache,
        // then don't insert the header again, and return HeaderAlreadyExistsError
        if self.get_cached_header(&block_hash).is_some() {
            return Ok(AddHeaderResult::HeaderAlreadyExists);
        }

        if let Err(err) = self.network.validate_header(self, &header) {
            return Err(AddHeaderError::InvalidHeader(block_hash, err));
        }

        let parent = self.header_cache.get_mut(&header.prev_block_hash()).ok_or(
            AddHeaderError::PrevHeaderNotCached(header.prev_block_hash()),
        )?;

        let cached_header = HeaderNode {
            header: header.clone(),
            height: parent.height + 1,
            work: parent.work + header.work(),
            children: vec![],
        };
        parent.children.push(header.block_hash());

        // Update the tip headers.
        // If the previous header already exists in `tips`, then update it with the new tip.
        let prev_hash = header.prev_block_hash();
        let maybe_cached_header_idx = self
            .tips
            .iter()
            .position(|tip| tip.header.block_hash() == prev_hash);
        let tip = Tip {
            header: header.clone(),
            height: cached_header.height,
            work: cached_header.work,
        };

        match maybe_cached_header_idx {
            Some(idx) => {
                self.tips[idx] = tip;
            }
            None => {
                // If the previous header is not a tip, then add the `cached_header` as a tip.
                self.tips.push(tip);
            }
        };

        self.header_cache.insert(block_hash, cached_header);

        self.metrics.header_cache_size.inc();
        Ok(AddHeaderResult::HeaderAdded(header.block_hash()))
    }

    /// This method adds a new block to the `block_cache`
    pub fn add_block(&mut self, block: Network::Block) -> Result<(), AddBlockError> {
        let block_hash = block.block_hash();

        if block.compute_merkle_root().is_some() && !block.check_merkle_root() {
            return Err(AddBlockError::InvalidMerkleRoot(block_hash));
        }

        // If the block's header is not added before, then add the header into the `header_cache` first.
        let _ = self
            .add_header(block.header().clone())
            .map_err(AddBlockError::Header)?;
        self.tips.sort_unstable_by(|a, b| b.work.cmp(&a.work));

        let mut serialized_block = vec![];
        block
            .consensus_encode(&mut serialized_block)
            .map_err(|e| AddBlockError::CouldNotSerialize(block_hash, e.to_string()))?;

        self.block_cache
            .insert(block_hash, Arc::new(serialized_block));

        self.metrics
            .block_cache_size
            .set(self.get_block_cache_size() as i64);
        self.metrics
            .block_cache_elements
            .set(self.block_cache.len() as i64);
        Ok(())
    }

    /// This method returns the tip header with the highest cumulative work.
    #[allow(clippy::indexing_slicing)]
    pub fn get_active_chain_tip(&self) -> &Tip<Network::Header> {
        // `self.tips` is initialized in the new() method with the initial header.
        // `add_headers` sorts the tips by total work. The zero index will always be
        // the active tip.
        &self.tips[0]
    }

    /// This method is used to remove blocks in the `header_cache` that are found in the given
    /// block hashes.
    pub fn prune_blocks(&mut self, block_hashes: &[BlockHash]) {
        for block_hash in block_hashes {
            self.block_cache.remove(block_hash);
        }
    }

    /// Removes blocks that are below a given height from the block cache.
    pub fn prune_blocks_below_height(&mut self, height: BlockHeight) {
        let hashes_below_height = self
            .block_cache
            .keys()
            .filter(|b| height > self.get_cached_header(b).map_or(0, |c| c.height))
            .copied()
            .collect::<Vec<_>>();
        self.prune_blocks(&hashes_below_height);
    }

    /// Get the locator hashes for the active chain (the chain with the highest amount of work).
    /// Returns the block hashes corresponding to  tip, tip - 1, tip - 2, tip - 3, tip - 4, tip - 5, tip - 6, tip - 7, tip - 8,
    /// tip - (8 + 2), tip - (8 + 2 + 4), tip - (8 + 2 + 4 + 8), tip - (8 + 2 + 4 + 8 + 16) ..., tip - (8 + 2 + 4 + 8 + ... + 4096), adapter_gensis_hash
    pub fn locator_hashes(&self) -> Vec<BlockHash> {
        let mut hashes = Vec::new();
        let tip = self.get_active_chain_tip();
        let mut current_header = tip.header.clone();
        let mut current_hash = current_header.block_hash();
        let mut step: u32 = 1;
        let mut last_hash = current_hash;
        let genesis_hash = self.genesis().block_hash();
        // Push the most recent 8 block hashes start from the tip of the active chain.
        for i in 0..22 {
            current_hash = current_header.block_hash();
            last_hash = current_hash;
            hashes.push(current_hash);
            for _j in 0..step {
                let prev_hash = current_header.prev_block_hash();
                //If the prev header does not exist, then simply return the `hashes` vector.
                if let Some(cached) = self.header_cache.get(&prev_hash) {
                    current_header = cached.header.clone();
                } else {
                    if last_hash != genesis_hash {
                        hashes.push(genesis_hash);
                    }
                    return hashes;
                }
            }
            if i >= 7 {
                step = step.saturating_mul(2);
            }
        }

        if last_hash != genesis_hash {
            hashes.push(genesis_hash);
        }
        hashes
    }

    /// This method takes a block hash
    /// If the corresponding block is stored in the `block_cache`, the cached block is returned.
    pub fn get_block(&self, block_hash: &BlockHash) -> Option<Arc<SerializedBlock>> {
        self.block_cache.get(block_hash).cloned()
    }

    /// Used when the adapter is shutdown and no longer requires holding on to blocks.
    pub fn clear_blocks(&mut self) {
        self.block_cache = HashMap::new();
    }

    pub(crate) fn is_block_cache_full(&self) -> bool {
        self.get_block_cache_size() >= BLOCK_CACHE_THRESHOLD_BYTES
    }

    /// Returns the current size of the block cache.
    pub fn get_block_cache_size(&self) -> usize {
        self.block_cache.values().map(|block| block.len()).sum()
    }
}

impl<Network: BlockchainNetwork> HeaderStore<Network::Header> for BlockchainState<Network> {
    fn get_header(&self, hash: &BlockHash) -> Option<(Network::Header, BlockHeight)> {
        self.get_cached_header(hash)
            .map(|cached| (cached.header.clone(), cached.height))
    }

    fn get_initial_hash(&self) -> BlockHash {
        self.genesis().block_hash()
    }

    fn get_height(&self) -> BlockHeight {
        self.get_active_chain_tip().height
    }
}

#[cfg(test)]
mod test {
    use bitcoin::{Block, Network, TxMerkleNode, consensus::Decodable};
    use ic_metrics::MetricsRegistry;

    use super::*;
    use crate::common::test_common::TestState;
    use ic_btc_adapter_test_utils::{block_1, block_2, generate_header, generate_headers};
    use std::collections::HashSet;

    #[test]
    fn test_get_block() {
        let test_state = TestState::setup();
        let mut state = BlockchainState::new(Network::Bitcoin, &MetricsRegistry::default());

        state
            .add_block(test_state.block_1.clone())
            .expect("should be able to add block 1");
        let block_1_hash = test_state.block_1.block_hash();
        let block_2_hash = test_state.block_2.block_hash();
        let block_hashes: HashSet<_> = vec![block_1_hash, block_2_hash].into_iter().collect();

        let mut cached_blocks = vec![];
        for hash in &block_hashes {
            if let Some(block) = state.get_block(hash) {
                cached_blocks.push((*hash, block));
            }
        }

        assert_eq!(cached_blocks.len(), 1);
        let (block_hash, serialized_block) = cached_blocks.first().expect("there should be 1");
        let block = Block::consensus_decode(&mut (*serialized_block).as_slice()).unwrap();
        assert_eq!(*block_hash, block_1_hash);
        assert_eq!(block.block_hash(), block_1_hash);
    }

    /// Tests whether or not the `BlockchainState::add_headers(...)` function can add headers to the cache
    /// successfully.
    #[test]
    fn test_adding_headers_successfully() {
        let mut state = BlockchainState::new(Network::Regtest, &MetricsRegistry::default());

        let initial_header = state.genesis();
        let chain = generate_headers(initial_header.block_hash(), initial_header.time, 16, &[]);
        let chain_hashes: Vec<BlockHash> = chain.iter().map(|header| header.block_hash()).collect();
        let last_hash = *chain_hashes.last().unwrap();

        let (added_headers, maybe_err) = state.add_headers(&chain);
        assert!(maybe_err.is_none());

        let last_block_hashes = added_headers.last().unwrap();
        assert_eq!(*last_block_hashes, last_hash);
        let tip = state.get_active_chain_tip();
        assert_eq!(tip.height, 16);
        assert_eq!(tip.header.block_hash(), last_hash);
    }

    /// Tests whether or not the `BlockchainState::add_headers(...)` function can add 2500 mainnet headers to the cache
    /// successfully. After ~2000 headers there is difficulty adjustment so 2500 headers make sure that we test
    /// at least one header validation with difficulty adjustment.
    /// This is a regression test for incident at btc height 799_498.
    #[test]
    fn test_adding_mainnet_headers_successfully() {
        let mut state = BlockchainState::new(Network::Bitcoin, &MetricsRegistry::default());

        let headers_json = include_str!("../test_data/first_2500_mainnet_headers.json");
        let headers: Vec<_> = serde_json::from_str(headers_json).unwrap();

        let (added_headers, maybe_err) = state.add_headers(&headers);
        assert!(
            maybe_err.is_none(),
            "Error when adding valid mainnet headers."
        );

        // The last block header has height 2499 because the genesis block header has height 0.
        assert_eq!(added_headers.len(), 2499);
        let tip = state.get_active_chain_tip();
        assert_eq!(tip.height, 2499);
    }

    /// Tests whether or not the `BlockchainState::add_headers(...)` function can add 2500 testnet headers to the cache
    /// successfully. After ~2000 headers there is difficulty adjustment so 2500 headers make sure that we test
    /// at least one header validation with difficulty adjustment.
    #[test]
    fn test_adding_testnet_headers_successfully() {
        let mut state = BlockchainState::new(Network::Testnet, &MetricsRegistry::default());

        let headers_json = include_str!("../test_data/first_2500_testnet_headers.json");
        let headers: Vec<_> = serde_json::from_str(headers_json).unwrap();

        let (added_headers, maybe_err) = state.add_headers(&headers);
        assert!(
            maybe_err.is_none(),
            "Error when adding valid testnet headers."
        );

        // The last block header has height 2499 because the genesis block header has height 0.
        assert_eq!(added_headers.len(), 2499);
        let tip = state.get_active_chain_tip();
        assert_eq!(tip.height, 2499);
    }

    #[test]
    /// Tests whether or not the `BlockchainState::add_headers(...)` function can add headers that
    /// cause 2 forks in the chain. The state should be able to determine what is the active tip.
    fn test_forks_when_adding_headers() {
        let mut state = BlockchainState::new(Network::Regtest, &MetricsRegistry::default());
        let initial_header = state.genesis();

        // Create an arbitrary chain and adding to the BlockchainState
        let chain = generate_headers(initial_header.block_hash(), initial_header.time, 16, &[]);
        let chain_hashes: Vec<BlockHash> = chain.iter().map(|header| header.block_hash()).collect();
        let last_chain_hash = chain_hashes.last().expect("missing last hash");

        let (_, maybe_err) = state.add_headers(&chain);
        assert!(
            maybe_err.is_none(),
            "unsuccessfully added first chain: {:?}",
            maybe_err
        );

        // Create a fork chain forking from chain_hashes[10] and adding to the BlockchainState.
        let fork_chain = generate_headers(chain_hashes[10], chain[10].time, 16, &chain_hashes);
        let fork_hashes: Vec<BlockHash> = fork_chain
            .iter()
            .map(|header| header.block_hash())
            .collect();
        let last_fork_hash = fork_hashes.last().expect("missing last hash");

        let (_, maybe_err) = state.add_headers(&fork_chain);
        assert!(
            maybe_err.is_none(),
            "unsuccessfully added fork chain: {:?}",
            maybe_err
        );

        assert_eq!(state.tips.len(), 2);
        assert_eq!(state.tips[0].header.block_hash(), *last_fork_hash);
        assert_eq!(state.tips[1].header.block_hash(), *last_chain_hash);
        assert_eq!(state.get_active_chain_tip().height, 27);
    }

    /// Tests `BlockchainState::add_headers(...)` with an empty set of headers.
    #[test]
    fn test_adding_an_empty_headers_vector() {
        let mut state = BlockchainState::new(Network::Bitcoin, &MetricsRegistry::default());
        let chain = vec![];
        let (added_headers, maybe_err) = state.add_headers(&chain);
        assert!(maybe_err.is_none());
        assert!(added_headers.is_empty());
        assert_eq!(state.get_active_chain_tip().height, 0);
    }

    /// Tests whether or not the `BlockchainState::add_headers(...)` function can handle adding already known
    /// headers in the state.
    #[test]
    fn test_adding_headers_that_already_exist() {
        let mut state = BlockchainState::new(Network::Regtest, &MetricsRegistry::default());

        let initial_header = state.genesis();
        let chain = generate_headers(initial_header.block_hash(), initial_header.time, 16, &[]);
        let chain_hashes: Vec<BlockHash> = chain.iter().map(|header| header.block_hash()).collect();
        let last_hash = *chain_hashes.last().unwrap();

        let (last_block_hashes, maybe_err) = state.add_headers(&chain);
        assert!(maybe_err.is_none());
        assert_eq!(last_block_hashes.len(), 16);

        let last_block_hash = last_block_hashes.last().unwrap();
        assert_eq!(*last_block_hash, last_hash);

        let (added_headers, maybe_err) = state.add_headers(&chain);
        assert!(maybe_err.is_none());
        assert!(added_headers.is_empty());
    }

    /// Tests whether or not the `BlockchainState::add_headers(...)` function can add headers while avoiding
    /// adding a header that is invalid.
    #[test]
    fn test_adding_headers_with_an_invalid_header() {
        let mut state = BlockchainState::new(Network::Regtest, &MetricsRegistry::default());

        let initial_header = state.genesis();
        let mut chain = generate_headers(initial_header.block_hash(), initial_header.time, 16, &[]);
        let last_header = chain.get_mut(10).unwrap();
        last_header.prev_blockhash = BlockHash::from_raw_hash(bitcoin::hashes::Hash::all_zeros());

        let chain_hashes: Vec<BlockHash> = chain.iter().map(|header| header.block_hash()).collect();
        let last_hash = chain_hashes[10];

        let (added_headers, maybe_err) = state.add_headers(&chain);

        assert_eq!(added_headers.len(), 10);
        assert!(
            matches!(maybe_err, Some(AddHeaderError::InvalidHeader(block_hash, err)) if block_hash == last_hash && matches!(err, ValidateHeaderError::PrevHeaderNotFound))
        );

        let tip = state.get_active_chain_tip();
        assert_eq!(tip.height, 10);
    }

    /// Tests the functionality of `BlockchainState::add_block(...)` to push it through the add_header
    /// validation and adding the block to the cache.
    #[test]
    fn test_adding_blocks_to_the_cache() {
        let block_1 = block_1();
        let mut block_2 = block_2();

        let mut state = BlockchainState::new(Network::Bitcoin, &MetricsRegistry::default());

        // Attempt to add block 2 to the cache before block 1's header has been added.
        let block_2_hash = block_2.header.block_hash();
        let result = state.add_block(block_2.clone());
        assert!(
            matches!(result, Err(AddBlockError::Header(AddHeaderError::InvalidHeader(stop_hash, err))) if stop_hash == block_2_hash && matches!(err, ValidateHeaderError::PrevHeaderNotFound)),
        );

        let result = state.add_block(block_1);
        assert!(matches!(result, Ok(())));

        // Make a block 2's merkle root invalid and try to add the block to the cache.
        block_2.header.merkle_root =
            TxMerkleNode::from_raw_hash(bitcoin::hashes::Hash::all_zeros());
        // Block 2's hash will now be changed because of the merkle root change.
        let block_2_hash = block_2.block_hash();
        let result = state.add_block(block_2);
        assert!(
            matches!(result, Err(AddBlockError::InvalidMerkleRoot(stop_hash)) if stop_hash == block_2_hash),
        );
    }

    /// Tests the functionality of `BlockchainState::prune_blocks(...)` to ensure
    /// blocks are removed from the cache.
    #[test]
    fn test_pruning_blocks_from_the_cache() {
        let test_state = TestState::setup();
        let mut state = BlockchainState::new(Network::Bitcoin, &MetricsRegistry::default());
        let block_1_hash = test_state.block_1.block_hash();
        let block_2_hash = test_state.block_2.block_hash();
        state.add_block(test_state.block_1).unwrap();
        state.add_block(test_state.block_2).unwrap();

        state.prune_blocks(&[block_2_hash]);
        assert!(state.block_cache.contains_key(&block_1_hash));
        assert!(!state.block_cache.contains_key(&block_2_hash));
    }

    /// Tests the functionality of `BlockchainState::prune_blocks_below_height(...)` to ensure
    /// blocks are removed from the cache that are below a given height.
    #[test]
    fn test_pruning_blocks_below_a_given_height_from_the_cache() {
        let test_state = TestState::setup();
        let mut state = BlockchainState::new(Network::Bitcoin, &MetricsRegistry::default());
        let block_1_hash = test_state.block_1.block_hash();
        let block_2_hash = test_state.block_2.block_hash();
        state.add_block(test_state.block_1).unwrap();
        state.add_block(test_state.block_2).unwrap();

        state.prune_blocks_below_height(2);
        assert!(!state.block_cache.contains_key(&block_1_hash));
        assert!(state.block_cache.contains_key(&block_2_hash));
    }

    /// Simple test to verify that `BlockchainState::block_cache_size()` returns the total
    /// number of bytes in the block cache.
    #[test]
    fn test_block_cache_size() {
        let test_state = TestState::setup();
        let mut state = BlockchainState::new(Network::Bitcoin, &MetricsRegistry::default());

        let block_cache_size = state.get_block_cache_size();
        assert_eq!(block_cache_size, 0);

        state.add_block(test_state.block_1.clone()).unwrap();
        state.add_block(test_state.block_2.clone()).unwrap();

        let expected_cache_size = test_state.block_1.total_size() + test_state.block_2.total_size();
        let block_cache_size = state.get_block_cache_size();

        assert_eq!(expected_cache_size, block_cache_size);
    }

    /// Test that verifies that the tip is always correctly sorted in case of forks and blocks
    /// with unknown headers.
    #[test]
    fn test_sorted_tip() {
        let mut state = BlockchainState::new(Network::Regtest, &MetricsRegistry::default());
        let h1 = state.genesis();
        // h1 - h2
        let h2 = generate_header(h1.block_hash(), h1.time, 0);
        state.add_headers(&[h2]);
        assert_eq!(state.get_active_chain_tip().header, h2);

        // Create a fork with 3 headers where the last one is invalid and check that h3f is the tip.
        //      h2f - h3f
        //    /
        // h1 - h2

        let h2f = generate_header(h1.block_hash(), h1.time, 1);
        let h3f = generate_header(h2f.block_hash(), h2f.time, 0);
        // Set time to zero to make header invalid
        let h4f_invalid = generate_header(h2f.block_hash(), 0, 0);
        state.add_headers(&[h2f, h3f, h4f_invalid]);
        assert_eq!(state.get_active_chain_tip().header, h3f);

        // Extend non fork chain with blocks (with unknown headers) and make sure h4 is tip.
        //      h2f - h3f
        //    /
        // h1 - h2  - h3  - h4
        let h3 = generate_header(h2.block_hash(), h2.time, 0);
        let h4 = generate_header(h3.block_hash(), h3.time, 0);
        state
            .add_block(Block {
                header: h3,
                txdata: Vec::new(),
            })
            .unwrap();
        state
            .add_block(Block {
                header: h4,
                txdata: Vec::new(),
            })
            .unwrap();
        assert_eq!(state.get_active_chain_tip().header, h4);
    }

    /// Test header store `get_header` function.
    #[test]
    fn test_headerstore_get_cached_header() {
        let mut state = BlockchainState::new(Network::Regtest, &MetricsRegistry::default());

        let initial_header = state.genesis();
        let chain = generate_headers(initial_header.block_hash(), initial_header.time, 2500, &[]);

        let (added_headers, maybe_err) = state.add_headers(&chain);
        assert_eq!(added_headers.len(), 2500);
        assert!(maybe_err.is_none());

        for (h, header) in chain.iter().enumerate() {
            if h == 0 {
                assert_eq!(state.get_initial_hash(), state.genesis().block_hash(),);
            } else {
                let header_node = state.get_cached_header(&header.block_hash()).unwrap();
                assert_eq!(
                    (header_node.header, header_node.height),
                    (chain[h], (h + 1) as u32)
                );
            }
        }
    }
}<|MERGE_RESOLUTION|>--- conflicted
+++ resolved
@@ -4,13 +4,8 @@
     common::{BlockHeight, BlockchainBlock, BlockchainHeader, BlockchainNetwork},
     metrics::BlockchainStateMetrics,
 };
-<<<<<<< HEAD
+use bitcoin::{BlockHash, Work, block::Header as PureHeader, consensus::Encodable};
 use bitcoin::{BlockHash, block::Header as BlockHeader};
-
-use bitcoin::Work;
-=======
-use bitcoin::{block::Header as PureHeader, consensus::Encodable, BlockHash, Work};
->>>>>>> 95196ca1
 use ic_btc_validation::{HeaderStore, ValidateHeaderError};
 use ic_metrics::MetricsRegistry;
 use std::{collections::HashMap, sync::Arc};
@@ -122,7 +117,7 @@
 }
 
 impl<Network: BlockchainNetwork> BlockchainState<Network> {
-    /// This function is used to create a new BlockChainState object.  
+    /// This function is used to create a new BlockChainState object.
     pub fn new(network: Network, metrics_registry: &MetricsRegistry) -> Self {
         // Create a header cache and inserting dummy header corresponding the `adapter_genesis_hash`.
         let genesis_block_header = network.genesis_block_header();
