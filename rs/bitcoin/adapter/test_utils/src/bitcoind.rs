--- conflicted
+++ resolved
@@ -1,11 +1,7 @@
 use std::{
     collections::{HashMap, VecDeque},
-<<<<<<< HEAD
     fmt::Debug,
-    io::{self, ErrorKind, Read},
-=======
     io::{self, Read},
->>>>>>> 87a82999
     net::SocketAddr,
     sync::Arc,
 };
