use std::{
    collections::{HashMap, VecDeque},
    fmt::Debug,
    fs,
    io::{self, Read},
    net,
    path::PathBuf,
    process,
    sync::Arc,
};

use bitcoin::p2p::{Magic, ServiceFlags};

use bitcoin::{
    block::Header as BlockHeader,
    consensus::{deserialize_partial, encode, serialize},
    p2p::{
        message::{NetworkMessage, RawNetworkMessage},
        message_blockdata::{GetHeadersMessage, Inventory},
        message_network::VersionMessage,
    },
    BlockHash,
};
use ic_btc_adapter::BlockLike;

use bitcoin::io as bitcoin_io;

use tempfile::{tempdir, TempDir};

use tokio::{
    io::{AsyncReadExt, AsyncWriteExt},
    net::{TcpListener, TcpStream},
};

use crate::rpc_client::{Auth, RpcClient, RpcClientType, RpcError};

// TODO(XC-471): Fix this for Dogecoin.
const MINIMUM_PROTOCOL_VERSION: u32 = 70001;

async fn write_network_message<Block: BlockLike>(
    socket: &mut TcpStream,
    magic: Magic,
    payload: NetworkMessage<Block>,
) -> io::Result<()> {
    let res = RawNetworkMessage::new(magic, payload);
    let serialized = serialize(&res);
    socket.write_all(&serialized).await?;
    socket.flush().await?;
    Ok(())
}

async fn handle_getdata<Block: BlockLike>(
    socket: &mut TcpStream,
    msg: &[Inventory],
    magic: Magic,
    blocks: Arc<HashMap<BlockHash, Block>>,
) -> io::Result<()> {
    for inv in msg.iter() {
        match inv {
            Inventory::Block(hash) => {
                if !blocks.contains_key(hash) {
                    continue;
                }
                let block = blocks.get(hash).unwrap();
                write_network_message(socket, magic, NetworkMessage::Block(block.clone())).await?;
            }
            _ => {
                unimplemented!();
            }
        }
    }
    Ok(())
}

async fn handle_ping<Block: BlockLike>(
    socket: &mut TcpStream,
    val: u64,
    magic: Magic,
) -> io::Result<()> {
    write_network_message(socket, magic, <NetworkMessage<Block>>::Pong(val)).await
}

async fn handle_version<Block: BlockLike>(
    socket: &mut TcpStream,
    v: &VersionMessage,
    magic: Magic,
) -> io::Result<()> {
    if v.version < MINIMUM_PROTOCOL_VERSION {
        let err = io::Error::other("Protocol version too low");
        return Err(err);
    }
    let mut version = v.clone();
    version.services.add(ServiceFlags::NETWORK);
    write_network_message(socket, magic, <NetworkMessage<Block>>::Version(version)).await?;
    write_network_message(socket, magic, <NetworkMessage<Block>>::Verack).await?;
    Ok(())
}

async fn handle_getaddr<Block: BlockLike>(socket: &mut TcpStream, magic: Magic) -> io::Result<()> {
    write_network_message(socket, magic, <NetworkMessage<Block>>::Addr(vec![])).await
}

async fn handle_getheaders<Block: BlockLike>(
    socket: &mut TcpStream,
    msg: &GetHeadersMessage,
    magic: Magic,
    cached_headers: Arc<HashMap<BlockHash, BlockHeader>>,
    children: Arc<HashMap<BlockHash, Vec<BlockHash>>>,
) -> io::Result<()> {
    let mut block_headers: Vec<BlockHeader> = vec![];

    let locator = {
        let mut found = None;

        for locator in &msg.locator_hashes {
            if cached_headers.contains_key(locator) {
                found = Some(*locator);
                break;
            }
        }
        found.unwrap_or_else(|| {
            // If no locators are found, use the genesis hash.
            // TODO(XC-471): fix this for Dogecoin.
            "000000000019d6689c085ae165831e934ff763ae46a2a6c172b3f1b60a8ce26f"
                .parse()
                .unwrap()
        })
    };

    let mut queue = VecDeque::new();
    queue.extend(children.get(&locator).unwrap_or(&vec![]).iter().copied());
    while let Some(next) = queue.pop_front() {
        if block_headers.len() >= 2000 {
            break;
        }
        block_headers.push(cached_headers[&next]);
        queue.extend(children.get(&next).unwrap_or(&vec![]));
    }
    write_network_message(
        socket,
        magic,
        <NetworkMessage<Block>>::Headers(block_headers),
    )
    .await
}

fn decompress(location: String) -> Vec<u8> {
    let bytes = std::fs::read(location).unwrap();
    let mut dec = flate2::read::GzDecoder::new(bytes.as_slice());
    let mut decompressed = Vec::new();
    dec.read_to_end(&mut decompressed)
        .expect("failed to decode gzip");
    decompressed
}

#[derive(Clone)]
struct FakeBitcoind<Block> {
    cached_headers: Arc<HashMap<BlockHash, BlockHeader>>,
    blocks: Arc<HashMap<BlockHash, Block>>,
    children: Arc<HashMap<BlockHash, Vec<BlockHash>>>,
}

impl<Block> FakeBitcoind<Block>
where
    Block: BlockLike + for<'de> serde::Deserialize<'de> + Clone + Debug + Send + Sync + 'static,
{
    pub fn new(headers_location: String, blocks_location: String) -> Self {
        let decompressed_headers = decompress(headers_location);
        let headers: Vec<BlockHeader> = serde_json::from_slice(&decompressed_headers).unwrap();
        let cached_headers = Arc::new(
            headers
                .iter()
                .map(|header| (header.block_hash(), *header))
                .collect(),
        );
        let decompressed_blocks = decompress(blocks_location);
        let blocks: Vec<Block> = serde_json::from_slice(&decompressed_blocks).unwrap();
        let blocks: Arc<HashMap<BlockHash, Block>> = Arc::new(
            blocks
                .iter()
                .map(|block| (block.block_hash(), block.clone()))
                .collect(),
        );
        let mut children: HashMap<BlockHash, Vec<BlockHash>> = HashMap::new();
        headers.iter().for_each(|header| {
            let entry = children.entry(header.prev_blockhash);
            entry
                .and_modify(|children_vec| children_vec.push(header.block_hash()))
                .or_insert(vec![header.block_hash()]);
        });
        Self {
            cached_headers,
            blocks,
            children: Arc::new(children),
        }
    }

    async fn start_mock(&self, listener: TcpListener) {
        loop {
            let (mut socket, _) = listener.accept().await.unwrap();
            let FakeBitcoind {
                cached_headers,
                blocks,
                children,
            } = self.clone();
            tokio::spawn(async move {
                let mut unparsed = vec![];
                loop {
                    let mut buf = vec![0; 1024];
                    let bytes_read = socket.read(&mut buf).await.unwrap();
                    buf.truncate(bytes_read);
                    unparsed.extend(buf.iter());

                    while !unparsed.is_empty() {
                        match deserialize_partial::<RawNetworkMessage<Block>>(&unparsed) {
                            Ok((raw, cnt)) => {
                                let handler_result =
                                match raw.payload() {
                                    NetworkMessage::Version(v) => {
                                        handle_version::<Block>(&mut socket, v, *raw.magic()).await
                                    }
                                    NetworkMessage::Verack => Ok(()),
                                    NetworkMessage::GetAddr => {
                                        handle_getaddr::<Block>(&mut socket, *raw.magic()).await
                                    }
                                    NetworkMessage::GetHeaders(msg) => {
                                        handle_getheaders::<Block>(&mut socket, msg, *raw.magic(), cached_headers.clone(), children.clone()).await
                                    }
                                    NetworkMessage::GetData(msg) => {
                                        handle_getdata(&mut socket, msg, *raw.magic(), blocks.clone()).await
                                    }
                                    NetworkMessage::Ping(val) => {
                                        handle_ping::<Block>(&mut socket, *val, *raw.magic()).await
                                    }
                                    smth => panic!("Unexpected NetworkMessage: {:?}", smth),
                                };
                                if let Err(err) = handler_result {
                                    eprintln!("Mock bitcoind handler error: {}", err);
                                }
                                unparsed.drain(..cnt);
                            }
                            Err(encode::Error::Io(ref err)) // Received incomplete message
                                if err.kind() == bitcoin_io::ErrorKind::UnexpectedEof =>
                            {
                                break
                            }
                            Err(err) => panic!("{}", err),
                        }
                    }
                }
            });
        }
    }
}

pub fn mock_bitcoin<Block>(
    rt: &tokio::runtime::Handle,
    test_data_path: String,
    block_data_path: String,
) -> net::SocketAddr
where
    Block: BlockLike + for<'de> serde::Deserialize<'de> + Clone + Debug + Send + Sync + 'static,
{
    let listener = rt.block_on(async { TcpListener::bind("127.0.0.1:0").await.unwrap() });
    let addr = listener.local_addr().unwrap();
    rt.spawn(async {
        let p2p_mock = <FakeBitcoind<Block>>::new(test_data_path, block_data_path);
        p2p_mock.start_mock(listener).await;
    });
    addr
}

const LOCAL_IP: net::Ipv4Addr = net::Ipv4Addr::new(127, 0, 0, 1);

/// Bitcoin daemon.
<<<<<<< HEAD
pub struct BitcoinD<T: RpcClientType> {
=======
pub struct Daemon<T: RpcClientType> {
>>>>>>> 90706a1e
    /// RPC client that connects to this Bitcoin daemon.
    pub rpc_client: RpcClient<T>,
    _work_dir: WorkDir,
    p2p_socket: Option<net::SocketAddrV4>,
    process: process::Child,
}

<<<<<<< HEAD
impl<T: RpcClientType> Drop for BitcoinD<T> {
=======
impl<T: RpcClientType> Drop for Daemon<T> {
>>>>>>> 90706a1e
    fn drop(&mut self) {
        let _ = self.stop();
        let _ = self.process.kill();
        let _ = self.process.wait();
    }
}

enum WorkDir {
    Persisted(PathBuf),
    Temporary(TempDir),
}

impl WorkDir {
    fn path(&self) -> PathBuf {
        match self {
            Self::Persisted(path) => path.to_owned(),
            Self::Temporary(tmp_dir) => tmp_dir.path().into(),
        }
    }
}

/// Configuration for [Daemon].
pub struct Conf<'a> {
    /// [Auth] setting of the daemon. If not specified, an auto-generated cookie file will be used.
    pub auth: Option<Auth>,
    /// Whether p2p port should be enabled.
    pub p2p: bool,
    /// Whether output of the daemon should be duplicated to stdout.
    pub view_stdout: bool,
    /// Work directory. If not specified, a randomly generated temporary directory will be used.
    pub work_dir: Option<PathBuf>,
    /// Additional args to pass to the daemon command line. If not specified, the default args
    /// are `["-regtest", "-fallbackfee=0.0001"]`.
    pub args: Vec<&'a str>,
}

impl<'a> Default for Conf<'a> {
    fn default() -> Self {
        Self {
            auth: None,
            p2p: false,
            view_stdout: false,
            work_dir: None,
            args: vec!["-regtest", "-fallbackfee=0.0001"],
        }
    }
}

<<<<<<< HEAD
impl<T: RpcClientType> BitcoinD<T> {
    /// Create a new Bitcoin daemon by running the executable at the given path, network and
    /// configration.
    pub fn new(bitcoind_path: &str, network: T, conf: Conf) -> Result<BitcoinD<T>, RpcError> {
=======
impl<T: RpcClientType> Daemon<T> {
    /// Create a new Bitcoin daemon by running the executable at the given path, network and
    /// configration.
    pub fn new(bitcoind_path: &str, network: T, conf: Conf) -> Result<Daemon<T>, RpcError> {
>>>>>>> 90706a1e
        let work_dir = match conf.work_dir {
            Some(dir) => {
                fs::create_dir_all(dir.clone())?;
                WorkDir::Persisted(dir)
            }
            None => WorkDir::Temporary(tempdir()?),
        };

        let conf_path = work_dir.path().join("bitcoin.conf");
        let auth = match conf.auth {
            None => {
                let cookie_file = work_dir.path().join(network.to_string()).join(".cookie");
                Auth::CookieFile(cookie_file)
            }
            Some(Auth::UserPass(_, _)) => panic!("Auth::UserPass is not supported"),
            Some(auth) => auth,
        };
        fs::write(conf_path.clone(), "")?;
        let rpc_port = get_available_port()?;
        let rpc_socket = net::SocketAddrV4::new(LOCAL_IP, rpc_port);
        let rpc_url = format!("http://{}", rpc_socket);
        let (p2p_args, p2p_socket) = if conf.p2p {
            let p2p_port = get_available_port()?;
            let p2p_socket = net::SocketAddrV4::new(LOCAL_IP, p2p_port);
            let p2p_arg = format!("-port={}", p2p_port);
            let args = vec![p2p_arg];
            (args, Some(p2p_socket))
        } else {
            (vec!["-listen=0".to_string()], None)
        };

        let stdout = if conf.view_stdout {
            process::Stdio::inherit()
        } else {
            process::Stdio::null()
        };

        let mut process = process::Command::new(bitcoind_path)
            .arg("-printtoconsole")
            .arg(format!("-conf={}", conf_path.display()))
            .arg(format!("-datadir={}", work_dir.path().display()))
            .arg(format!("-rpcport={}", rpc_port))
            .args(&p2p_args)
            .args(&conf.args)
            .stdout(stdout)
            .spawn()?;

        if let Some(status) = process.try_wait()? {
            panic!("early exit with: {:?}", status);
        }
        assert!(process.stderr.is_none());

        let mut i = 0;
        let rpc_client = loop {
            std::thread::sleep(std::time::Duration::from_millis(100));
            match RpcClient::new(network, &rpc_url, auth.clone()) {
                Ok(client) => break client.ensure_wallet()?,
                Err(err) if i > 50 => return Err(err),
                Err(_) => {
                    i += 1;
                }
            }
        };

        Ok(Self {
            _work_dir: work_dir,
            p2p_socket,
            rpc_client,
            process,
        })
    }

    /// Stop the daemon process and return its [ExitStatus].
    pub fn stop(&mut self) -> Result<process::ExitStatus, RpcError> {
        self.rpc_client.stop()?;
        Ok(self.process.wait()?)
    }

    /// Return the p2p socket the daemon listens on if `p2p` was specified.
    pub fn p2p_socket(&self) -> Option<net::SocketAddrV4> {
        self.p2p_socket
    }
}

fn get_available_port() -> Result<u16, std::io::Error> {
    // using 0 as port let the system assign a port available
    let t = net::TcpListener::bind(("127.0.0.1", 0))?; // 0 means the OS choose a free port
    t.local_addr().map(|s| s.port())
}<|MERGE_RESOLUTION|>--- conflicted
+++ resolved
@@ -272,12 +272,8 @@
 
 const LOCAL_IP: net::Ipv4Addr = net::Ipv4Addr::new(127, 0, 0, 1);
 
-/// Bitcoin daemon.
-<<<<<<< HEAD
-pub struct BitcoinD<T: RpcClientType> {
-=======
+/// Bitcoin or Dogecoin daemon.
 pub struct Daemon<T: RpcClientType> {
->>>>>>> 90706a1e
     /// RPC client that connects to this Bitcoin daemon.
     pub rpc_client: RpcClient<T>,
     _work_dir: WorkDir,
@@ -285,11 +281,7 @@
     process: process::Child,
 }
 
-<<<<<<< HEAD
-impl<T: RpcClientType> Drop for BitcoinD<T> {
-=======
 impl<T: RpcClientType> Drop for Daemon<T> {
->>>>>>> 90706a1e
     fn drop(&mut self) {
         let _ = self.stop();
         let _ = self.process.kill();
@@ -338,17 +330,10 @@
     }
 }
 
-<<<<<<< HEAD
-impl<T: RpcClientType> BitcoinD<T> {
-    /// Create a new Bitcoin daemon by running the executable at the given path, network and
+impl<T: RpcClientType> Daemon<T> {
+    /// Create a new daemon by running the executable at the given path, network and
     /// configration.
-    pub fn new(bitcoind_path: &str, network: T, conf: Conf) -> Result<BitcoinD<T>, RpcError> {
-=======
-impl<T: RpcClientType> Daemon<T> {
-    /// Create a new Bitcoin daemon by running the executable at the given path, network and
-    /// configration.
-    pub fn new(bitcoind_path: &str, network: T, conf: Conf) -> Result<Daemon<T>, RpcError> {
->>>>>>> 90706a1e
+    pub fn new(daemon_path: &str, network: T, conf: Conf) -> Result<Daemon<T>, RpcError> {
         let work_dir = match conf.work_dir {
             Some(dir) => {
                 fs::create_dir_all(dir.clone())?;
@@ -386,7 +371,7 @@
             process::Stdio::null()
         };
 
-        let mut process = process::Command::new(bitcoind_path)
+        let mut process = process::Command::new(daemon_path)
             .arg("-printtoconsole")
             .arg(format!("-conf={}", conf_path.display()))
             .arg(format!("-datadir={}", work_dir.path().display()))
