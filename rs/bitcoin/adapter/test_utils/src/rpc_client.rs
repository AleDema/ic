use bitcoin::dogecoin::Address as DogeAddress;
use bitcoin::dogecoin::Network as DogeNetwork;
use bitcoin::Address as BtcAddress;
use bitcoin::Network as BtcNetwork;
use bitcoin::{
<<<<<<< HEAD
    address::{Address as BtcAddress, NetworkUnchecked, ParseError as BtcAddressParseError},
    amount::ParseAmountError,
    block::Header,
    consensus::{encode, Decodable},
    dogecoin::{
        address::ParseError as DogeAddressParseError, Address as DogeAddress, Block as DogeBlock,
        Network as DogeNetwork,
    },
    hex::DisplayHex,
    Amount, Block as BtcBlock, BlockHash, Network as BtcNetwork, Transaction, Txid,
=======
    address::{NetworkUnchecked, ParseError as BtcAddressParseError},
    amount::ParseAmountError,
    consensus::{encode, Decodable},
    dogecoin::{address::ParseError as DogeAddressParseError, Block as DogeBlock},
    hex::DisplayHex,
    Amount, Block as BtcBlock, BlockHash, Transaction, Txid,
>>>>>>> 90706a1e
};
use ic_config::adapters::AdaptersConfig;
use std::collections::HashMap;
use std::fs::File;
use std::io::{BufRead, BufReader};
use std::path::Path;
use std::path::PathBuf;
use std::sync::Arc;

pub use crate::rpc_json::{
    BtcGetMempoolEntryResult, CreateRawTransactionInput, DogeGetMempoolEntryResult,
    GetBalancesResult, GetBlockchainInfoResult, ListUnspentResultEntry, LoadWalletResult,
    SignRawTransactionInput, SignRawTransactionResult, UnloadWalletResult,
};

pub type Result<T> = std::result::Result<T, RpcError>;

/// The different authentication methods for the client.
#[derive(Clone, Debug, Hash, Eq, PartialEq, Ord, PartialOrd)]
pub enum Auth {
    None,
    UserPass(String, String),
    CookieFile(PathBuf),
}

impl Auth {
    /// Convert into the arguments that jsonrpc::Client needs.
    pub fn get_user_pass(self) -> Result<(Option<String>, Option<String>)> {
        match self {
            Auth::None => Ok((None, None)),
            Auth::UserPass(u, p) => Ok((Some(u), Some(p))),
            Auth::CookieFile(path) => {
                let line = BufReader::new(File::open(path)?)
                    .lines()
                    .next()
                    .ok_or(RpcError::InvalidCookieFile)??;
                let colon = line.find(':').ok_or(RpcError::InvalidCookieFile)?;
                Ok((Some(line[..colon].into()), Some(line[colon + 1..].into())))
            }
        }
    }
}
/// Used to pass raw txs into the API.
pub trait RawTx: Sized + Clone {
    fn raw_hex(self) -> String;
}

impl RawTx for &Transaction {
    fn raw_hex(self) -> String {
        encode::serialize_hex(self)
    }
}

impl RawTx for &[u8] {
    fn raw_hex(self) -> String {
        self.to_lower_hex_string()
    }
}

impl RawTx for &Vec<u8> {
    fn raw_hex(self) -> String {
        self.to_lower_hex_string()
    }
}

#[derive(Debug)]
pub enum RpcError {
    Amount(ParseAmountError),
    Json(serde_json::error::Error),
    JsonRpc(jsonrpc::error::Error),
    FromHex(encode::FromHexError),
    IO(std::io::Error),
    InvalidDogeAddress(DogeAddressParseError),
    InvalidBtcAddress(BtcAddressParseError),
    InvalidCookieFile,
    AddressNotAvailable,
}

impl From<BtcAddressParseError> for RpcError {
    fn from(e: BtcAddressParseError) -> Self {
        Self::InvalidBtcAddress(e)
    }
}

impl From<DogeAddressParseError> for RpcError {
    fn from(e: DogeAddressParseError) -> Self {
        Self::InvalidDogeAddress(e)
    }
}

impl From<ParseAmountError> for RpcError {
    fn from(e: ParseAmountError) -> Self {
        Self::Amount(e)
    }
}

impl From<serde_json::error::Error> for RpcError {
    fn from(e: serde_json::error::Error) -> Self {
        Self::Json(e)
    }
}

impl From<jsonrpc::error::Error> for RpcError {
    fn from(e: jsonrpc::error::Error) -> Self {
        Self::JsonRpc(e)
    }
}

impl From<encode::FromHexError> for RpcError {
    fn from(e: encode::FromHexError) -> Self {
        Self::FromHex(e)
    }
}

impl From<std::io::Error> for RpcError {
    fn from(e: std::io::Error) -> Self {
        Self::IO(e)
    }
}

pub trait RpcClientType: Copy + std::fmt::Display {
<<<<<<< HEAD
    type Header: Decodable;
=======
>>>>>>> 90706a1e
    type Block: Decodable;
    type Address: serde::Serialize + std::fmt::Display;
    type AddressUnchecked: for<'a> serde::Deserialize<'a>;
    type AddressParseError;
    type GetMempoolEntryResult: for<'a> serde::Deserialize<'a>;
<<<<<<< HEAD
    const REGTEST: Self;
    const NAME: &str;
    const RPC_WALLET_SUPPORT: bool;
    const REGTEST_INITIAL_BLOCK_REWARDS: Amount;
=======

    const REGTEST: Self;
    const NAME: &str;
    const RPC_WALLET_SUPPORT: bool;
    /// Initial block reward for regtest network.
    const REGTEST_INITIAL_BLOCK_REWARDS: Amount;
    /// Number of blocks for coinbase maturity
    const REGTEST_COINBASE_MATURITY: u64;

>>>>>>> 90706a1e
    fn require_network(address: Self::AddressUnchecked, network: Self) -> Result<Self::Address>;
    fn assume_checked(address: Self::AddressUnchecked) -> Self::Address;
    fn block_hash(block: &Self::Block) -> BlockHash;
    fn iter_transactions(block: &Self::Block) -> impl Iterator<Item = &Transaction>;
<<<<<<< HEAD
}

impl RpcClientType for BtcNetwork {
    type Header = Header;
    type Block = BtcBlock;
    type Address = BtcAddress;
    type AddressUnchecked = BtcAddress<NetworkUnchecked>;
    type AddressParseError = BtcAddressParseError;
    type GetMempoolEntryResult = BtcGetMempoolEntryResult;
    const REGTEST: Self = BtcNetwork::Regtest;
    const NAME: &str = "Bitcoin";
    const RPC_WALLET_SUPPORT: bool = true;
    const REGTEST_INITIAL_BLOCK_REWARDS: Amount = Amount::from_sat(5_000_000_000);
    fn require_network(address: Self::AddressUnchecked, network: Self) -> Result<Self::Address> {
        Ok(address.require_network(network)?)
    }
    fn assume_checked(address: Self::AddressUnchecked) -> Self::Address {
        address.assume_checked()
    }
    fn block_hash(block: &Self::Block) -> BlockHash {
        block.block_hash()
    }
    fn iter_transactions(block: &Self::Block) -> impl Iterator<Item = &Transaction> {
        block.txdata.iter()
    }
}

impl RpcClientType for DogeNetwork {
    type Header = Header;
    type Block = DogeBlock;
    type Address = DogeAddress;
    type AddressUnchecked = DogeAddress<NetworkUnchecked>;
    type AddressParseError = DogeAddressParseError;
    type GetMempoolEntryResult = DogeGetMempoolEntryResult;
    const REGTEST: Self = DogeNetwork::Regtest;
    const NAME: &str = "Dogecoin";
    const RPC_WALLET_SUPPORT: bool = false;
    const REGTEST_INITIAL_BLOCK_REWARDS: Amount = Amount::from_sat(50_000_000_000_000);
    fn require_network(address: Self::AddressUnchecked, network: Self) -> Result<Self::Address> {
        Ok(address.require_network(network)?)
    }
    fn assume_checked(address: Self::AddressUnchecked) -> Self::Address {
        address.assume_checked()
    }
    fn block_hash(block: &Self::Block) -> BlockHash {
        block.block_hash()
    }
    fn iter_transactions(block: &Self::Block) -> impl Iterator<Item = &Transaction> {
        block.txdata.iter()
    }
}

/// RPC client that sends RPC commands to a Bitcoin daemon.
pub struct RpcClient<T: RpcClientType> {
    network: T,
    client: Arc<jsonrpc::client::Client>,
    address: Option<T::Address>,
}

fn get_new_address<T: RpcClientType>(
    client: &RpcClient<T>,
    network: T,
    label: Option<&str>,
) -> Result<T::Address> {
    let address: T::AddressUnchecked = client.call("getnewaddress", &opt_into_vec_json(label)?)?;
    let address = T::require_network(address, network)?;
    Ok(address)
}

=======
    fn new_adapters_config_with_mainnet_uds_path(mainnet_uds_path: &Path) -> AdaptersConfig;
}

impl RpcClientType for BtcNetwork {
    type Block = BtcBlock;
    type Address = BtcAddress;
    type AddressUnchecked = BtcAddress<NetworkUnchecked>;
    type AddressParseError = BtcAddressParseError;
    type GetMempoolEntryResult = BtcGetMempoolEntryResult;

    const REGTEST: Self = BtcNetwork::Regtest;
    const NAME: &str = "Bitcoin";
    const RPC_WALLET_SUPPORT: bool = true;
    const REGTEST_INITIAL_BLOCK_REWARDS: Amount = Amount::from_sat(5_000_000_000);
    const REGTEST_COINBASE_MATURITY: u64 = 100;

    fn require_network(address: Self::AddressUnchecked, network: Self) -> Result<Self::Address> {
        Ok(address.require_network(network)?)
    }
    fn assume_checked(address: Self::AddressUnchecked) -> Self::Address {
        address.assume_checked()
    }
    fn block_hash(block: &Self::Block) -> BlockHash {
        block.block_hash()
    }
    fn iter_transactions(block: &Self::Block) -> impl Iterator<Item = &Transaction> {
        block.txdata.iter()
    }
    fn new_adapters_config_with_mainnet_uds_path(mainnet_uds_path: &Path) -> AdaptersConfig {
        AdaptersConfig {
            bitcoin_mainnet_uds_path: Some(mainnet_uds_path.into()),
            ..Default::default()
        }
    }
}

impl RpcClientType for DogeNetwork {
    type Block = DogeBlock;
    type Address = DogeAddress;
    type AddressUnchecked = DogeAddress<NetworkUnchecked>;
    type AddressParseError = DogeAddressParseError;
    type GetMempoolEntryResult = DogeGetMempoolEntryResult;

    const REGTEST: Self = DogeNetwork::Regtest;
    const NAME: &str = "Dogecoin";
    const RPC_WALLET_SUPPORT: bool = false;
    const REGTEST_INITIAL_BLOCK_REWARDS: Amount = Amount::from_sat(50_000_000_000_000);
    const REGTEST_COINBASE_MATURITY: u64 = 60;

    fn require_network(address: Self::AddressUnchecked, network: Self) -> Result<Self::Address> {
        Ok(address.require_network(network)?)
    }
    fn assume_checked(address: Self::AddressUnchecked) -> Self::Address {
        address.assume_checked()
    }
    fn block_hash(block: &Self::Block) -> BlockHash {
        block.block_hash()
    }
    fn iter_transactions(block: &Self::Block) -> impl Iterator<Item = &Transaction> {
        block.txdata.iter()
    }
    fn new_adapters_config_with_mainnet_uds_path(mainnet_uds_path: &Path) -> AdaptersConfig {
        AdaptersConfig {
            dogecoin_mainnet_uds_path: Some(mainnet_uds_path.into()),
            ..Default::default()
        }
    }
}

/// RPC client that sends RPC commands to a Bitcoin daemon.
pub struct RpcClient<T: RpcClientType> {
    network: T,
    client: Arc<jsonrpc::client::Client>,
    address: Option<T::Address>,
}

>>>>>>> 90706a1e
impl<T: RpcClientType> Drop for RpcClient<T> {
    fn drop(&mut self) {
        if self.address.is_some() {
            let _ = self.unload_wallet(Some("default"));
        }
    }
}

impl<T: RpcClientType> RpcClient<T> {
    /// Create a RPC client using the given [Network], url and [Auth].
    pub fn new(network: T, url: &str, auth: Auth) -> Result<Self> {
        let (user, pass) = auth.get_user_pass()?;
        let client = jsonrpc::client::Client::simple_http(url, user, pass)
            .map_err(|e| RpcError::JsonRpc(e.into()))?;
        let client = Arc::new(client);
        Ok(RpcClient {
            network,
            client,
            address: None,
        })
    }

    /// Return a new RPC client that shares the same connect by using a different
    /// account name and default address.
    /// This is different than the wallet feature supported by the Bitcoin daemon
    /// because all accounts will share the same wallet.
    /// We can't rely on the wallet feature because Dogecoin does not support it.
    pub fn with_account(&self, account: &str) -> Result<Self> {
        let address = self.get_new_address_with_label(Some(account))?;
        Ok(RpcClient {
            network: self.network,
            client: self.client.clone(),
            address: Some(address),
        })
    }

    /// Ensure the default wallet exists by either creating or loading it.
    pub fn ensure_wallet(mut self) -> Result<Self> {
        loop {
            if self
                .call::<serde_json::Value>("getblockchaininfo", &[])
                .is_ok()
            {
                // Try creating new wallet, if fails due to already existing wallet file
                // try loading the same. Return if still errors.
                if self
                    .create_wallet("default", None, None, None, None)
                    .is_err()
                {
                    self.load_wallet("default")?;
                }
                break;
            }
        }
        self.address = Some(self.get_new_address()?);
        Ok(self)
    }

    /// Return the default address of the client, which is only created
    /// after wallet exists.
    ///
    /// To change the default address one has to create a new [RpcClient]
    /// by calling [with_account].
    pub fn get_address(&self) -> Result<&T::Address> {
        self.address.as_ref().ok_or(RpcError::AddressNotAvailable)
    }

    /// Return the balance available at the default address.
    pub fn get_balance(&self, minconf: Option<usize>) -> Result<Amount> {
        self.get_balance_of(minconf, self.get_address()?)
    }

    /// Send bitcoin from the default address.
    pub fn send_to(&self, to_address: &T::Address, amount: Amount, fee: Amount) -> Result<Txid> {
        self.send(self.get_address()?, to_address, amount, fee)
    }

    /// Send bitcoin from the given [from_address].
    pub fn send(
        &self,
        from_address: &T::Address,
        to_address: &T::Address,
        amount: Amount,
        fee: Amount,
    ) -> Result<Txid> {
        let unspent = self.list_unspent(Some(0), Some(&[from_address]))?;
        let total: Amount = unspent.iter().map(|x| x.amount).sum();
        let inputs = unspent
            .iter()
            .map(|x| CreateRawTransactionInput {
                txid: x.txid,
                vout: x.vout,
                sequence: None,
            })
            .collect::<Vec<_>>();
        let mut outputs = HashMap::new();
        outputs.insert(to_address.to_string(), amount);
        if total > amount + fee {
            outputs.insert(from_address.to_string(), total - amount - fee);
        }
        let raw_tx = self.create_raw_transaction(&inputs, &outputs)?;
        let tx = self.sign_raw_transaction(&raw_tx, None)?;
        self.send_raw_transaction::<&[u8]>(tx.hex.as_ref())
    }

    fn create_wallet(
        &self,
        wallet: &str,
        disable_private_keys: Option<bool>,
        blank: Option<bool>,
        passphrase: Option<&str>,
        avoid_reuse: Option<bool>,
    ) -> Result<LoadWalletResult> {
        if !T::RPC_WALLET_SUPPORT {
            return Ok(LoadWalletResult {
                name: wallet.to_string(),
                warning: None,
            });
        }
        let args = [
            wallet.into(),
            opt_into_json(disable_private_keys, into_json(false)?)?,
            opt_into_json(blank, into_json(false)?)?,
            opt_into_json(passphrase, into_json("")?)?,
            opt_into_json(avoid_reuse, into_json(false)?)?,
        ];
        self.call("createwallet", &args)
    }

    fn load_wallet(&self, wallet: &str) -> Result<LoadWalletResult> {
        if !T::RPC_WALLET_SUPPORT {
            return Ok(LoadWalletResult {
                name: wallet.to_string(),
                warning: None,
            });
        }
        self.call("loadwallet", &[wallet.into()])
    }

    fn unload_wallet(&self, wallet: Option<&str>) -> Result<UnloadWalletResult> {
        if !T::RPC_WALLET_SUPPORT {
            return Ok(UnloadWalletResult { warning: None });
        }
        let args = [opt_into_json(wallet, null())?];
        self.call("unloadwallet", &args)
    }

    /// Call an `cmd` rpc with given `args` list
    fn call<V: for<'a> serde::de::Deserialize<'a>>(
        &self,
        cmd: &str,
        args: &[serde_json::Value],
    ) -> Result<V> {
        let raw = serde_json::value::to_raw_value(args)?;
        let req = self.client.build_request(cmd, Some(&raw));
        eprintln!("req = {:?}", req);
        let resp = self.client.send_request(req).map_err(RpcError::from);
        eprintln!("resp = {:?}", resp);
        Ok(resp?.result()?)
    }

    pub fn stop(&self) -> Result<String> {
        self.call("stop", &[])
    }

<<<<<<< HEAD
    pub fn get_new_address(&self) -> Result<T::Address> {
        get_new_address(self, self.network, None)
=======
    pub fn get_new_address_with_label(&self, label: Option<&str>) -> Result<T::Address> {
        let address: T::AddressUnchecked =
            self.call("getnewaddress", &opt_into_vec_json(label)?)?;
        let address = T::require_network(address, self.network)?;
        Ok(address)
    }

    pub fn get_new_address(&self) -> Result<T::Address> {
        self.get_new_address_with_label(None)
>>>>>>> 90706a1e
    }

    pub fn get_blockchain_info(&self) -> Result<GetBlockchainInfoResult> {
        self.call("getblockchaininfo", &[])
    }

    pub fn get_connection_count(&self) -> Result<usize> {
        self.call("getconnectioncount", &[])
    }

    pub fn get_block_hash(&self, height: u64) -> Result<BlockHash> {
        self.call("getblockhash", &[height.into()])
    }

    pub fn get_best_block_hash(&self) -> Result<BlockHash> {
        self.call("getbestblockhash", &[])
    }

    pub fn generate_to_address(
        &self,
        block_num: u64,
        address: &T::Address,
    ) -> Result<Vec<BlockHash>> {
        self.call(
            "generatetoaddress",
            &[block_num.into(), address.to_string().into()],
        )
    }

    pub fn get_balance_of(&self, minconf: Option<usize>, address: &T::Address) -> Result<Amount> {
        let unspent = self.list_unspent(minconf, Some(&[address]))?;
        Ok(unspent.iter().map(|x| x.amount).sum())
    }

    pub fn create_raw_transaction(
        &self,
        utxos: &[CreateRawTransactionInput],
        outs: &HashMap<String, Amount>,
    ) -> Result<Transaction> {
        let hex: String = self.create_raw_transaction_hex(utxos, outs, None, Some(true))?;
        Ok(encode::deserialize_hex(&hex)?)
    }

    pub fn create_raw_transaction_hex(
        &self,
        utxos: &[CreateRawTransactionInput],
        outs: &HashMap<String, Amount>,
        locktime: Option<i64>,
        _replaceable: Option<bool>,
    ) -> Result<String> {
        let outs_converted = serde_json::Map::from_iter(
            outs.iter()
                .map(|(k, v)| (k.clone(), serde_json::Value::from(v.to_btc()))),
        );
        let args = [
            into_json(utxos)?,
            into_json(outs_converted)?,
            opt_into_json(locktime, null())?,
        ];
        self.call("createrawtransaction", &args)
    }

    pub fn sign_raw_transaction<R: RawTx>(
        &self,
        tx: R,
        utxos: Option<&[SignRawTransactionInput]>,
    ) -> Result<SignRawTransactionResult> {
        let args = [tx.raw_hex().into(), opt_into_json(utxos, empty_arr())?];
        if T::RPC_WALLET_SUPPORT {
            self.call("signrawtransactionwithwallet", &args)
        } else {
            self.call("signrawtransaction", &args)
        }
    }

    pub fn send_raw_transaction<R: RawTx>(&self, tx: R) -> Result<Txid> {
        self.call("sendrawtransaction", &[tx.raw_hex().into()])
    }

<<<<<<< HEAD
=======
    pub fn get_received_by_address(
        &self,
        address: &T::Address,
        minconf: Option<u32>,
    ) -> Result<Amount> {
        let args = [address.to_string().into(), opt_into_json(minconf, null())?];
        Ok(Amount::from_btc(self.call("getreceivedbyaddress", &args)?)?)
    }

>>>>>>> 90706a1e
    pub fn list_unspent(
        &self,
        minconf: Option<usize>,
        addresses: Option<&[&T::Address]>,
    ) -> Result<Vec<ListUnspentResultEntry>> {
        let args = [
            opt_into_json(minconf, into_json(0)?)?,
            into_json(9999999)?,
            opt_into_json(addresses, empty_arr())?,
            into_json(true)?,
        ];
        self.call("listunspent", &args)
    }

    pub fn get_raw_mempool(&self) -> Result<Vec<Txid>> {
        self.call("getrawmempool", &[])
    }

    pub fn get_mempool_entry(&self, txid: &Txid) -> Result<T::GetMempoolEntryResult> {
        self.call("getmempoolentry", &[into_json(txid)?])
    }

    pub fn add_node(&self, addr: &str) -> Result<()> {
        self.call("addnode", &[into_json(addr)?, into_json("add")?])
    }

    pub fn onetry_node(&self, addr: &str) -> Result<()> {
        self.call("addnode", &[into_json(addr)?, into_json("onetry")?])
    }

    pub fn disconnect_node(&self, addr: &str) -> Result<()> {
        self.call("disconnectnode", &[into_json(addr)?])
    }
}

// Shorthand for converting an Option into a JSON array.
fn opt_into_vec_json<T>(opt: Option<T>) -> Result<Vec<serde_json::Value>>
where
    T: serde::ser::Serialize,
{
    match opt {
        Some(val) => Ok(vec![into_json(val)?]),
        None => Ok(vec![]),
    }
}

// Shorthand for converting an Option into a JSON value.
fn opt_into_json<T>(opt: Option<T>, default: serde_json::Value) -> Result<serde_json::Value>
where
    T: serde::ser::Serialize,
{
    match opt {
        Some(val) => Ok(into_json(val)?),
        None => Ok(default),
    }
}

// Shorthand for converting a variable into a JSON value.
fn into_json<T>(val: T) -> Result<serde_json::Value>
where
    T: serde::ser::Serialize,
{
    Ok(serde_json::to_value(val)?)
}

// Shorthand for JSON value null.
fn null() -> serde_json::Value {
    serde_json::Value::Null
}

// Shorthand for an empty JSON array.
fn empty_arr() -> serde_json::Value {
    serde_json::Value::Array(vec![])
}<|MERGE_RESOLUTION|>--- conflicted
+++ resolved
@@ -1,9 +1,4 @@
-use bitcoin::dogecoin::Address as DogeAddress;
-use bitcoin::dogecoin::Network as DogeNetwork;
-use bitcoin::Address as BtcAddress;
-use bitcoin::Network as BtcNetwork;
 use bitcoin::{
-<<<<<<< HEAD
     address::{Address as BtcAddress, NetworkUnchecked, ParseError as BtcAddressParseError},
     amount::ParseAmountError,
     block::Header,
@@ -14,14 +9,6 @@
     },
     hex::DisplayHex,
     Amount, Block as BtcBlock, BlockHash, Network as BtcNetwork, Transaction, Txid,
-=======
-    address::{NetworkUnchecked, ParseError as BtcAddressParseError},
-    amount::ParseAmountError,
-    consensus::{encode, Decodable},
-    dogecoin::{address::ParseError as DogeAddressParseError, Block as DogeBlock},
-    hex::DisplayHex,
-    Amount, Block as BtcBlock, BlockHash, Transaction, Txid,
->>>>>>> 90706a1e
 };
 use ic_config::adapters::AdaptersConfig;
 use std::collections::HashMap;
@@ -143,21 +130,12 @@
 }
 
 pub trait RpcClientType: Copy + std::fmt::Display {
-<<<<<<< HEAD
     type Header: Decodable;
-=======
->>>>>>> 90706a1e
     type Block: Decodable;
     type Address: serde::Serialize + std::fmt::Display;
     type AddressUnchecked: for<'a> serde::Deserialize<'a>;
     type AddressParseError;
     type GetMempoolEntryResult: for<'a> serde::Deserialize<'a>;
-<<<<<<< HEAD
-    const REGTEST: Self;
-    const NAME: &str;
-    const RPC_WALLET_SUPPORT: bool;
-    const REGTEST_INITIAL_BLOCK_REWARDS: Amount;
-=======
 
     const REGTEST: Self;
     const NAME: &str;
@@ -166,13 +144,11 @@
     const REGTEST_INITIAL_BLOCK_REWARDS: Amount;
     /// Number of blocks for coinbase maturity
     const REGTEST_COINBASE_MATURITY: u64;
-
->>>>>>> 90706a1e
     fn require_network(address: Self::AddressUnchecked, network: Self) -> Result<Self::Address>;
     fn assume_checked(address: Self::AddressUnchecked) -> Self::Address;
     fn block_hash(block: &Self::Block) -> BlockHash;
     fn iter_transactions(block: &Self::Block) -> impl Iterator<Item = &Transaction>;
-<<<<<<< HEAD
+    fn new_adapters_config_with_mainnet_uds_path(mainnet_uds_path: &Path) -> AdaptersConfig;
 }
 
 impl RpcClientType for BtcNetwork {
@@ -182,10 +158,13 @@
     type AddressUnchecked = BtcAddress<NetworkUnchecked>;
     type AddressParseError = BtcAddressParseError;
     type GetMempoolEntryResult = BtcGetMempoolEntryResult;
+
     const REGTEST: Self = BtcNetwork::Regtest;
     const NAME: &str = "Bitcoin";
     const RPC_WALLET_SUPPORT: bool = true;
     const REGTEST_INITIAL_BLOCK_REWARDS: Amount = Amount::from_sat(5_000_000_000);
+    const REGTEST_COINBASE_MATURITY: u64 = 100;
+
     fn require_network(address: Self::AddressUnchecked, network: Self) -> Result<Self::Address> {
         Ok(address.require_network(network)?)
     }
@@ -197,6 +176,12 @@
     }
     fn iter_transactions(block: &Self::Block) -> impl Iterator<Item = &Transaction> {
         block.txdata.iter()
+    }
+    fn new_adapters_config_with_mainnet_uds_path(mainnet_uds_path: &Path) -> AdaptersConfig {
+        AdaptersConfig {
+            bitcoin_mainnet_uds_path: Some(mainnet_uds_path.into()),
+            ..Default::default()
+        }
     }
 }
 
@@ -207,10 +192,13 @@
     type AddressUnchecked = DogeAddress<NetworkUnchecked>;
     type AddressParseError = DogeAddressParseError;
     type GetMempoolEntryResult = DogeGetMempoolEntryResult;
+
     const REGTEST: Self = DogeNetwork::Regtest;
     const NAME: &str = "Dogecoin";
     const RPC_WALLET_SUPPORT: bool = false;
     const REGTEST_INITIAL_BLOCK_REWARDS: Amount = Amount::from_sat(50_000_000_000_000);
+    const REGTEST_COINBASE_MATURITY: u64 = 60;
+
     fn require_network(address: Self::AddressUnchecked, network: Self) -> Result<Self::Address> {
         Ok(address.require_network(network)?)
     }
@@ -222,6 +210,12 @@
     }
     fn iter_transactions(block: &Self::Block) -> impl Iterator<Item = &Transaction> {
         block.txdata.iter()
+    }
+    fn new_adapters_config_with_mainnet_uds_path(mainnet_uds_path: &Path) -> AdaptersConfig {
+        AdaptersConfig {
+            dogecoin_mainnet_uds_path: Some(mainnet_uds_path.into()),
+            ..Default::default()
+        }
     }
 }
 
@@ -232,94 +226,6 @@
     address: Option<T::Address>,
 }
 
-fn get_new_address<T: RpcClientType>(
-    client: &RpcClient<T>,
-    network: T,
-    label: Option<&str>,
-) -> Result<T::Address> {
-    let address: T::AddressUnchecked = client.call("getnewaddress", &opt_into_vec_json(label)?)?;
-    let address = T::require_network(address, network)?;
-    Ok(address)
-}
-
-=======
-    fn new_adapters_config_with_mainnet_uds_path(mainnet_uds_path: &Path) -> AdaptersConfig;
-}
-
-impl RpcClientType for BtcNetwork {
-    type Block = BtcBlock;
-    type Address = BtcAddress;
-    type AddressUnchecked = BtcAddress<NetworkUnchecked>;
-    type AddressParseError = BtcAddressParseError;
-    type GetMempoolEntryResult = BtcGetMempoolEntryResult;
-
-    const REGTEST: Self = BtcNetwork::Regtest;
-    const NAME: &str = "Bitcoin";
-    const RPC_WALLET_SUPPORT: bool = true;
-    const REGTEST_INITIAL_BLOCK_REWARDS: Amount = Amount::from_sat(5_000_000_000);
-    const REGTEST_COINBASE_MATURITY: u64 = 100;
-
-    fn require_network(address: Self::AddressUnchecked, network: Self) -> Result<Self::Address> {
-        Ok(address.require_network(network)?)
-    }
-    fn assume_checked(address: Self::AddressUnchecked) -> Self::Address {
-        address.assume_checked()
-    }
-    fn block_hash(block: &Self::Block) -> BlockHash {
-        block.block_hash()
-    }
-    fn iter_transactions(block: &Self::Block) -> impl Iterator<Item = &Transaction> {
-        block.txdata.iter()
-    }
-    fn new_adapters_config_with_mainnet_uds_path(mainnet_uds_path: &Path) -> AdaptersConfig {
-        AdaptersConfig {
-            bitcoin_mainnet_uds_path: Some(mainnet_uds_path.into()),
-            ..Default::default()
-        }
-    }
-}
-
-impl RpcClientType for DogeNetwork {
-    type Block = DogeBlock;
-    type Address = DogeAddress;
-    type AddressUnchecked = DogeAddress<NetworkUnchecked>;
-    type AddressParseError = DogeAddressParseError;
-    type GetMempoolEntryResult = DogeGetMempoolEntryResult;
-
-    const REGTEST: Self = DogeNetwork::Regtest;
-    const NAME: &str = "Dogecoin";
-    const RPC_WALLET_SUPPORT: bool = false;
-    const REGTEST_INITIAL_BLOCK_REWARDS: Amount = Amount::from_sat(50_000_000_000_000);
-    const REGTEST_COINBASE_MATURITY: u64 = 60;
-
-    fn require_network(address: Self::AddressUnchecked, network: Self) -> Result<Self::Address> {
-        Ok(address.require_network(network)?)
-    }
-    fn assume_checked(address: Self::AddressUnchecked) -> Self::Address {
-        address.assume_checked()
-    }
-    fn block_hash(block: &Self::Block) -> BlockHash {
-        block.block_hash()
-    }
-    fn iter_transactions(block: &Self::Block) -> impl Iterator<Item = &Transaction> {
-        block.txdata.iter()
-    }
-    fn new_adapters_config_with_mainnet_uds_path(mainnet_uds_path: &Path) -> AdaptersConfig {
-        AdaptersConfig {
-            dogecoin_mainnet_uds_path: Some(mainnet_uds_path.into()),
-            ..Default::default()
-        }
-    }
-}
-
-/// RPC client that sends RPC commands to a Bitcoin daemon.
-pub struct RpcClient<T: RpcClientType> {
-    network: T,
-    client: Arc<jsonrpc::client::Client>,
-    address: Option<T::Address>,
-}
-
->>>>>>> 90706a1e
 impl<T: RpcClientType> Drop for RpcClient<T> {
     fn drop(&mut self) {
         if self.address.is_some() {
@@ -485,10 +391,6 @@
         self.call("stop", &[])
     }
 
-<<<<<<< HEAD
-    pub fn get_new_address(&self) -> Result<T::Address> {
-        get_new_address(self, self.network, None)
-=======
     pub fn get_new_address_with_label(&self, label: Option<&str>) -> Result<T::Address> {
         let address: T::AddressUnchecked =
             self.call("getnewaddress", &opt_into_vec_json(label)?)?;
@@ -498,7 +400,6 @@
 
     pub fn get_new_address(&self) -> Result<T::Address> {
         self.get_new_address_with_label(None)
->>>>>>> 90706a1e
     }
 
     pub fn get_blockchain_info(&self) -> Result<GetBlockchainInfoResult> {
@@ -578,18 +479,6 @@
         self.call("sendrawtransaction", &[tx.raw_hex().into()])
     }
 
-<<<<<<< HEAD
-=======
-    pub fn get_received_by_address(
-        &self,
-        address: &T::Address,
-        minconf: Option<u32>,
-    ) -> Result<Amount> {
-        let args = [address.to_string().into(), opt_into_json(minconf, null())?];
-        Ok(Amount::from_btc(self.call("getreceivedbyaddress", &args)?)?)
-    }
-
->>>>>>> 90706a1e
     pub fn list_unspent(
         &self,
         minconf: Option<usize>,
