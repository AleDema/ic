#![allow(deprecated)]
use assert_matches::assert_matches;
use bitcoin::util::psbt::serialize::Deserialize;
use bitcoin::{Address as BtcAddress, Network as BtcNetwork};
use candid::{Decode, Encode, Nat, Principal};
use ic_base_types::{CanisterId, PrincipalId};
use ic_bitcoin_canister_mock::{OutPoint, PushUtxoToAddress, Utxo};
use ic_btc_checker::{
    BtcNetwork as CheckerBtcNetwork, CheckArg, CheckMode, InitArg as CheckerInitArg,
    UpgradeArg as CheckerUpgradeArg,
};
use ic_btc_interface::{
    GetCurrentFeePercentilesRequest, MillisatoshiPerByte, NetworkInRequest, Txid,
};
use ic_ckbtc_minter::lifecycle::init::{InitArgs as CkbtcMinterInitArgs, MinterArg};
use ic_ckbtc_minter::lifecycle::upgrade::UpgradeArgs;
use ic_ckbtc_minter::queries::{EstimateFeeArg, RetrieveBtcStatusRequest, WithdrawalFee};
use ic_ckbtc_minter::reimbursement::{InvalidTransactionError, WithdrawalReimbursementReason};
use ic_ckbtc_minter::state::eventlog::{Event, EventType};
use ic_ckbtc_minter::state::{BtcRetrievalStatusV2, Mode, RetrieveBtcStatus, RetrieveBtcStatusV2};
use ic_ckbtc_minter::updates::get_btc_address::GetBtcAddressArgs;
use ic_ckbtc_minter::updates::retrieve_btc::{
    ErrorCode, RetrieveBtcArgs, RetrieveBtcError, RetrieveBtcOk, RetrieveBtcWithApprovalArgs,
    RetrieveBtcWithApprovalError,
};
use ic_ckbtc_minter::updates::update_balance::{
    PendingUtxo, UpdateBalanceArgs, UpdateBalanceError, UtxoStatus,
};
use ic_ckbtc_minter::{
    Log, MinterInfo, Network, CKBTC_LEDGER_MEMO_SIZE, MAX_NUM_INPUTS_IN_TRANSACTION,
    MIN_RELAY_FEE_PER_VBYTE, MIN_RESUBMISSION_DELAY,
    REIMBURSEMENT_FEE_FOR_PENDING_WITHDRAWAL_REQUESTS, UTXOS_COUNT_THRESHOLD,
};
use ic_http_types::{HttpRequest, HttpResponse};
use ic_icrc1_ledger::{InitArgsBuilder as LedgerInitArgsBuilder, LedgerArgument};
use ic_metrics_assert::{CanisterHttpQuery, MetricsAssert};
use ic_state_machine_tests::{StateMachine, StateMachineBuilder, UserError, WasmResult};
use ic_test_utilities_load_wasm::load_wasm;
use ic_types::Cycles;
use icrc_ledger_types::icrc1::account::Account;
use icrc_ledger_types::icrc1::transfer::{TransferArg, TransferError};
use icrc_ledger_types::icrc2::approve::{ApproveArgs, ApproveError};
use icrc_ledger_types::icrc3::transactions::{GetTransactionsRequest, GetTransactionsResponse};
use std::collections::{BTreeMap, BTreeSet};
use std::path::PathBuf;
use std::str::FromStr;
use std::time::Duration;

const CHECK_FEE: u64 = 2_000;
const TRANSFER_FEE: u64 = 10;
const MIN_CONFIRMATIONS: u32 = 12;
const MAX_TIME_IN_QUEUE: Duration = Duration::from_secs(10);
const WITHDRAWAL_ADDRESS: &str = "bc1q34aq5drpuwy3wgl9lhup9892qp6svr8ldzyy7c";
const SENDER_ID: PrincipalId = PrincipalId::new_user_test_id(1);

#[allow(deprecated)]
fn default_init_args() -> CkbtcMinterInitArgs {
    CkbtcMinterInitArgs {
        btc_network: Network::Regtest,
        ecdsa_key_name: "master_ecdsa_public_key".into(),
        retrieve_btc_min_amount: 2000,
        ledger_id: CanisterId::from(0),
        max_time_in_queue_nanos: MAX_TIME_IN_QUEUE.as_nanos() as u64,
        min_confirmations: Some(MIN_CONFIRMATIONS),
        mode: Mode::GeneralAvailability,
        check_fee: None,
        btc_checker_principal: Some(CanisterId::from(0)),
        kyt_principal: None,
        kyt_fee: None,
        get_utxos_cache_expiration_seconds: None,
    }
}

fn ledger_wasm() -> Vec<u8> {
    let path = PathBuf::from(std::env::var("CARGO_MANIFEST_DIR").unwrap())
        .parent()
        .unwrap()
        .parent()
        .unwrap()
        .parent()
        .unwrap()
        .join("rosetta-api")
        .join("icrc1")
        .join("ledger");
    load_wasm(path, "ic-icrc1-ledger", &[])
}

fn minter_wasm() -> Vec<u8> {
    load_wasm(
        std::env::var("CARGO_MANIFEST_DIR").unwrap(),
        "ic-ckbtc-minter",
        &[],
    )
}

fn bitcoin_mock_wasm() -> Vec<u8> {
    load_wasm(
        PathBuf::from(std::env::var("CARGO_MANIFEST_DIR").unwrap())
            .parent()
            .unwrap()
            .join("mock"),
        "ic-bitcoin-canister-mock",
        &[],
    )
}

fn btc_checker_wasm() -> Vec<u8> {
    load_wasm(
        PathBuf::from(std::env::var("CARGO_MANIFEST_DIR").unwrap())
            .parent()
            .unwrap()
            .parent()
            .unwrap()
            .join("checker"),
        "ic-btc-checker",
        &[],
    )
}

fn install_ledger(env: &StateMachine) -> CanisterId {
    let args = LedgerArgument::Init(
        LedgerInitArgsBuilder::for_tests()
            .with_transfer_fee(0_u8)
            .build(),
    );
    env.install_canister(ledger_wasm(), Encode!(&args).unwrap(), None)
        .unwrap()
}

fn install_minter(env: &StateMachine, ledger_id: CanisterId) -> CanisterId {
    let args = CkbtcMinterInitArgs {
        ledger_id,
        ..default_init_args()
    };
    let minter_arg = MinterArg::Init(args);
    env.install_canister(minter_wasm(), Encode!(&minter_arg).unwrap(), None)
        .unwrap()
}

fn assert_reply(result: WasmResult) -> Vec<u8> {
    match result {
        WasmResult::Reply(bytes) => bytes,
        WasmResult::Reject(reject) => {
            panic!("Expected a successful reply, got a reject: {}", reject)
        }
    }
}

fn input_utxos(tx: &bitcoin::Transaction) -> Vec<bitcoin::OutPoint> {
    tx.input.iter().map(|txin| txin.previous_output).collect()
}

fn assert_replacement_transaction(old: &bitcoin::Transaction, new: &bitcoin::Transaction) {
    assert_ne!(old.txid(), new.txid());
    assert_eq!(input_utxos(old), input_utxos(new));

    let new_out_value = new.output.iter().map(|out| out.value).sum::<u64>();
    let prev_out_value = old.output.iter().map(|out| out.value).sum::<u64>();
    let relay_cost = new.vsize() as u64 * MIN_RELAY_FEE_PER_VBYTE / 1000;

    assert!(
        new_out_value + relay_cost <= prev_out_value,
        "the transaction fees should have increased by at least {relay_cost}. prev out value: {prev_out_value}, new out value: {new_out_value}"
    );
}

fn vec_to_txid(vec: Vec<u8>) -> Txid {
    let bytes: [u8; 32] = vec.try_into().expect("Vector length must be exactly 32");
    bytes.into()
}

fn range_to_txid(range: std::ops::RangeInclusive<u8>) -> Txid {
    vec_to_txid(range.collect::<Vec<u8>>())
}

fn new_state_machine() -> StateMachine {
    StateMachineBuilder::new()
        .with_master_ecdsa_public_key()
        .build()
}

#[test]
fn test_install_ckbtc_minter_canister() {
    let env = new_state_machine();
    let ledger_id = install_ledger(&env);
    install_minter(&env, ledger_id);
}

#[test]
fn test_wrong_upgrade_parameter() {
    let env = new_state_machine();

    // wrong init args

    let args = MinterArg::Init(CkbtcMinterInitArgs {
        ecdsa_key_name: "".into(),
        ..default_init_args()
    });
    let args = Encode!(&args).unwrap();
    if env.install_canister(minter_wasm(), args, None).is_ok() {
        panic!("init expected to fail")
    }
    let args = MinterArg::Init(CkbtcMinterInitArgs {
        btc_checker_principal: None,
        ..default_init_args()
    });
    let args = Encode!(&args).unwrap();
    if env.install_canister(minter_wasm(), args, None).is_ok() {
        panic!("init expected to fail")
    }

    // install the minter

    let minter_id = install_minter(&env, CanisterId::from(0));

    // upgrade only with wrong parameters

    let upgrade_args = UpgradeArgs {
        retrieve_btc_min_amount: Some(100),
        max_time_in_queue_nanos: Some(100),
        mode: Some(Mode::ReadOnly),
        ..Default::default()
    };
    let minter_arg = MinterArg::Upgrade(Some(upgrade_args));
    if env
        .upgrade_canister(minter_id, minter_wasm(), Encode!(&minter_arg).unwrap())
        .is_ok()
    {
        panic!("upgrade expected to fail")
    }
}

#[test]
fn test_upgrade_read_only() {
    let env = new_state_machine();
    let ledger_id = install_ledger(&env);
    let minter_id = install_minter(&env, ledger_id);

    let authorized_principal =
        Principal::from_str("k2t6j-2nvnp-4zjm3-25dtz-6xhaa-c7boj-5gayf-oj3xs-i43lp-teztq-6ae")
            .unwrap();

    // upgrade
    let upgrade_args = UpgradeArgs {
        mode: Some(Mode::ReadOnly),
        ..Default::default()
    };
    let minter_arg = MinterArg::Upgrade(Some(upgrade_args));
    env.upgrade_canister(minter_id, minter_wasm(), Encode!(&minter_arg).unwrap())
        .expect("Failed to upgrade the minter canister");

    // when the mode is ReadOnly then the minter should reject all update calls.

    // 1. update_balance
    let update_balance_args = UpdateBalanceArgs {
        owner: None,
        subaccount: None,
    };
    let res = env
        .execute_ingress_as(
            authorized_principal.into(),
            minter_id,
            "update_balance",
            Encode!(&update_balance_args).unwrap(),
        )
        .expect("Failed to call update_balance");
    let res = Decode!(&res.bytes(), Result<Vec<UtxoStatus>, UpdateBalanceError>).unwrap();
    assert!(
        matches!(res, Err(UpdateBalanceError::TemporarilyUnavailable(_))),
        "unexpected result: {:?}",
        res
    );

    // 2. retrieve_btc
    let retrieve_btc_args = RetrieveBtcArgs {
        amount: 10,
        address: "".into(),
    };
    let res = env
        .execute_ingress_as(
            authorized_principal.into(),
            minter_id,
            "retrieve_btc",
            Encode!(&retrieve_btc_args).unwrap(),
        )
        .expect("Failed to call retrieve_btc");
    let res = Decode!(&res.bytes(), Result<RetrieveBtcOk, RetrieveBtcError>).unwrap();
    assert!(
        matches!(res, Err(RetrieveBtcError::TemporarilyUnavailable(_))),
        "unexpected result: {:?}",
        res
    );
}

#[test]
fn test_upgrade_restricted() {
    let env = new_state_machine();
    let ledger_id = install_ledger(&env);
    let minter_id = install_minter(&env, ledger_id);

    let authorized_principal =
        Principal::from_str("k2t6j-2nvnp-4zjm3-25dtz-6xhaa-c7boj-5gayf-oj3xs-i43lp-teztq-6ae")
            .unwrap();

    let unauthorized_principal =
        Principal::from_str("gjfkw-yiolw-ncij7-yzhg2-gq6ec-xi6jy-feyni-g26f4-x7afk-thx6z-6ae")
            .unwrap();

    // upgrade
    let upgrade_args = UpgradeArgs {
        mode: Some(Mode::RestrictedTo(vec![authorized_principal])),
        ..Default::default()
    };
    let minter_arg = MinterArg::Upgrade(Some(upgrade_args));
    env.upgrade_canister(minter_id, minter_wasm(), Encode!(&minter_arg).unwrap())
        .expect("Failed to upgrade the minter canister");

    // Check that the unauthorized user cannot modify the state.

    // 1. update_balance
    let update_balance_args = UpdateBalanceArgs {
        owner: None,
        subaccount: None,
    };
    let res = env
        .execute_ingress_as(
            unauthorized_principal.into(),
            minter_id,
            "update_balance",
            Encode!(&update_balance_args).unwrap(),
        )
        .expect("Failed to call update_balance");
    let res = Decode!(&res.bytes(), Result<Vec<UtxoStatus>, UpdateBalanceError>).unwrap();
    assert!(
        matches!(res, Err(UpdateBalanceError::TemporarilyUnavailable(_))),
        "unexpected result: {:?}",
        res
    );

    // 2. retrieve_btc
    let retrieve_btc_args = RetrieveBtcArgs {
        amount: 10,
        address: "".into(),
    };
    let res = env
        .execute_ingress_as(
            unauthorized_principal.into(),
            minter_id,
            "retrieve_btc",
            Encode!(&retrieve_btc_args).unwrap(),
        )
        .expect("Failed to call retrieve_btc");
    let res = Decode!(&res.bytes(), Result<RetrieveBtcOk, RetrieveBtcError>).unwrap();
    assert!(
        matches!(res, Err(RetrieveBtcError::TemporarilyUnavailable(_))),
        "unexpected result: {:?}",
        res
    );

    // Test restricted BTC deposits.
    let upgrade_args = UpgradeArgs::default();
    env.upgrade_canister(minter_id, minter_wasm(), Encode!(&upgrade_args).unwrap())
        .expect("Failed to upgrade the minter canister");

    let update_balance_args = UpdateBalanceArgs {
        owner: None,
        subaccount: None,
    };

    let res = env
        .execute_ingress_as(
            unauthorized_principal.into(),
            minter_id,
            "update_balance",
            Encode!(&update_balance_args).unwrap(),
        )
        .expect("Failed to call update_balance");
    let res = Decode!(&res.bytes(), Result<Vec<UtxoStatus>, UpdateBalanceError>).unwrap();
    assert!(
        matches!(res, Err(UpdateBalanceError::TemporarilyUnavailable(_))),
        "unexpected result: {:?}",
        res
    );
}

#[test]
fn test_no_new_utxos() {
    let ckbtc = CkBtcSetup::new();

    ckbtc.set_tip_height(100);

    let deposit_value = 100_000_000;
    let utxo = Utxo {
        height: 99,
        outpoint: OutPoint {
            txid: range_to_txid(1..=32),
            vout: 1,
        },
        value: deposit_value,
    };

    let user = Principal::from(ckbtc.caller);

    let deposit_address = ckbtc.get_btc_address(user);

    ckbtc.push_utxo(deposit_address, utxo.clone());

    let update_balance_args = UpdateBalanceArgs {
        owner: None,
        subaccount: None,
    };
    let res = ckbtc
        .env
        .execute_ingress_as(
            PrincipalId::new_user_test_id(1),
            ckbtc.minter_id,
            "update_balance",
            Encode!(&update_balance_args).unwrap(),
        )
        .expect("Failed to call update_balance");
    let res = Decode!(&res.bytes(), Result<Vec<UtxoStatus>, UpdateBalanceError>).unwrap();
    assert_eq!(
        res,
        Err(UpdateBalanceError::NoNewUtxos {
            pending_utxos: Some(vec![PendingUtxo {
                outpoint: utxo.outpoint,
                value: utxo.value,
                confirmations: 2,
            }]),
            current_confirmations: Some(2),
            required_confirmations: 12,
            suspended_utxos: Some(vec![]),
        })
    );
    ckbtc
        .check_minter_metrics()
        .assert_contains_metric_matching(
            r#"ckbtc_minter_update_calls_latency_bucket\{num_new_utxos="0",le="(\d+|\+Inf)"\} 1 \d+"#,
        ) // exactly 1 match for an update call with no new UTXOs
        .assert_does_not_contain_metric_matching(
            r#"ckbtc_minter_update_calls_latency_bucket\{num_new_utxos="1".*"#,
        ); // no metrics for update call with new UTXOs
}

#[test]
fn update_balance_should_return_correct_confirmations() {
    let ckbtc = CkBtcSetup::new();
    let upgrade_args = UpgradeArgs {
        min_confirmations: Some(3),
        ..Default::default()
    };
    let minter_arg = MinterArg::Upgrade(Some(upgrade_args));
    ckbtc
        .env
        .upgrade_canister(
            ckbtc.minter_id,
            minter_wasm(),
            Encode!(&minter_arg).unwrap(),
        )
        .expect("Failed to upgrade the minter canister");

    ckbtc.set_tip_height(12);

    let deposit_value = 100_000_000;
    let utxo = Utxo {
        height: 10,
        outpoint: OutPoint {
            txid: range_to_txid(1..=32),
            vout: 1,
        },
        value: deposit_value,
    };

    let user = Principal::from(ckbtc.caller);

    ckbtc.deposit_utxo(user, utxo);

    let update_balance_args = UpdateBalanceArgs {
        owner: None,
        subaccount: None,
    };

    let res = ckbtc
        .env
        .execute_ingress_as(
            PrincipalId::new_user_test_id(1),
            ckbtc.minter_id,
            "update_balance",
            Encode!(&update_balance_args).unwrap(),
        )
        .expect("Failed to call update_balance");
    let res = Decode!(&res.bytes(), Result<Vec<UtxoStatus>, UpdateBalanceError>).unwrap();
    assert_eq!(
        res,
        Err(UpdateBalanceError::NoNewUtxos {
            current_confirmations: None,
            required_confirmations: 3,
            pending_utxos: Some(vec![]),
            suspended_utxos: Some(vec![]),
        })
    );
    ckbtc
        .check_minter_metrics()
        .assert_contains_metric_matching(
            r#"ckbtc_minter_update_calls_latency_bucket\{num_new_utxos="0",le="(\d+|\+Inf)"\} 1 \d+"#,
        ) // exactly 1 match for an update call with no new UTXOs
        .assert_contains_metric_matching(
            r#"ckbtc_minter_update_calls_latency_bucket\{num_new_utxos="1",le="(\d+|\+Inf)"\} 1 \d+"#,
        ); // exactly 1 match for an update call with new UTXOs
}

#[test]
fn test_illegal_caller() {
    let env = new_state_machine();
    let ledger_id = install_ledger(&env);
    let minter_id = install_minter(&env, ledger_id);

    let authorized_principal =
        Principal::from_str("k2t6j-2nvnp-4zjm3-25dtz-6xhaa-c7boj-5gayf-oj3xs-i43lp-teztq-6ae")
            .unwrap();

    // update_balance with minter's principal as target
    let update_balance_args = UpdateBalanceArgs {
        owner: Some(Principal::from_str(&minter_id.get().to_string()).unwrap()),
        subaccount: None,
    };
    // This call should panick
    let res = env.execute_ingress_as(
        authorized_principal.into(),
        minter_id,
        "update_balance",
        Encode!(&update_balance_args).unwrap(),
    );
    assert!(res.is_err());
    // Anonynmous call should fail
    let res = env.execute_ingress(
        minter_id,
        "update_balance",
        Encode!(&update_balance_args).unwrap(),
    );
    assert!(res.is_err());
}

pub fn get_btc_address(
    env: &StateMachine,
    sender: PrincipalId,
    minter_id: CanisterId,
    arg: &GetBtcAddressArgs,
) -> String {
    Decode!(
        &env.execute_ingress_as(sender, minter_id, "get_btc_address", Encode!(arg).unwrap())
            .expect("failed to get btc address")
            .bytes(),
        String
    )
    .expect("failed to decode String response")
}

#[test]
fn test_minter() {
    use bitcoin::Address;

    let env = new_state_machine();
    let args = MinterArg::Init(CkbtcMinterInitArgs {
        retrieve_btc_min_amount: 100_000,
        min_confirmations: Some(6_u32),
        check_fee: Some(1001),
        ..default_init_args()
    });
    let args = Encode!(&args).unwrap();
    let minter_id = env.install_canister(minter_wasm(), args, None).unwrap();

    let btc_address_1 = get_btc_address(
        &env,
        SENDER_ID,
        minter_id,
        &GetBtcAddressArgs {
            owner: None,
            subaccount: None,
        },
    );
    let address_1 = Address::from_str(&btc_address_1).expect("invalid Bitcoin address");
    let btc_address_2 = get_btc_address(
        &env,
        SENDER_ID,
        minter_id,
        &GetBtcAddressArgs {
            owner: None,
            subaccount: Some([1; 32]),
        },
    );
    let address_2 = Address::from_str(&btc_address_2).expect("invalid Bitcoin address");
    assert_ne!(address_1, address_2);
}

#[test]
fn get_btc_address_from_anonymous_caller_should_succeed() {
    let env = new_state_machine();
    let args = MinterArg::Init(default_init_args());
    let args = Encode!(&args).unwrap();
    let minter_id = env.install_canister(minter_wasm(), args, None).unwrap();

    let btc_address = get_btc_address(
        &env,
        PrincipalId::new_anonymous(),
        minter_id,
        &GetBtcAddressArgs {
            owner: Some(Principal::from(SENDER_ID)),
            subaccount: None,
        },
    );
    assert!(!btc_address.is_empty());
}

#[test]
#[should_panic(expected = "the owner must be non-anonymous")]
fn get_btc_address_with_anonymous_owner_should_panic() {
    let env = new_state_machine();
    let args = MinterArg::Init(default_init_args());
    let args = Encode!(&args).unwrap();
    let minter_id = env.install_canister(minter_wasm(), args, None).unwrap();

    get_btc_address(
        &env,
        SENDER_ID,
        minter_id,
        &GetBtcAddressArgs {
            owner: Some(Principal::anonymous()),
            subaccount: None,
        },
    );
}

#[test]
#[should_panic(expected = "the owner must be non-anonymous")]
fn get_btc_address_with_empty_owner_and_anonymous_caller_should_panic() {
    let env = new_state_machine();
    let args = MinterArg::Init(default_init_args());
    let args = Encode!(&args).unwrap();
    let minter_id = env.install_canister(minter_wasm(), args, None).unwrap();

    get_btc_address(
        &env,
        PrincipalId::new_anonymous(),
        minter_id,
        &GetBtcAddressArgs {
            owner: None,
            subaccount: None,
        },
    );
}

fn bitcoin_canister_id(btc_network: Network) -> CanisterId {
    CanisterId::try_from(
        PrincipalId::from_str(match btc_network {
            Network::Testnet | Network::Regtest => {
                ic_config::execution_environment::BITCOIN_TESTNET_CANISTER_ID
            }
            Network::Mainnet => ic_config::execution_environment::BITCOIN_MAINNET_CANISTER_ID,
        })
        .unwrap(),
    )
    .unwrap()
}

fn install_bitcoin_mock_canister(env: &StateMachine, btc_network: Network) {
    use ic_cdk::api::management_canister::bitcoin::BitcoinNetwork;
    let cid = bitcoin_canister_id(btc_network);
    env.create_canister_with_cycles(Some(cid.into()), Cycles::new(0), None);
    env.install_existing_canister(
        cid,
        bitcoin_mock_wasm(),
        Encode!(&BitcoinNetwork::from(btc_network)).unwrap(),
    )
    .unwrap();
}

struct CkBtcSetup {
    pub env: StateMachine,
    pub caller: PrincipalId,
    pub bitcoin_id: CanisterId,
    pub ledger_id: CanisterId,
    pub minter_id: CanisterId,
    pub btc_checker_id: CanisterId,
}

impl CkBtcSetup {
    pub fn new() -> Self {
        let retrieve_btc_min_amount = 100_000;
        Self::new_with(Network::Mainnet, retrieve_btc_min_amount)
    }

    pub fn new_with(btc_network: Network, retrieve_btc_min_amount: u64) -> Self {
        let bitcoin_id = bitcoin_canister_id(btc_network);
        let env = StateMachineBuilder::new()
            .with_master_ecdsa_public_key()
            .with_default_canister_range()
            .with_extra_canister_range(bitcoin_id..=bitcoin_id)
            .build();

        install_bitcoin_mock_canister(&env, btc_network);
        let ledger_id = env.create_canister(None);
        let minter_id =
            env.create_canister_with_cycles(None, Cycles::new(100_000_000_000_000), None);
        let btc_checker_id = env.create_canister(None);

        env.install_existing_canister(
            ledger_id,
            ledger_wasm(),
            Encode!(&LedgerArgument::Init(
                LedgerInitArgsBuilder::with_symbol_and_name("ckBTC", "ckBTC")
                    .with_minting_account(minter_id.get().0)
                    .with_transfer_fee(TRANSFER_FEE)
                    .with_max_memo_length(CKBTC_LEDGER_MEMO_SIZE)
                    .with_feature_flags(ic_icrc1_ledger::FeatureFlags { icrc2: true })
                    .build()
            ))
            .unwrap(),
        )
        .expect("failed to install the ledger");

        env.install_existing_canister(
            minter_id,
            minter_wasm(),
            Encode!(&MinterArg::Init(CkbtcMinterInitArgs {
                btc_network,
                retrieve_btc_min_amount,
                ledger_id,
                max_time_in_queue_nanos: 100,
                check_fee: Some(CHECK_FEE),
                btc_checker_principal: btc_checker_id.into(),
                ..default_init_args()
            }))
            .unwrap(),
        )
        .expect("failed to install the minter");

        let caller = PrincipalId::new_user_test_id(1);

        env.install_existing_canister(
            btc_checker_id,
            btc_checker_wasm(),
            Encode!(&CheckArg::InitArg(CheckerInitArg {
                btc_network: CheckerBtcNetwork::Mainnet,
                check_mode: CheckMode::AcceptAll,
                num_subnet_nodes: 1,
            }))
            .unwrap(),
        )
        .expect("failed to install the Bitcoin checker canister");

        env.execute_ingress(
            bitcoin_id,
            "set_fee_percentiles",
            Encode!(&(1..=100).map(|i| i * 100).collect::<Vec<u64>>()).unwrap(),
        )
        .expect("failed to set fee percentiles");

        Self {
            env,
            caller,
            bitcoin_id,
            ledger_id,
            minter_id,
            btc_checker_id,
        }
    }

    pub fn bitcoin_get_current_fee_percentiles(&self) -> Vec<MillisatoshiPerByte> {
        Decode!(
            &assert_reply(
                self.env
                    .execute_ingress(
                        self.bitcoin_id,
                        "bitcoin_get_current_fee_percentiles",
                        Encode!(&GetCurrentFeePercentilesRequest {
                            network: NetworkInRequest::Mainnet,
                        })
                        .unwrap(),
                    )
                    .expect("failed to get fee percentiles")
            ),
            Vec<MillisatoshiPerByte>
        )
        .expect("Failed to call bitcoin_get_current_fee_percentiles")
    }

    pub fn set_fee_percentiles(&self, fees: &Vec<MillisatoshiPerByte>) {
        self.env
            .execute_ingress(
                self.bitcoin_id,
                "set_fee_percentiles",
                Encode!(fees).unwrap(),
            )
            .expect("failed to set fee percentiles");
    }

    pub fn set_tip_height(&self, tip_height: u32) {
        self.env
            .execute_ingress(
                self.bitcoin_id,
                "set_tip_height",
                Encode!(&tip_height).unwrap(),
            )
            .expect("failed to set fee tip height");
    }

    pub fn push_utxo(&self, address: String, utxo: Utxo) {
        assert_reply(
            self.env
                .execute_ingress(
                    self.bitcoin_id,
                    "push_utxo_to_address",
                    Encode!(&PushUtxoToAddress { address, utxo }).unwrap(),
                )
                .expect("failed to push a UTXO"),
        );
    }

    pub fn get_btc_address(&self, account: impl Into<Account>) -> String {
        let account = account.into();
        Decode!(
            &assert_reply(
                self.env
                    .execute_ingress_as(
                        self.caller,
                        self.minter_id,
                        "get_btc_address",
                        Encode!(&GetBtcAddressArgs {
                            owner: Some(account.owner),
                            subaccount: account.subaccount,
                        })
                        .unwrap(),
                    )
                    .expect("failed to get btc address")
            ),
            String
        )
        .unwrap()
    }

    pub fn get_minter_info(&self) -> MinterInfo {
        Decode!(
            &assert_reply(
                self.env
                    .execute_ingress(self.minter_id, "get_minter_info", Encode!().unwrap(),)
                    .expect("failed to get minter info")
            ),
            MinterInfo
        )
        .unwrap()
    }

    pub fn get_logs(&self) -> Log {
        let request = HttpRequest {
            method: "".to_string(),
            url: "/logs".to_string(),
            headers: vec![],
            body: serde_bytes::ByteBuf::new(),
        };
        let response = Decode!(
            &assert_reply(
                self.env
                    .query(self.minter_id, "http_request", Encode!(&request).unwrap(),)
                    .expect("failed to get minter info")
            ),
            HttpResponse
        )
        .unwrap();
        serde_json::from_slice(&response.body).expect("failed to parse ckbtc minter log")
    }

    pub fn get_events(&self) -> Vec<Event> {
        const MAX_EVENTS_PER_QUERY: u64 = 2000;
        let mut events = Vec::new();
        loop {
            let fetched_events = self.get_events_batch(events.len() as u64, MAX_EVENTS_PER_QUERY);
            if fetched_events.is_empty() {
                break;
            }
            events.extend(fetched_events);
        }
        events
    }

    fn get_events_batch(&self, start: u64, length: u64) -> Vec<Event> {
        use ic_ckbtc_minter::state::eventlog::GetEventsArg;

        Decode!(
            &assert_reply(
                self.env
                    .query(
                        self.minter_id,
                        "get_events",
                        Encode!(&GetEventsArg { start, length }).unwrap()
                    )
                    .expect("failed to query minter events")
            ),
            Vec<Event>
        )
        .expect("Failed to call get_events")
    }

    pub fn refresh_fee_percentiles(&self) {
        Decode!(
            &assert_reply(
                self.env
                    .execute_ingress_as(
                        self.caller,
                        self.minter_id,
                        "refresh_fee_percentiles",
                        Encode!().unwrap()
                    )
                    .expect("failed to refresh fee percentiles")
            ),
            Option<Nat>
        )
        .unwrap();
    }

    pub fn estimate_withdrawal_fee(&self, amount: Option<u64>) -> WithdrawalFee {
        self.refresh_fee_percentiles();
        Decode!(
            &assert_reply(
                self.env
                    .query(
                        self.minter_id,
                        "estimate_withdrawal_fee",
                        Encode!(&EstimateFeeArg { amount }).unwrap()
                    )
                    .expect("failed to query minter fee estimate")
            ),
            WithdrawalFee
        )
        .unwrap()
    }

    pub fn deposit_utxos_with_value(
        &self,
        account: impl Into<Account>,
        values: &[u64],
    ) -> BTreeSet<Utxo> {
        assert!(
            values.len() < u16::MAX as usize,
            "Adapt logic below to create more unique UTXOs!"
        );
        let account = account.into();
        let utxos = values
            .iter()
            .enumerate()
            .map(|(i, &value)| {
                let mut txid = vec![0; 32];
                txid[0] = (i % 256) as u8;
                txid[1] = (i / 256) as u8;
                Utxo {
                    height: 0,
                    outpoint: OutPoint {
                        txid: vec_to_txid(txid),
                        vout: 1,
                    },
                    value,
                }
            })
            .collect::<BTreeSet<_>>();
        assert_eq!(values.len(), utxos.len());

        self.deposit_utxos(account, utxos.clone().into_iter().collect());

        let known_utxos = self
            .get_known_utxos(account)
            .into_iter()
            .collect::<BTreeSet<_>>();
        assert!(utxos.is_subset(&known_utxos));
        utxos
    }

    pub fn deposit_utxo(&self, account: impl Into<Account>, utxo: Utxo) {
        self.deposit_utxos(account, vec![utxo])
    }

    pub fn deposit_utxos(&self, account: impl Into<Account>, utxos: Vec<Utxo>) {
        let account = account.into();
        let deposit_address = self.get_btc_address(account);

        for utxo in utxos.iter() {
            self.push_utxo(deposit_address.clone(), utxo.clone());
        }

        let utxo_status = Decode!(
            &assert_reply(
                self.env
                    .execute_ingress_as(
                        self.caller,
                        self.minter_id,
                        "update_balance",
                        Encode!(&UpdateBalanceArgs {
                            owner: Some(account.owner),
                            subaccount: account.subaccount,
                        })
                        .unwrap()
                    )
                    .expect("failed to update balance")
            ),
            Result<Vec<UtxoStatus>, UpdateBalanceError>
        )
        .unwrap();

        let minted = utxo_status.unwrap();
        assert_eq!(minted.len(), utxos.len());
        let minted = minted
            .into_iter()
            .map(|status| {
                assert_matches!(&status,
                    UtxoStatus::Minted { minted_amount, utxo, .. }
                    if utxo.value - CHECK_FEE == *minted_amount
                );
                match status {
                    UtxoStatus::Minted { utxo, .. } => utxo,
                    _ => unreachable!(),
                }
            })
            .collect::<BTreeSet<_>>();
        assert_eq!(minted, utxos.iter().cloned().collect::<BTreeSet<_>>());
    }

    pub fn get_transactions(&self, arg: GetTransactionsRequest) -> GetTransactionsResponse {
        Decode!(
            &assert_reply(
                self.env
                    .query(self.ledger_id, "get_transactions", Encode!(&arg).unwrap())
                    .expect("failed to query get_transactions on the ledger")
            ),
            GetTransactionsResponse
        )
        .unwrap()
    }

    pub fn get_known_utxos(&self, account: impl Into<Account>) -> Vec<Utxo> {
        let account = account.into();
        Decode!(
            &assert_reply(
                self.env
                    .query(
                        self.minter_id,
                        "get_known_utxos",
                        Encode!(&UpdateBalanceArgs {
                            owner: Some(account.owner),
                            subaccount: account.subaccount,
                        })
                        .unwrap()
                    )
                    .expect("failed to query balance on the ledger")
            ),
            Vec<Utxo>
        )
        .unwrap()
    }

    pub fn balance_of(&self, account: impl Into<Account>) -> Nat {
        Decode!(
            &assert_reply(
                self.env
                    .query(
                        self.ledger_id,
                        "icrc1_balance_of",
                        Encode!(&account.into()).unwrap()
                    )
                    .expect("failed to query balance on the ledger")
            ),
            Nat
        )
        .unwrap()
    }

    pub fn withdrawal_account(&self, owner: PrincipalId) -> Account {
        Decode!(
            &assert_reply(
                self.env
                    .execute_ingress_as(
                        owner,
                        self.minter_id,
                        "get_withdrawal_account",
                        Encode!().unwrap()
                    )
                    .expect("failed to get ckbtc withdrawal account")
            ),
            Account
        )
        .unwrap()
    }

    pub fn transfer(&self, from: impl Into<Account>, to: impl Into<Account>, amount: u64) -> Nat {
        let from = from.into();
        let to = to.into();
        Decode!(&assert_reply(self.env.execute_ingress_as(
            PrincipalId::from(from.owner),
            self.ledger_id,
            "icrc1_transfer",
            Encode!(&TransferArg {
                from_subaccount: from.subaccount,
                to,
                fee: None,
                created_at_time: None,
                memo: None,
                amount: Nat::from(amount),
            }).unwrap()
            ).expect("failed to execute token transfer")),
            Result<Nat, TransferError>
        )
        .unwrap()
        .expect("token transfer failed")
    }

    pub fn approve_minter(
        &self,
        from: Principal,
        amount: u64,
        from_subaccount: Option<[u8; 32]>,
    ) -> Nat {
        Decode!(&assert_reply(self.env.execute_ingress_as(
            PrincipalId::from(from),
            self.ledger_id,
            "icrc2_approve",
            Encode!(&ApproveArgs {
                from_subaccount,
                spender: Account {
                    owner: self.minter_id.into(),
                    subaccount: None
                },
                amount: Nat::from(amount),
                expected_allowance: None,
                expires_at: None,
                fee: None,
                memo: None,
                created_at_time: None,
            }).unwrap()
            ).expect("failed to execute token transfer")),
            Result<Nat, ApproveError>
        )
        .unwrap()
        .expect("approve failed")
    }

    pub fn retrieve_btc(
        &self,
        address: String,
        amount: u64,
    ) -> Result<RetrieveBtcOk, RetrieveBtcError> {
        Decode!(
            &assert_reply(
                self.env.execute_ingress_as(self.caller, self.minter_id, "retrieve_btc", Encode!(&RetrieveBtcArgs {
                    address,
                    amount,
                }).unwrap())
                .expect("failed to execute retrieve_btc request")
            ),
            Result<RetrieveBtcOk, RetrieveBtcError>
        ).unwrap()
    }

    pub fn retrieve_btc_with_approval(
        &self,
        address: String,
        amount: u64,
        from_subaccount: Option<[u8; 32]>,
    ) -> Result<RetrieveBtcOk, RetrieveBtcWithApprovalError> {
        Decode!(
            &assert_reply(
                self.env.execute_ingress_as(self.caller, self.minter_id, "retrieve_btc_with_approval", Encode!(&RetrieveBtcWithApprovalArgs {
                    address,
                    amount,
                    from_subaccount
                }).unwrap())
                .expect("failed to execute retrieve_btc request")
            ),
            Result<RetrieveBtcOk, RetrieveBtcWithApprovalError>
        ).unwrap()
    }

    pub fn retrieve_btc_status(&self, block_index: u64) -> RetrieveBtcStatus {
        Decode!(
            &assert_reply(
                self.env
                    .query(
                        self.minter_id,
                        "retrieve_btc_status",
                        Encode!(&RetrieveBtcStatusRequest { block_index }).unwrap()
                    )
                    .expect("failed to get ckbtc withdrawal account")
            ),
            RetrieveBtcStatus
        )
        .unwrap()
    }

    pub fn retrieve_btc_status_v2(&self, block_index: u64) -> RetrieveBtcStatusV2 {
        Decode!(
            &assert_reply(
                self.env
                    .query(
                        self.minter_id,
                        "retrieve_btc_status_v2",
                        Encode!(&RetrieveBtcStatusRequest { block_index }).unwrap()
                    )
                    .expect("failed to retrieve_btc_status_v2")
            ),
            RetrieveBtcStatusV2
        )
        .unwrap()
    }

    pub fn retrieve_btc_status_v2_by_account(
        &self,
        maybe_account: Option<Account>,
    ) -> Vec<BtcRetrievalStatusV2> {
        Decode!(
            &assert_reply(
                self.env
                    .execute_ingress(
                        self.minter_id,
                        "retrieve_btc_status_v2_by_account",
                        Encode!(&maybe_account).unwrap()
                    )
                    .expect("failed to retrieve_btc_status_v2_by_account")
            ),
            Vec<BtcRetrievalStatusV2>
        )
        .unwrap()
    }

    pub fn tick_until<R>(
        &self,
        description: &str,
        max_ticks: u64,
        mut condition: impl FnMut(&CkBtcSetup) -> Option<R>,
    ) -> R {
        if let Some(result) = condition(self) {
            return result;
        }
        for _ in 0..max_ticks {
            self.env.tick();
            if let Some(result) = condition(self) {
                return result;
            }
        }
        self.print_minter_logs();
        self.print_minter_events();
        panic!(
            "did not reach condition '{}' in {} ticks",
            description, max_ticks
        )
    }

    /// Check that the given condition holds for the specified number of state machine ticks.
    pub fn assert_for_n_ticks(
        &self,
        description: &str,
        num_ticks: u64,
        mut condition: impl FnMut(&CkBtcSetup) -> bool,
    ) {
        for n in 0..num_ticks {
            self.env.tick();
            if !condition(self) {
                panic!(
                    "Condition '{}' does not hold after {} ticks",
                    description, n
                );
            }
        }
    }

    pub fn await_btc_transaction(&self, block_index: u64, max_ticks: usize) -> Txid {
        let mut last_status = None;
        for _ in 0..max_ticks {
            let status_v2 = self.retrieve_btc_status_v2(block_index);
            let status = self.retrieve_btc_status(block_index);
            assert_eq!(RetrieveBtcStatusV2::from(status.clone()), status_v2);
            match status {
                RetrieveBtcStatus::Submitted { txid } => {
                    return txid;
                }
                status => {
                    last_status = Some(status);
                    self.env.tick();
                }
            }
        }
        dbg!(self.get_logs());
        panic!(
            "the minter did not submit a transaction in {} ticks; last status {:?}",
            max_ticks, last_status
        )
    }

    pub fn print_minter_events(&self) {
        println!("{:#?}", self.get_events());
    }

    pub fn print_minter_logs(&self) {
        let log = self.get_logs();
        for entry in log.entries {
            println!(
                "{} {}:{} {}",
                entry.timestamp, entry.file, entry.line, entry.message
            );
        }
    }

    pub fn await_finalization(&self, block_index: u64, max_ticks: usize) -> Txid {
        let mut last_status = None;
        for _ in 0..max_ticks {
            let status_v2 = self.retrieve_btc_status_v2(block_index);
            let status = self.retrieve_btc_status(block_index);
            assert_eq!(RetrieveBtcStatusV2::from(status.clone()), status_v2);
            match status {
                RetrieveBtcStatus::Confirmed { txid } => {
                    return txid;
                }
                status => {
                    last_status = Some(status);
                    self.env.tick();
                }
            }
        }
        panic!(
            "the minter did not finalize the transaction in {} ticks; last status: {:?}",
            max_ticks, last_status
        )
    }

    pub fn finalize_transaction(&self, tx: &bitcoin::Transaction) {
        let change_utxo = tx.output.last().unwrap();
        let change_address =
            BtcAddress::from_script(&change_utxo.script_pubkey, BtcNetwork::Bitcoin).unwrap();

        let main_address = self.get_btc_address(Principal::from(self.minter_id));
        assert_eq!(change_address.to_string(), main_address);

        self.env
            .advance_time(MIN_CONFIRMATIONS * Duration::from_secs(600) + Duration::from_secs(1));
        let txid_bytes: [u8; 32] = tx.txid().to_vec().try_into().unwrap();
        self.push_utxo(
            change_address.to_string(),
            Utxo {
                value: change_utxo.value,
                height: 0,
                outpoint: OutPoint {
                    txid: txid_bytes.into(),
                    vout: 1,
                },
            },
        );
    }

    pub fn mempool(&self) -> BTreeMap<Txid, bitcoin::Transaction> {
        Decode!(
            &assert_reply(
                self.env
                    .execute_ingress(self.bitcoin_id, "get_mempool", Encode!().unwrap())
                    .expect("failed to call get_mempool on the bitcoin mock")
            ),
            Vec<Vec<u8>>
        )
        .unwrap()
        .iter()
        .map(|tx_bytes| {
            let tx = bitcoin::Transaction::deserialize(tx_bytes)
                .expect("failed to parse a bitcoin transaction");

            (vec_to_txid(tx.txid().to_vec()), tx)
        })
        .collect()
    }

    pub fn minter_self_check(&self) {
        Decode!(
            &assert_reply(
                self.env
                    .query(self.minter_id, "self_check", Encode!().unwrap())
                    .expect("failed to query self_check")
            ),
            Result<(), String>
        )
        .unwrap()
        .expect("minter self-check failed")
    }

    pub fn check_minter_metrics(self) -> MetricsAssert<Self> {
        MetricsAssert::from_http_query(self)
    }

    pub fn upgrade_with(&self, upgrade_args: Option<UpgradeArgs>) {
        let encoded_args = match upgrade_args {
            None => Encode!(&()),
            Some(args) => Encode!(&Some(MinterArg::Upgrade(Some(args)))),
        }
        .unwrap();
        self.env
            .upgrade_canister(self.minter_id, minter_wasm(), encoded_args)
            .unwrap();
    }

    pub fn assert_ledger_transaction_reimbursement_correct(
        &self,
        burn_index: u64,
        reimbursement_block_index: u64,
    ) {
        let get_transaction_request = GetTransactionsRequest {
            start: reimbursement_block_index.into(),
            length: 1_u8.into(),
        };
        let res = self.get_transactions(get_transaction_request);
        if res.transactions.len() != 1 {
            self.print_minter_logs();
            self.print_minter_events();
            panic!("Reimbursement transaction {reimbursement_block_index} for withdrawal {burn_index} not found!");
        }
        let memo = res.transactions[0].mint.clone().unwrap().memo.unwrap();
        use ic_ckbtc_minter::memo::MintMemo;

        let decoded_data = minicbor::decode::<MintMemo>(&memo.0).expect("failed to decode memo");
        assert_eq!(
            decoded_data,
            MintMemo::ReimburseWithdrawal {
                withdrawal_id: burn_index,
            },
            "memo not found in mint"
        );
    }
}

impl CanisterHttpQuery<UserError> for CkBtcSetup {
    fn http_query(&self, request: Vec<u8>) -> Result<Vec<u8>, UserError> {
        self.env
            .query(self.minter_id, "http_request", request)
            .map(assert_reply)
    }
}

#[test]
fn test_transaction_finalization() {
    let ckbtc = CkBtcSetup::new();

    // Step 1: deposit ckBTC

    let deposit_value = 100_000_000;
    let utxo = Utxo {
        height: 0,
        outpoint: OutPoint {
            txid: range_to_txid(1..=32),
            vout: 1,
        },
        value: deposit_value,
    };

    let user = Principal::from(ckbtc.caller);

    ckbtc.deposit_utxo(user, utxo.clone());

    assert_eq!(ckbtc.balance_of(user), Nat::from(deposit_value - CHECK_FEE));

    assert_eq!(ckbtc.get_known_utxos(user), vec![utxo]);

    // Step 2: request a withdrawal

    let withdrawal_amount = 50_000_000;
    let withdrawal_account = ckbtc.withdrawal_account(user.into());
    let fee_estimate = ckbtc.estimate_withdrawal_fee(Some(withdrawal_amount));
    dbg!(fee_estimate);
    let fee_estimate = ckbtc.estimate_withdrawal_fee(Some(withdrawal_amount));

    ckbtc.transfer(user, withdrawal_account, withdrawal_amount);

    let RetrieveBtcOk { block_index } = ckbtc
        .retrieve_btc(WITHDRAWAL_ADDRESS.to_string(), withdrawal_amount)
        .expect("retrieve_btc failed");

    ckbtc.env.advance_time(MAX_TIME_IN_QUEUE);

    // Step 3: wait for the transaction to be submitted

    let txid = ckbtc.await_btc_transaction(block_index, 10);
    let mempool = ckbtc.mempool();
    assert_eq!(
        mempool.len(),
        1,
        "ckbtc transaction did not appear in the mempool"
    );
    let tx = mempool
        .get(&txid)
        .expect("the mempool does not contain the withdrawal transaction");

    assert_eq!(2, tx.output.len());
    assert_eq!(
        tx.output[0].value,
        withdrawal_amount - fee_estimate.minter_fee - fee_estimate.bitcoin_fee
    );

    // Step 4: confirm the transaction

    ckbtc.finalize_transaction(tx);
    assert_eq!(ckbtc.await_finalization(block_index, 10), txid);

    assert_eq!(ckbtc.get_known_utxos(user), vec![]);
}

#[test]
fn test_min_retrieval_amount_default() {
    let ckbtc = CkBtcSetup::new();

    ckbtc.refresh_fee_percentiles();
    let retrieve_btc_min_amount = ckbtc.get_minter_info().retrieve_btc_min_amount;
    assert_eq!(retrieve_btc_min_amount, 100_000);

    // The numbers used in this test have been re-computed using a python script using integers.
    ckbtc.set_fee_percentiles(&vec![0; 100]);
    ckbtc.refresh_fee_percentiles();
    let retrieve_btc_min_amount = ckbtc.get_minter_info().retrieve_btc_min_amount;
    assert_eq!(retrieve_btc_min_amount, 100_000);

    ckbtc.set_fee_percentiles(&vec![116_000; 100]);
    ckbtc.refresh_fee_percentiles();
    let retrieve_btc_min_amount = ckbtc.get_minter_info().retrieve_btc_min_amount;
    assert_eq!(retrieve_btc_min_amount, 150_000);

    ckbtc.set_fee_percentiles(&vec![342_000; 100]);
    ckbtc.refresh_fee_percentiles();
    let retrieve_btc_min_amount = ckbtc.get_minter_info().retrieve_btc_min_amount;
    assert_eq!(retrieve_btc_min_amount, 150_000);

    ckbtc.set_fee_percentiles(&vec![343_000; 100]);
    ckbtc.refresh_fee_percentiles();
    let retrieve_btc_min_amount = ckbtc.get_minter_info().retrieve_btc_min_amount;
    assert_eq!(retrieve_btc_min_amount, 200_000);
}

#[test]
fn test_min_retrieval_amount_custom() {
    let min_amount = 12_345;
    let ckbtc = CkBtcSetup::new_with(Network::Testnet, min_amount);

    ckbtc.refresh_fee_percentiles();
    let retrieve_btc_min_amount = ckbtc.get_minter_info().retrieve_btc_min_amount;
    assert_eq!(retrieve_btc_min_amount, min_amount);

    // The numbers used in this test have been re-computed using a python script using integers.
    ckbtc.set_fee_percentiles(&vec![0; 100]);
    ckbtc.refresh_fee_percentiles();
    let retrieve_btc_min_amount = ckbtc.get_minter_info().retrieve_btc_min_amount;
    assert_eq!(retrieve_btc_min_amount, min_amount);

    ckbtc.set_fee_percentiles(&vec![116_000; 100]);
    ckbtc.refresh_fee_percentiles();
    let retrieve_btc_min_amount = ckbtc.get_minter_info().retrieve_btc_min_amount;
    assert_eq!(retrieve_btc_min_amount, 50_000 + min_amount);

    ckbtc.set_fee_percentiles(&vec![342_000; 100]);
    ckbtc.refresh_fee_percentiles();
    let retrieve_btc_min_amount = ckbtc.get_minter_info().retrieve_btc_min_amount;
    assert_eq!(retrieve_btc_min_amount, 50_000 + min_amount);

    ckbtc.set_fee_percentiles(&vec![343_000; 100]);
    ckbtc.refresh_fee_percentiles();
    let retrieve_btc_min_amount = ckbtc.get_minter_info().retrieve_btc_min_amount;
    assert_eq!(retrieve_btc_min_amount, 100_000 + min_amount);

    // When fee becomes 0 again, it goes back to the initial setting
    ckbtc.set_fee_percentiles(&vec![0; 100]);
    ckbtc.refresh_fee_percentiles();
    let retrieve_btc_min_amount = ckbtc.get_minter_info().retrieve_btc_min_amount;
    assert_eq!(retrieve_btc_min_amount, min_amount);

    // Test changing min_retrieve_fee when upgrade
    let min_amount = 123_456;
    ckbtc.upgrade_with(Some(UpgradeArgs {
        retrieve_btc_min_amount: Some(min_amount),
        ..Default::default()
    }));
    let retrieve_btc_min_amount = ckbtc.get_minter_info().retrieve_btc_min_amount;
    assert_eq!(retrieve_btc_min_amount, min_amount);
}

fn test_transaction_resubmission_finalize_helper(
    deposit_fn: impl Fn(&CkBtcSetup, Principal),
) -> (CkBtcSetup, u64, bitcoin::Transaction) {
    let ckbtc = CkBtcSetup::new();
    let user = Principal::from(ckbtc.caller);

    // Step 1: deposit ckBTC
    deposit_fn(&ckbtc, user);

    // Step 2: request a withdrawal

    let withdrawal_amount = 50_000_000;
    let withdrawal_account = ckbtc.withdrawal_account(user.into());
    ckbtc.transfer(user, withdrawal_account, withdrawal_amount);

    let RetrieveBtcOk { block_index } = ckbtc
        .retrieve_btc(WITHDRAWAL_ADDRESS.to_string(), withdrawal_amount)
        .expect("retrieve_btc failed");

    ckbtc.env.advance_time(MAX_TIME_IN_QUEUE);

    // Step 3: wait for the transaction to be submitted

    let txid = ckbtc.await_btc_transaction(block_index, 10);
    let mempool = ckbtc.mempool();
    let tx = mempool
        .get(&txid)
        .expect("the mempool does not contain the original transaction");

    // Step 4: wait for the transaction resubmission

    ckbtc
        .env
        .advance_time(MIN_RESUBMISSION_DELAY - Duration::from_secs(1));

    (ckbtc, block_index, tx.clone())
}

fn test_transaction_resubmission_finalize_setup() -> (CkBtcSetup, u64, bitcoin::Transaction) {
    test_transaction_resubmission_finalize_helper(|ckbtc, user| {
        let deposit_value = 100_000_000;
        let utxo = Utxo {
            height: 0,
            outpoint: OutPoint {
                txid: range_to_txid(1..=32),
                vout: 1,
            },
            value: deposit_value,
        };
        ckbtc.deposit_utxo(user, utxo);
        assert_eq!(ckbtc.balance_of(user), Nat::from(deposit_value - CHECK_FEE));
    })
}

#[test]
fn test_transaction_resubmission_finalize_new_above_threshold() {
    let deposit_value = 1_000_000;

    // Step 1: deposit btc
    //
    // Create many utxos that exceeds threshold by 2 so that after consuming
    // one, the remaining available count is still greater than the threshold.
    // This is to make sure utxo count optimization is triggered.
<<<<<<< HEAD
    let (ckbtc, _, _) = test_transaction_resubmission_finalize_helper(|ckbtc, user| {
        let count = UTXOS_COUNT_THRESHOLD + 2;
        let utxos = (0..count)
            .map(|i| {
                let mut txid = vec![0; 32];
                txid[0] = (i % 256) as u8;
                txid[1] = (i / 256) as u8;
                Utxo {
                    height: 0,
                    outpoint: OutPoint {
                        txid: vec_to_txid(txid),
                        vout: 1,
                    },
                    value: deposit_value,
                }
            })
            .collect::<Vec<_>>();
        ckbtc.deposit_utxos(user, utxos);

        assert_eq!(
            ckbtc.balance_of(user),
            Nat::from(count as u64 * (deposit_value - CHECK_FEE))
        );
    });
    let user = Principal::from(ckbtc.caller);
=======
    const COUNT: usize = UTXOS_COUNT_THRESHOLD + 2;
    let _deposited_utxos = ckbtc.deposit_utxos_with_value(user, &[deposit_value; COUNT]);

    assert_eq!(
        ckbtc.balance_of(user),
        Nat::from(COUNT as u64 * (deposit_value - CHECK_FEE))
    );
>>>>>>> a1dd1113

    // Step 2: request a withdrawal

    // This withdraw_amount only needs 1 input utxo, but due to
    // available_utxos.len() > UTXOS_COUNT_THRESHOLD, the minter will
    // include 2 input utxos.
    let withdrawal_amount = 900_000;
    assert!(
        deposit_value > withdrawal_amount,
        "ensure only 1 utxo is needed",
    );

    let withdrawal_account = ckbtc.withdrawal_account(user.into());
    ckbtc.transfer(user, withdrawal_account, withdrawal_amount);

    let RetrieveBtcOk { block_index } = ckbtc
        .retrieve_btc(WITHDRAWAL_ADDRESS.to_string(), withdrawal_amount)
        .expect("retrieve_btc failed");

    ckbtc.env.advance_time(MAX_TIME_IN_QUEUE);

    // Step 3: wait for the transaction to be submitted

    let txid = ckbtc.await_btc_transaction(block_index, 10);
    let mempool = ckbtc.mempool();
    let tx = mempool
        .get(&txid)
        .expect("the mempool does not contain the original transaction");
    assert_eq!(tx.input.len(), 2, "expect 2 input utxos: {:?}", tx);

    // Step 4: wait for the transaction resubmission

    ckbtc
        .env
        .advance_time(MIN_RESUBMISSION_DELAY - Duration::from_secs(1));

    ckbtc.assert_for_n_ticks("no resubmission before the delay", 5, |ckbtc| {
        ckbtc.mempool().len() == 1
    });

    // We need to wait at least 5 seconds before the next resubmission because it's the internal
    // timer interval.
    ckbtc.env.advance_time(Duration::from_secs(5));

    let mempool = ckbtc.tick_until("mempool has a replacement transaction", 10, |ckbtc| {
        let mempool = ckbtc.mempool();
        (mempool.len() > 1).then_some(mempool)
    });

    let new_txid = ckbtc.await_btc_transaction(block_index, 10);
    let new_tx = mempool
        .get(&new_txid)
        .expect("the pool does not contain the new transaction");

    assert_replacement_transaction(tx, new_tx);

    // Step 5: finalize the new transaction

    ckbtc.finalize_transaction(new_tx);
    assert_eq!(ckbtc.await_finalization(block_index, 10), new_txid);
    ckbtc.minter_self_check();
}

#[test]
fn test_transaction_resubmission_finalize_new() {
    let (ckbtc, block_index, tx) = test_transaction_resubmission_finalize_setup();

    ckbtc.assert_for_n_ticks("no resubmission before the delay", 5, |ckbtc| {
        ckbtc.mempool().len() == 1
    });

    // We need to wait at least 5 seconds before the next resubmission because it's the internal
    // timer interval.
    ckbtc.env.advance_time(Duration::from_secs(5));

    let mempool = ckbtc.tick_until("mempool has a replacement transaction", 10, |ckbtc| {
        let mempool = ckbtc.mempool();
        (mempool.len() > 1).then_some(mempool)
    });

    let new_txid = ckbtc.await_btc_transaction(block_index, 10);
    let new_tx = mempool
        .get(&new_txid)
        .expect("the pool does not contain the new transaction");

    assert_replacement_transaction(&tx, new_tx);

    // finalize the new transaction

    ckbtc.finalize_transaction(new_tx);
    assert_eq!(ckbtc.await_finalization(block_index, 10), new_txid);
    ckbtc.minter_self_check();
}

#[test]
fn test_transaction_resubmission_finalize_old() {
    let (ckbtc, block_index, tx) = test_transaction_resubmission_finalize_setup();

    let mempool = ckbtc.tick_until("mempool has a replacement transaction", 10, |ckbtc| {
        let mempool = ckbtc.mempool();
        (mempool.len() > 1).then_some(mempool)
    });

    let new_txid = ckbtc.await_btc_transaction(block_index, 10);

    let new_tx = mempool
        .get(&new_txid)
        .expect("the pool does not contain the new transaction");

    assert_replacement_transaction(&tx, new_tx);

    // finalize the old transaction

    ckbtc.finalize_transaction(&tx);
    assert_eq!(
        ckbtc.await_finalization(block_index, 10).as_ref(),
        tx.txid().as_ref()
    );
    ckbtc.minter_self_check();
}

#[test]
fn test_transaction_resubmission_finalize_middle() {
    let (ckbtc, block_index, original_tx) = test_transaction_resubmission_finalize_setup();

    let mempool_2 = ckbtc.tick_until("mempool contains a replacement transaction", 10, |ckbtc| {
        let mempool = ckbtc.mempool();
        (mempool.len() > 1).then_some(mempool)
    });

    let second_txid = ckbtc.await_btc_transaction(block_index, 10);

    let second_tx = mempool_2
        .get(&second_txid)
        .expect("the pool does not contain the second transaction");

    assert_replacement_transaction(&original_tx, second_tx);

    // wait for the second transaction resubmission
    ckbtc
        .env
        .advance_time(MIN_RESUBMISSION_DELAY + Duration::from_secs(1));

    let mempool_3 = ckbtc.tick_until("mempool contains the third transaction", 10, |ckbtc| {
        let mempool = ckbtc.mempool();
        (mempool.len() > 2).then_some(mempool)
    });

    let third_txid = ckbtc.await_btc_transaction(block_index, 10);
    assert_ne!(third_txid, second_txid);
    assert_ne!(third_txid.as_ref(), original_tx.txid().as_ref());

    let third_tx = mempool_3
        .get(&third_txid)
        .expect("the pool does not contain the third transaction");

    assert_replacement_transaction(second_tx, third_tx);

    // finalize the middle transaction

    ckbtc.finalize_transaction(second_tx);
    assert_eq!(ckbtc.await_finalization(block_index, 10), second_txid);
    ckbtc.minter_self_check();
}

#[test]
fn test_get_logs() {
    let ckbtc = CkBtcSetup::new();

    // Test that the endpoint does not trap.
    let _log = ckbtc.get_logs();
}

#[test]
fn test_taproot_transaction_finalization() {
    let ckbtc = CkBtcSetup::new();

    // Step 1: deposit ckBTC

    let deposit_value = 100_000_000;
    let utxo = Utxo {
        height: 0,
        outpoint: OutPoint {
            txid: range_to_txid(1..=32),
            vout: 1,
        },
        value: deposit_value,
    };

    let user = Principal::from(ckbtc.caller);

    ckbtc.deposit_utxo(user, utxo);

    assert_eq!(ckbtc.balance_of(user), Nat::from(deposit_value - CHECK_FEE));

    // Step 2: request a withdrawal

    let withdrawal_amount = 50_000_000;
    let withdrawal_account = ckbtc.withdrawal_account(user.into());
    ckbtc.transfer(user, withdrawal_account, withdrawal_amount);

    let RetrieveBtcOk { block_index } = ckbtc
        .retrieve_btc(
            "bc1p0xlxvlhemja6c4dqv22uapctqupfhlxm9h8z3k2e72q4k9hcz7vqzk5jj0".to_string(),
            withdrawal_amount,
        )
        .expect("retrieve_btc failed");

    ckbtc.env.advance_time(MAX_TIME_IN_QUEUE);

    // Step 3: wait for the transaction to be submitted
    let txid = ckbtc.await_btc_transaction(block_index, 10);
    let mempool = ckbtc.mempool();
    assert_eq!(
        mempool.len(),
        1,
        "ckbtc transaction did not appear in the mempool"
    );
    let tx = mempool
        .get(&txid)
        .expect("the mempool does not contain the withdrawal transaction");

    assert_eq!(2, tx.output.len());

    // Step 4: confirm the transaction

    ckbtc.finalize_transaction(tx);
    assert_eq!(ckbtc.await_finalization(block_index, 10), txid);
}

#[test]
fn test_ledger_memo() {
    let ckbtc = CkBtcSetup::new();

    // Step 1: deposit ckBTC

    let deposit_value = 100_000_000;
    let utxo = Utxo {
        height: 0,
        outpoint: OutPoint {
            txid: range_to_txid(1..=32),
            vout: 1,
        },
        value: deposit_value,
    };

    let user = Principal::from(ckbtc.caller);

    ckbtc.deposit_utxo(user, utxo);

    assert_eq!(ckbtc.balance_of(user), Nat::from(deposit_value - CHECK_FEE));

    let get_transaction_request = GetTransactionsRequest {
        start: 0_u8.into(),
        length: 1_u8.into(),
    };
    let res = ckbtc.get_transactions(get_transaction_request);
    let memo = res.transactions[0].mint.clone().unwrap().memo.unwrap();

    use ic_ckbtc_minter::memo::MintMemo;
    let decoded_data = minicbor::decode::<MintMemo>(&memo.0).expect("failed to decode memo");
    assert_eq!(
        decoded_data,
        MintMemo::Convert {
            txid: Some(&(1..=32).collect::<Vec<u8>>()),
            vout: Some(1),
            kyt_fee: Some(CHECK_FEE),
        }
    );

    // Step 2: request a withdrawal

    let withdrawal_amount = 50_000_000;
    let withdrawal_account = ckbtc.withdrawal_account(user.into());
    ckbtc.transfer(user, withdrawal_account, withdrawal_amount);
    let btc_address = "bc1q34aq5drpuwy3wgl9lhup9892qp6svr8ldzyy7c".to_string();

    let RetrieveBtcOk { block_index } = ckbtc
        .retrieve_btc(btc_address.clone(), withdrawal_amount)
        .expect("retrieve_btc failed");

    let get_transaction_request = GetTransactionsRequest {
        start: block_index.into(),
        length: 1_u8.into(),
    };
    let res = ckbtc.get_transactions(get_transaction_request);
    let memo = res.transactions[0].burn.clone().unwrap().memo.unwrap();
    use ic_ckbtc_minter::memo::{BurnMemo, Status};

    let decoded_data = minicbor::decode::<BurnMemo>(&memo.0).expect("failed to decode memo");
    // `retrieve_btc` incurs no check fee
    assert_eq!(
        decoded_data,
        BurnMemo::Convert {
            address: Some(&btc_address),
            kyt_fee: None,
            status: Some(Status::Accepted),
        },
        "memo not found in burn"
    );
}

#[test]
fn test_filter_logs() {
    let ckbtc = CkBtcSetup::new();

    // Trigger an even to add some logs.

    let deposit_value = 100_000_000;
    let utxo = Utxo {
        height: 0,
        outpoint: OutPoint {
            txid: range_to_txid(1..=32),
            vout: 1,
        },
        value: deposit_value,
    };

    let user = Principal::from(ckbtc.caller);

    ckbtc.deposit_utxo(user, utxo);

    let system_time = ckbtc.env.time();

    let nanos = system_time
        .duration_since(std::time::SystemTime::UNIX_EPOCH)
        .expect("Time went backwards")
        .as_nanos();

    let request = HttpRequest {
        method: "".to_string(),
        url: format!("/logs?time={}", nanos),
        headers: vec![],
        body: serde_bytes::ByteBuf::new(),
    };
    let response = Decode!(
        &assert_reply(
            ckbtc
                .env
                .query(ckbtc.minter_id, "http_request", Encode!(&request).unwrap(),)
                .expect("failed to get minter info")
        ),
        HttpResponse
    )
    .unwrap();
    let logs: Log =
        serde_json::from_slice(&response.body).expect("failed to parse ckbtc minter log");

    let request = HttpRequest {
        method: "".to_string(),
        url: format!("/logs?time={}", nanos + 30 * 1_000_000_000),
        headers: vec![],
        body: serde_bytes::ByteBuf::new(),
    };
    let response = Decode!(
        &assert_reply(
            ckbtc
                .env
                .query(ckbtc.minter_id, "http_request", Encode!(&request).unwrap(),)
                .expect("failed to get minter info")
        ),
        HttpResponse
    )
    .unwrap();
    let logs_filtered: Log =
        serde_json::from_slice(&response.body).expect("failed to parse ckbtc minter log");

    assert_ne!(logs.entries.len(), logs_filtered.entries.len());
}

#[test]
fn test_retrieve_btc_with_approval() {
    fn test(
        current_fee_percentiles: &Vec<MillisatoshiPerByte>,
        actual_median_fee_per_vbyte: MillisatoshiPerByte,
        expected_fee_per_vbyte: MillisatoshiPerByte,
    ) {
        let ckbtc = CkBtcSetup::new();
        ckbtc.set_fee_percentiles(current_fee_percentiles);
        assert_eq!(
            actual_median_fee_per_vbyte,
            ckbtc.bitcoin_get_current_fee_percentiles()[50]
        );

        // Step 1: deposit ckBTC

        let deposit_value = 100_000_000;
        let utxo = Utxo {
            height: 0,
            outpoint: OutPoint {
                txid: range_to_txid(1..=32),
                vout: 1,
            },
            value: deposit_value,
        };

        let user = Principal::from(ckbtc.caller);

        ckbtc.deposit_utxo(user, utxo);
        assert_eq!(ckbtc.balance_of(user), Nat::from(deposit_value - CHECK_FEE));

        // Step 2: request a withdrawal

        let withdrawal_amount = 50_000_000;
        ckbtc.approve_minter(user, withdrawal_amount, None);
        let fee_estimate = ckbtc.estimate_withdrawal_fee(Some(withdrawal_amount));

        let RetrieveBtcOk { block_index } = ckbtc
            .retrieve_btc_with_approval(WITHDRAWAL_ADDRESS.to_string(), withdrawal_amount, None)
            .expect("retrieve_btc failed");

        let get_transaction_request = GetTransactionsRequest {
            start: block_index.into(),
            length: 1_u8.into(),
        };
        let res = ckbtc.get_transactions(get_transaction_request);
        let memo = res.transactions[0].burn.clone().unwrap().memo.unwrap();
        use ic_ckbtc_minter::memo::BurnMemo;

        let decoded_data = minicbor::decode::<BurnMemo>(&memo.0).expect("failed to decode memo");
        assert_eq!(
            decoded_data,
            BurnMemo::Convert {
                address: Some(WITHDRAWAL_ADDRESS),
                kyt_fee: None,
                status: None,
            },
            "memo not found in burn"
        );

        ckbtc.env.advance_time(MAX_TIME_IN_QUEUE);

        // Step 3: wait for the transaction to be submitted

        let txid = ckbtc.await_btc_transaction(block_index, 10);
        let mempool = ckbtc.mempool();
        assert_eq!(
            mempool.len(),
            1,
            "ckbtc transaction did not appear in the mempool"
        );
        let tx = mempool
            .get(&txid)
            .expect("the mempool does not contain the withdrawal transaction");

        assert_eq!(2, tx.output.len());
        assert_eq!(
            tx.output[0].value,
            withdrawal_amount - fee_estimate.minter_fee - fee_estimate.bitcoin_fee
        );

        assert_matches!(
            ckbtc.get_events().pop().unwrap().payload,
            EventType::SentBtcTransaction {
                txid: txid_event,
                fee_per_vbyte,
                ..
            } if txid_event == txid && fee_per_vbyte == Some(expected_fee_per_vbyte)
        );

        // Step 4: confirm the transaction

        ckbtc.finalize_transaction(tx);
        assert_eq!(ckbtc.await_finalization(block_index, 10), txid);

        ckbtc
            .check_minter_metrics()
            .assert_contains_metric_matching(
                r#"ckbtc_minter_sign_with_ecdsa_latency_bucket\{result="success",le="(\d+|\+Inf)"\} 1 \d+"#,
            )
            .assert_does_not_contain_metric_matching(
                r#"ckbtc_minter_sign_with_ecdsa_latency_bucket\{result="failure",le="(\d+|\+Inf)"\} 1 \d+"#
            );
    }

    // regular fees, use median
    test(
        &(1..=100).map(|i| i * 100).collect::<Vec<u64>>(),
        5_100,
        5_100,
    );
    // unusually low fees, use hardcoded minimum value instead of median
    test(&[142_u64; 100].to_vec(), 142, 1_500);
}

#[test]
fn test_retrieve_btc_with_approval_from_subaccount() {
    let ckbtc = CkBtcSetup::new();

    // Step 1: deposit ckBTC

    let deposit_value = 100_000_000;
    let utxo = Utxo {
        height: 0,
        outpoint: OutPoint {
            txid: range_to_txid(1..=32),
            vout: 1,
        },
        value: deposit_value,
    };

    let user = Principal::from(ckbtc.caller);
    let subaccount: Option<[u8; 32]> = Some([1; 32]);
    let user_account = Account {
        owner: user,
        subaccount,
    };

    ckbtc.deposit_utxo(user_account, utxo);
    assert_eq!(
        ckbtc.balance_of(user_account),
        Nat::from(deposit_value - CHECK_FEE)
    );

    // Step 2: request a withdrawal

    let withdrawal_amount = 50_000_000;
    ckbtc.approve_minter(user, withdrawal_amount, subaccount);
    let fee_estimate = ckbtc.estimate_withdrawal_fee(Some(withdrawal_amount));

    let RetrieveBtcOk { block_index } = ckbtc
        .retrieve_btc_with_approval(
            WITHDRAWAL_ADDRESS.to_string(),
            withdrawal_amount,
            subaccount,
        )
        .expect("retrieve_btc failed");

    let get_transaction_request = GetTransactionsRequest {
        start: block_index.into(),
        length: 1_u8.into(),
    };
    let res = ckbtc.get_transactions(get_transaction_request);
    let memo = res.transactions[0].burn.clone().unwrap().memo.unwrap();
    use ic_ckbtc_minter::memo::BurnMemo;

    let decoded_data = minicbor::decode::<BurnMemo>(&memo.0).expect("failed to decode memo");
    assert_eq!(
        decoded_data,
        BurnMemo::Convert {
            address: Some(WITHDRAWAL_ADDRESS),
            kyt_fee: None,
            status: None,
        },
        "memo not found in burn"
    );

    assert_eq!(
        ckbtc.retrieve_btc_status_v2_by_account(Some(user_account)),
        vec![BtcRetrievalStatusV2 {
            block_index,
            status_v2: Some(ckbtc.retrieve_btc_status_v2(block_index))
        }]
    );

    ckbtc.env.advance_time(MAX_TIME_IN_QUEUE);

    // Step 3: wait for the transaction to be submitted

    let txid = ckbtc.await_btc_transaction(block_index, 10);
    let mempool = ckbtc.mempool();
    assert_eq!(
        mempool.len(),
        1,
        "ckbtc transaction did not appear in the mempool"
    );
    let tx = mempool
        .get(&txid)
        .expect("the mempool does not contain the withdrawal transaction");

    assert_eq!(2, tx.output.len());
    assert_eq!(
        tx.output[0].value,
        withdrawal_amount - fee_estimate.minter_fee - fee_estimate.bitcoin_fee
    );

    // Step 4: confirm the transaction

    ckbtc.finalize_transaction(tx);
    assert_eq!(ckbtc.await_finalization(block_index, 10), txid);

    assert_eq!(
        ckbtc.retrieve_btc_status_v2_by_account(Some(user_account)),
        vec![BtcRetrievalStatusV2 {
            block_index,
            status_v2: Some(ckbtc.retrieve_btc_status_v2(block_index))
        }]
    );

    ckbtc
        .check_minter_metrics()
        .assert_contains_metric_matching(
            r#"ckbtc_minter_sign_with_ecdsa_latency_bucket\{result="success",le="(\d+|\+Inf)"\} 1 \d+"#,
        )
        .assert_does_not_contain_metric_matching(
            r#"ckbtc_minter_sign_with_ecdsa_latency_bucket\{result="failure",le="(\d+|\+Inf)"\} 1 \d+"#
        );
}

#[test]
fn test_retrieve_btc_with_approval_fail() {
    let ckbtc = CkBtcSetup::new();

    // Step 1: deposit ckBTC

    let deposit_value = 100_000_000;
    let utxo = Utxo {
        height: 0,
        outpoint: OutPoint {
            txid: range_to_txid(1..=32),
            vout: 1,
        },
        value: deposit_value,
    };

    let user = Principal::from(ckbtc.caller);
    let user_account = Account {
        owner: user,
        subaccount: Some([1; 32]),
    };

    ckbtc.deposit_utxo(user_account, utxo);
    assert_eq!(
        ckbtc.balance_of(user_account),
        Nat::from(deposit_value - CHECK_FEE)
    );

    // Step 2: request a withdrawal with ledger stopped

    let withdrawal_amount = 50_000_000;
    ckbtc.approve_minter(user, u64::MAX, Some([1; 32]));

    let stop_canister_result = ckbtc.env.stop_canister(ckbtc.ledger_id);
    assert_matches!(stop_canister_result, Ok(_));

    let retrieve_btc_result = ckbtc.retrieve_btc_with_approval(
        WITHDRAWAL_ADDRESS.to_string(),
        withdrawal_amount,
        Some([1; 32]),
    );
    assert_matches!(
        retrieve_btc_result,
        Err(RetrieveBtcWithApprovalError::TemporarilyUnavailable(_))
    );
    let start_canister_result = ckbtc.env.start_canister(ckbtc.ledger_id);
    assert_matches!(start_canister_result, Ok(_));

    let deposited_value = deposit_value - CHECK_FEE - TRANSFER_FEE;
    assert_eq!(ckbtc.balance_of(user_account), Nat::from(deposited_value));

    // Check that the correct error_code is returned if the check of the address fails

    ckbtc
        .env
        .upgrade_canister(
            ckbtc.btc_checker_id,
            btc_checker_wasm(),
            Encode!(&CheckArg::UpgradeArg(Some(CheckerUpgradeArg {
                check_mode: Some(CheckMode::RejectAll),
                ..CheckerUpgradeArg::default()
            })))
            .unwrap(),
        )
        .expect("failed to upgrade the Bitcoin checker canister");

    let retrieve_btc_result = ckbtc.retrieve_btc_with_approval(
        WITHDRAWAL_ADDRESS.to_string(),
        withdrawal_amount,
        Some([1; 32]),
    );
    assert_matches!(
        retrieve_btc_result,
        Err(RetrieveBtcWithApprovalError::GenericError { error_code, .. })
          if error_code == ErrorCode::TaintedAddress as u64
    );
    ckbtc.env.tick();
    assert_eq!(ckbtc.balance_of(user_account), Nat::from(deposited_value));

    // Check that the correct error_code is returned if the call to the Bitcoin checker canister fails

    let stop_canister_result = ckbtc.env.stop_canister(ckbtc.btc_checker_id);
    assert_matches!(stop_canister_result, Ok(_));

    let retrieve_btc_result = ckbtc.retrieve_btc_with_approval(
        WITHDRAWAL_ADDRESS.to_string(),
        withdrawal_amount,
        Some([1; 32]),
    );
    assert_matches!(
        retrieve_btc_result,
        Err(RetrieveBtcWithApprovalError::GenericError { error_code, .. })
          if error_code == ErrorCode::CheckCallFailed as u64
    );

    // Balance should be unchanged
    assert_eq!(ckbtc.balance_of(user_account), Nat::from(deposited_value));
    // No known reimbursement or pending status because the withdrawal is now rejected before burn.
    assert_eq!(
        ckbtc.retrieve_btc_status_v2_by_account(Some(user_account)),
        vec![]
    );
}

#[test]
fn should_cancel_and_reimburse_large_withdrawal() {
    let ckbtc = CkBtcSetup::new();
    let user = Principal::from(ckbtc.caller);
    let subaccount: Option<[u8; 32]> = Some([1; 32]);
    let user_account = Account {
        owner: user,
        subaccount,
    };

    // Step 1: deposit a lot of small UTXOs
    const NUM_UXTOS: usize = 2_000;
    let deposit_value = 100_000_u64;
    let _deposited_utxos =
        ckbtc.deposit_utxos_with_value(user_account, &[deposit_value; NUM_UXTOS]);
    let balance_after_deposit = ckbtc.balance_of(user_account);
    assert_eq!(
        balance_after_deposit,
        Nat::from(NUM_UXTOS as u64 * (deposit_value - CHECK_FEE))
    );

    let withdrawal_amount = 1_800 * deposit_value;
    ckbtc.approve_minter(user, withdrawal_amount, subaccount);
    let balance_before_withdrawal = ckbtc.balance_of(user_account);

    let RetrieveBtcOk { block_index } = ckbtc
        .retrieve_btc_with_approval(
            WITHDRAWAL_ADDRESS.to_string(),
            withdrawal_amount,
            subaccount,
        )
        .expect("retrieve_btc failed");

    let balance_after_withdrawal = ckbtc.balance_of(user_account);
    assert_eq!(
        balance_after_withdrawal,
        balance_before_withdrawal.clone() - Nat::from(withdrawal_amount)
    );

    assert_eq!(
        ckbtc.retrieve_btc_status_v2(block_index),
        RetrieveBtcStatusV2::Pending
    );

    ckbtc.env.advance_time(MAX_TIME_IN_QUEUE);

    let mempool = ckbtc.mempool();
    assert_eq!(
        mempool.len(),
        0,
        "no transaction should appear when being reimbursed"
    );

    let reimbursement_block_index = block_index + 1;
    let reimbursement_amount =
        withdrawal_amount - REIMBURSEMENT_FEE_FOR_PENDING_WITHDRAWAL_REQUESTS;

    assert_matches!(
        ckbtc.retrieve_btc_status_v2(block_index),
        RetrieveBtcStatusV2::Reimbursed(reimbursement) if
        reimbursement.account == user_account &&
        reimbursement.amount == reimbursement_amount &&
        reimbursement.mint_block_index == reimbursement_block_index
    );

    let mut events = ckbtc.get_events();
    assert_eq!(
        events.iter().find(|event| {
            matches!(
                event.payload,
                EventType::SentBtcTransaction { .. } | EventType::ReplacedBtcTransaction { .. }
            )
        }),
        None,
        "BUG: should not have issued any Bitcoin transaction when too many inputs are used"
    );
    let reimbursed_event = events.pop().unwrap();
    assert_eq!(
        reimbursed_event.payload,
        EventType::ReimbursedWithdrawal {
            burn_block_index: block_index,
            mint_block_index: reimbursement_block_index
        }
    );
    let schedule_reimbursement_event = events.pop().unwrap();
    assert_eq!(
        schedule_reimbursement_event.payload,
        EventType::ScheduleWithdrawalReimbursement {
            account: user_account,
            amount: reimbursement_amount,
            reason: WithdrawalReimbursementReason::InvalidTransaction(
                InvalidTransactionError::TooManyInputs {
                    num_inputs: 1800,
                    max_num_inputs: MAX_NUM_INPUTS_IN_TRANSACTION,
                }
            ),
            burn_block_index: block_index,
        }
    );

    ckbtc.assert_ledger_transaction_reimbursement_correct(block_index, reimbursement_block_index);
    assert_eq!(
        ckbtc.balance_of(user_account),
        balance_before_withdrawal.clone() - REIMBURSEMENT_FEE_FOR_PENDING_WITHDRAWAL_REQUESTS
    );
}<|MERGE_RESOLUTION|>--- conflicted
+++ resolved
@@ -1643,41 +1643,16 @@
     // Create many utxos that exceeds threshold by 2 so that after consuming
     // one, the remaining available count is still greater than the threshold.
     // This is to make sure utxo count optimization is triggered.
-<<<<<<< HEAD
+    const COUNT: usize = UTXOS_COUNT_THRESHOLD + 2;
     let (ckbtc, _, _) = test_transaction_resubmission_finalize_helper(|ckbtc, user| {
-        let count = UTXOS_COUNT_THRESHOLD + 2;
-        let utxos = (0..count)
-            .map(|i| {
-                let mut txid = vec![0; 32];
-                txid[0] = (i % 256) as u8;
-                txid[1] = (i / 256) as u8;
-                Utxo {
-                    height: 0,
-                    outpoint: OutPoint {
-                        txid: vec_to_txid(txid),
-                        vout: 1,
-                    },
-                    value: deposit_value,
-                }
-            })
-            .collect::<Vec<_>>();
-        ckbtc.deposit_utxos(user, utxos);
-
-        assert_eq!(
-            ckbtc.balance_of(user),
-            Nat::from(count as u64 * (deposit_value - CHECK_FEE))
-        );
+        ckbtc.deposit_utxos_with_value(user, &[deposit_value; COUNT]);
     });
+
     let user = Principal::from(ckbtc.caller);
-=======
-    const COUNT: usize = UTXOS_COUNT_THRESHOLD + 2;
-    let _deposited_utxos = ckbtc.deposit_utxos_with_value(user, &[deposit_value; COUNT]);
-
     assert_eq!(
         ckbtc.balance_of(user),
         Nat::from(COUNT as u64 * (deposit_value - CHECK_FEE))
     );
->>>>>>> a1dd1113
 
     // Step 2: request a withdrawal
 
