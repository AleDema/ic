//! This module defines an embedding of the dkg algorithm provided by the crypto
//! component into the consensus algorithm that is implemented within this
//! crate.

use ic_consensus_utils::{bouncer_metrics::BouncerMetrics, crypto::ConsensusCrypto};
use ic_interfaces::{
    consensus_pool::ConsensusPoolCache,
<<<<<<< HEAD
    dkg::{ChangeAction, DkgPool, Mutations, DkgPayloadValidationError},
=======
    dkg::{ChangeAction, DkgPayloadValidationError, DkgPool, Mutations},
>>>>>>> b9a0bc5b
    p2p::consensus::{Bouncer, BouncerFactory, BouncerValue, PoolMutationsProducer},
    validation::ValidationResult,
};
use ic_logger::{error, info, ReplicaLogger};
use ic_metrics::{
    buckets::{decimal_buckets, linear_buckets},
    MetricsRegistry,
};
use ic_types::{
    consensus::dkg::{DealingContent, DkgMessageId, InvalidDkgPayloadReason, Message},
    crypto::{
        threshold_sig::ni_dkg::{config::NiDkgConfig, NiDkgId, NiDkgTargetSubnet},
        Signed,
    },
    Height, NodeId, ReplicaVersion,
};
use prometheus::Histogram;
use rayon::prelude::*;
use std::{
    collections::BTreeMap,
    sync::{Arc, Mutex},
};

pub mod dkg_key_manager;
pub mod payload_builder;
pub mod payload_validator;

pub use crate::utils::get_vetkey_public_keys;

mod metrics;
#[cfg(test)]
mod test_utils;
mod utils;

pub use dkg_key_manager::DkgKeyManager;
pub use payload_builder::{create_payload, get_dkg_summary_from_cup_contents};

// The maximal number of DKGs for other subnets we want to run in one interval.
const MAX_REMOTE_DKGS_PER_INTERVAL: usize = 1;

// The maximum number of intervals during which an initial DKG request is
// attempted.
const MAX_REMOTE_DKG_ATTEMPTS: u32 = 5;

// Generic error string for failed remote DKG requests.
const REMOTE_DKG_REPEATED_FAILURE_ERROR: &str = "Attempts to run this DKG repeatedly failed";

struct Metrics {
    on_state_change_duration: Histogram,
    on_state_change_processed: Histogram,
}

/// `DkgImpl` is responsible for holding DKG dependencies and for responding to
/// changes in the consensus and DKG pool.
pub struct DkgImpl {
    node_id: NodeId,
    crypto: Arc<dyn ConsensusCrypto>,
    consensus_cache: Arc<dyn ConsensusPoolCache>,
    dkg_key_manager: Arc<Mutex<DkgKeyManager>>,
    logger: ReplicaLogger,
    metrics: Metrics,
}

impl DkgImpl {
    /// Build a new DKG component
    pub fn new(
        node_id: NodeId,
        crypto: Arc<dyn ConsensusCrypto>,
        consensus_cache: Arc<dyn ConsensusPoolCache>,
        dkg_key_manager: Arc<Mutex<DkgKeyManager>>,
        metrics_registry: ic_metrics::MetricsRegistry,
        logger: ReplicaLogger,
    ) -> Self {
        Self {
            crypto,
            consensus_cache,
            node_id,
            dkg_key_manager,
            logger,
            metrics: Metrics {
                on_state_change_duration: metrics_registry.histogram(
                    "consensus_dkg_on_state_change_duration_seconds",
                    "The time it took to execute on_state_change(), in seconds",
                    // 0.1ms, 0.2ms, 0.5ms, 1ms, 2ms, 5ms, 10ms, 20ms, 50ms, 100ms, 200ms, 500ms,
                    // 1s, 2s, 5s, 10s, 20s, 50s, 100s, 200s, 500s
                    decimal_buckets(-4, 2),
                ),
                on_state_change_processed: metrics_registry.histogram(
                    "consensus_dkg_on_state_change_processed",
                    "Number of entries processed by on_state_change()",
                    // 0 - 100
                    linear_buckets(0.0, 1.0, 100),
                ),
            },
        }
    }

    // Create a dealing for the given DKG config if necessary. That is, if this
    // replica is a dealer for the config and hasn't yet created a dealing, it will
    // return a change action to add a dealing.
    fn create_dealing(&self, dkg_pool: &dyn DkgPool, config: &NiDkgConfig) -> Option<ChangeAction> {
        // Do not produce any dealings if the dealers list does not contain the id of
        // the current replica, or the current replica has already produced dealings.
        if !config.dealers().get().contains(&self.node_id)
            || contains_dkg_messages(dkg_pool, config, self.node_id)
        {
            return None;
        }

        // If the transcript is being loaded at the moment, we return early.
        // The transcript will be available at a later point in time.
        if let Some(transcript) = config.resharing_transcript() {
            if !self
                .dkg_key_manager
                .lock()
                .unwrap()
                .is_transcript_loaded(&transcript.dkg_id)
            {
                return None;
            }
        }

        let content =
            match ic_interfaces::crypto::NiDkgAlgorithm::create_dealing(&*self.crypto, config) {
                Ok(dealing) => DealingContent::new(dealing, config.dkg_id().clone()),
                Err(err) => {
                    match config.dkg_id().target_subnet {
                        NiDkgTargetSubnet::Local => error!(
                            self.logger,
                            "Couldn't create a DKG dealing at height {:?}: {:?}",
                            config.dkg_id().start_block_height,
                            err
                        ),
                        // NOTE: In rare cases, we might hit this case.
                        NiDkgTargetSubnet::Remote(_) => info!(
                            self.logger,
                            "Waiting for Remote DKG dealing at height {:?}: {:?}",
                            config.dkg_id().start_block_height,
                            err
                        ),
                    };
                    return None;
                }
            };

        match self
            .crypto
            .sign(&content, self.node_id, config.registry_version())
        {
            Ok(signature) => Some(ChangeAction::AddToValidated(Signed { content, signature })),
            Err(err) => {
                error!(self.logger, "Couldn't sign a DKG dealing: {:?}", err);
                None
            }
        }
    }

    // Validates the DKG messages against the provided config.
    //
    // Invalidates the message if:
    // - no DKG config among onging DKGs was found,
    // - the dealer is not on the list of dealers wrt. DKG config,
    // - the dealing signature is invalid,
    // - the dealing is invalid.
    //
    // We simply remove the message from the pool if we already have a dealing
    // from the dealer of the the message, because it is possible for honest
    // dealers to provide multiple, non-identical dealings in certain
    // situations. We skip the validation if an error occurs during the
    // signature or dealing verification.
    fn validate_dealings_for_dealer(
        &self,
        dkg_pool: &dyn DkgPool,
        configs: &BTreeMap<NiDkgId, NiDkgConfig>,
        dkg_start_height: Height,
        messages: Vec<&Message>,
    ) -> Mutations {
        // Because dealing generation is not entirely deterministic, it is
        // actually possible to receive multiple dealings from an honest dealer.
        // As such, we simply try validating the first message in the list, and
        // get a result for that message. Other messages will be dealt with by
        // subsequent calls to this function.
        let message = if let Some(message) = messages.first() {
            message
        } else {
            return Mutations::new();
        };

        if message.content.version != ReplicaVersion::default() {
            return Mutations::from(ChangeAction::RemoveFromUnvalidated((*message).clone()));
        }

        let message_dkg_id = &message.content.dkg_id;

        // If the dealing refers to a DKG interval starting at a different height,
        // we skip it.
        if message_dkg_id.start_block_height != dkg_start_height {
            return Mutations::new();
        }

        // If the dealing refers a config which is not among the ongoing DKGs,
        // we reject it.
        let config = match configs.get(message_dkg_id) {
            Some(config) => config,
            None => {
                return get_handle_invalid_change_action(
                    message,
                    format!(
                        "No DKG configuration for Id={:?} was found.",
                        message_dkg_id
                    ),
                )
                .into()
            }
        };

        let dealer_id = &message.signature.signer;

        // If the validated pool already contains this exact message, we skip it.
        if dkg_pool.get_validated().any(|item| item.eq(message)) {
            return Mutations::new();
        }

        // If we already have a dealing from this dealer, we simply remove the
        // message from the pool. Multiple distinguishable valid dealings can be
        // created by an honest node because dkg dealings are not deterministic,
        // and in the case of a restart it is possible it might forget that it
        // has already sent out a dealing. See
        // https://dfinity.atlassian.net/browse/CON-534 for more details.
        if contains_dkg_messages(dkg_pool, config, *dealer_id) {
            return Mutations::from(ChangeAction::RemoveFromUnvalidated((*message).clone()));
        }

        // Verify the dealing and move to validated if it was successful,
        // reject, if it was rejected, or skip, if there was an error.
        match crypto_validate_dealing(&*self.crypto, config, message) {
            Ok(()) => ChangeAction::MoveToValidated((*message).clone()).into(),
<<<<<<< HEAD
            Err(DkgPayloadValidationError::InvalidArtifact(err)) => get_handle_invalid_change_action(
                message,
                format!("Dealing verification failed: {:?}", err),
            )
            .into(),
=======
            Err(DkgPayloadValidationError::InvalidArtifact(err)) => {
                get_handle_invalid_change_action(
                    message,
                    format!("Dealing verification failed: {:?}", err),
                )
                .into()
            }
>>>>>>> b9a0bc5b
            Err(DkgPayloadValidationError::ValidationFailed(err)) => {
                error!(
                    self.logger,
                    "Couldn't verify a DKG dealing from the pool: {:?}", err
                );
                Mutations::new()
            }
        }
    }
}

/// Validate the signature and dealing of the given message against its config
pub(crate) fn crypto_validate_dealing(
    crypto: &dyn ConsensusCrypto,
    config: &NiDkgConfig,
    message: &Message,
) -> ValidationResult<DkgPayloadValidationError> {
    let dealer = message.signature.signer;
    if !config.dealers().get().contains(&dealer) {
        return Err(InvalidDkgPayloadReason::InvalidDealer(dealer).into());
    }
    crypto.verify(message, config.registry_version())?;
    ic_interfaces::crypto::NiDkgAlgorithm::verify_dealing(
        crypto,
        config,
        dealer,
        &message.content.dealing,
    )?;
    Ok(())
}

fn contains_dkg_messages(dkg_pool: &dyn DkgPool, config: &NiDkgConfig, replica_id: NodeId) -> bool {
    dkg_pool.get_validated().any(|message| {
        &message.content.dkg_id == config.dkg_id() && message.signature.signer == replica_id
    })
}

fn get_handle_invalid_change_action<T: AsRef<str>>(message: &Message, reason: T) -> ChangeAction {
    ChangeAction::HandleInvalid(DkgMessageId::from(message), reason.as_ref().to_string())
}

impl<T: DkgPool> PoolMutationsProducer<T> for DkgImpl {
    type Mutations = Mutations;

    fn on_state_change(&self, dkg_pool: &T) -> Mutations {
        // This timer will make an entry in the metrics histogram automatically, when
        // it's dropped.
        let _timer = self.metrics.on_state_change_duration.start_timer();
        let dkg_summary_block = self.consensus_cache.summary_block();
        let dkg_summary = &dkg_summary_block.payload.as_ref().as_summary().dkg;
        let start_height = dkg_summary_block.height;

        if start_height > dkg_pool.get_current_start_height() {
            return ChangeAction::Purge(start_height).into();
        }

        let change_set: Mutations = dkg_summary
            .configs
            .par_iter()
            .filter_map(|(_id, config)| self.create_dealing(dkg_pool, config))
            .collect();
        if !change_set.is_empty() {
            return change_set;
        }

        let mut processed = 0;
        let dealings: Vec<Vec<&Message>> = dkg_pool
            .get_unvalidated()
            // Group all unvalidated dealings by dealer.
            .fold(BTreeMap::new(), |mut map, dealing| {
                let key = (dealing.signature.signer, dealing.content.dkg_id.clone());
                let dealings: &mut Vec<_> = map.entry(key).or_default();
                dealings.push(dealing);
                processed += 1;
                map
            })
            // Get the dealings sorted by dealers
            .values()
            .cloned()
            .collect();

        let changeset = dealings
            .par_iter()
            .map(|dealings| {
                self.validate_dealings_for_dealer(
                    dkg_pool,
                    &dkg_summary.configs,
                    start_height,
                    dealings.to_vec(),
                )
            })
            .collect::<Vec<Mutations>>()
            .into_iter()
            .flatten()
            .collect::<Mutations>();

        self.metrics
            .on_state_change_processed
            .observe(processed as f64);
        changeset
    }
}

/// `DkgBouncer` is a placeholder for gossip related DKG interfaces.
pub struct DkgBouncer {
    metrics: BouncerMetrics,
}

impl DkgBouncer {
    /// Creates a new bouncer.
    pub fn new(metrics_registry: &MetricsRegistry) -> Self {
        Self {
            metrics: BouncerMetrics::new(metrics_registry, "dkg_pool"),
        }
    }
}

// The NiDKG component does not implement custom `get_filter` function
// because it doesn't require artifact retransmission. Nodes participating
// in NiDKG would create artifacts depending on their own consensus state.
// If a node happens to disconnect, it would send out dealings based on
// its previous state after it reconnects, regardless of whether it has sent
// them before.
impl<Pool: DkgPool> BouncerFactory<DkgMessageId, Pool> for DkgBouncer {
    fn new_bouncer(&self, dkg_pool: &Pool) -> Bouncer<DkgMessageId> {
        let _timer = self.metrics.update_duration.start_timer();

        let start_height = dkg_pool.get_current_start_height();
        Box::new(move |id| {
            use std::cmp::Ordering;
            match id.height.cmp(&start_height) {
                Ordering::Equal => BouncerValue::Wants,
                Ordering::Greater => BouncerValue::MaybeWantsLater,
                Ordering::Less => BouncerValue::Unwanted,
            }
        })
    }

    fn refresh_period(&self) -> std::time::Duration {
        std::time::Duration::from_secs(3)
    }
}

#[cfg(test)]
mod tests {
    use super::*;
    use crate::test_utils::{
        complement_state_manager_with_reshare_chain_key_request,
        complement_state_manager_with_setup_initial_dkg_request,
    };
    use core::panic;
    use ic_artifact_pool::dkg_pool::DkgPoolImpl;
    use ic_consensus_mocks::{
        dependencies, dependencies_with_subnet_params,
        dependencies_with_subnet_records_with_raw_state_manager, Dependencies,
    };
    use ic_consensus_utils::pool_reader::PoolReader;
    use ic_interfaces::{
        consensus_pool::ConsensusPool,
        p2p::consensus::{MutablePool, UnvalidatedArtifact},
    };
    use ic_interfaces_registry::RegistryClient;
    use ic_management_canister_types_private::{MasterPublicKeyId, VetKdCurve, VetKdKeyId};
    use ic_metrics::MetricsRegistry;
    use ic_registry_subnet_features::{ChainKeyConfig, KeyConfig};
    use ic_test_artifact_pool::consensus_pool::TestConsensusPool;
    use ic_test_utilities::crypto::CryptoReturningOk;
    use ic_test_utilities_logger::with_test_replica_logger;
    use ic_test_utilities_registry::{add_subnet_record, SubnetRecordBuilder};
    use ic_test_utilities_types::ids::{node_test_id, subnet_test_id};
    use ic_types::{
        consensus::{Block, BlockPayload},
        crypto::threshold_sig::ni_dkg::{
            NiDkgDealing, NiDkgId, NiDkgMasterPublicKeyId, NiDkgTargetId, NiDkgTargetSubnet,
        },
        time::UNIX_EPOCH,
        RegistryVersion, ReplicaVersion,
    };
    use std::{collections::BTreeSet, convert::TryFrom};
    use utils::{tags_iter, vetkd_key_ids_for_subnet};

    #[test]
    // In this test we test the creation of dealing payloads.
    fn test_create_dealings_payload() {
        ic_test_utilities::artifact_pool_config::with_test_pool_config(|pool_config| {
            with_test_replica_logger(|logger| {
                let nodes: Vec<_> = (0..3).map(node_test_id).collect();
                let dkg_interval_len = 30;
                let subnet_id = subnet_test_id(222);
                let initial_registry_version = 112;
                let vet_key_ids = vec![NiDkgMasterPublicKeyId::VetKd(test_vet_key())];
                let Dependencies {
                    crypto,
                    mut pool,
                    dkg_pool,
                    ..
                } = dependencies_with_subnet_params(
                    pool_config,
                    subnet_id,
                    vec![(
                        initial_registry_version,
                        SubnetRecordBuilder::from(&nodes)
                            .with_dkg_interval_length(dkg_interval_len)
                            .with_chain_key_config(test_vet_key_config())
                            .build(),
                    )],
                );

                // Now we instantiate the DKG component for node Id = 1, who is a dealer.
                let replica_1 = node_test_id(1);
                let dkg_key_manager =
                    new_dkg_key_manager(crypto.clone(), logger.clone(), &PoolReader::new(&pool));
                let dkg = DkgImpl::new(
                    replica_1,
                    crypto.clone(),
                    pool.get_cache(),
                    dkg_key_manager.clone(),
                    MetricsRegistry::new(),
                    logger.clone(),
                );

                // Creates dealings for both thresholds and vet key and add them to the pool.
                sync_dkg_key_manager(&dkg_key_manager, &pool);
                let change_set = dkg.on_state_change(&*dkg_pool.read().unwrap());
                assert_eq!(change_set.len(), 3);
                dkg_pool.write().unwrap().apply(change_set);

                // Advance the consensus pool for one round and make sure all dealings made it
                // into the block.
                pool.advance_round_normal_operation();
                let block = pool.get_cache().finalized_block();
                let dealings = &block.payload.as_ref().as_data().dkg;
                if dealings.start_height != Height::from(0) {
                    panic!(
                        "Expected start height in dealings {:?}, but found {:?}",
                        Height::from(0),
                        dealings.start_height
                    )
                }
                assert_eq!(dealings.messages.len(), 3);
                for tag in tags_iter(&vet_key_ids) {
                    assert!(dealings.messages.iter().any(
                        |m| m.signature.signer == replica_1 && m.content.dkg_id.dkg_tag == tag
                    ));
                }

                // Now make sure, the dealing from the same dealer will not be included in a new
                // block anymore.
                pool.advance_round_normal_operation();
                let block = pool.get_cache().finalized_block();
                let dealings = &block.payload.as_ref().as_data().dkg;
                assert_eq!(dealings.messages.len(), 0);

                // Now we empty the dkg pool, add new dealings from this dealer and make sure
                // they are still not included.
                assert_eq!(dkg_pool.read().unwrap().get_validated().count(), 3);
                dkg_pool
                    .write()
                    .unwrap()
                    .apply(vec![ChangeAction::Purge(block.height)]);
                // Check that the dkg pool is really empty.
                assert_eq!(dkg_pool.read().unwrap().get_validated().count(), 0);
                // Create new dealings; this works, because we cleaned the pool before.
                let change_set = dkg.on_state_change(&*dkg_pool.read().unwrap());
                assert_eq!(change_set.len(), 3);
                dkg_pool.write().unwrap().apply(change_set);
                // Make sure the new dealings are in the pool.
                assert_eq!(dkg_pool.read().unwrap().get_validated().count(), 3);
                // Advance the pool and make sure the dealing are not included.
                pool.advance_round_normal_operation();
                let block = pool.get_cache().finalized_block();
                let dealings = &block.payload.as_ref().as_data().dkg;
                assert_eq!(dealings.messages.len(), 0);

                // Create another dealer and add his dealings into the unvalidated pool of
                // replica 1.
                let replica_2 = node_test_id(2);
                let dkg_key_manager_2 =
                    new_dkg_key_manager(crypto.clone(), logger.clone(), &PoolReader::new(&pool));
                let dkg_2 = DkgImpl::new(
                    replica_2,
                    crypto,
                    pool.get_cache(),
                    dkg_key_manager_2.clone(),
                    MetricsRegistry::new(),
                    logger.clone(),
                );
                let dkg_pool_2 = DkgPoolImpl::new(MetricsRegistry::new(), logger);
                sync_dkg_key_manager(&dkg_key_manager_2, &pool);
                let change_set = dkg_2.on_state_change(&dkg_pool_2);
                assert_eq!(change_set.len(), 3);
                for action in change_set {
                    match action {
                        ChangeAction::AddToValidated(message) => {
                            dkg_pool.write().unwrap().insert(UnvalidatedArtifact {
                                message: message.clone(),
                                peer_id: replica_1,
                                timestamp: UNIX_EPOCH,
                            })
                        }
                        action => panic!("Unexpected action {:?} in changeset", action),
                    }
                }

                // Now we validate these dealings on replica 1 and move them to the validated
                // pool.
                let change_set = dkg.on_state_change(&*dkg_pool.read().unwrap());
                match &change_set.as_slice() {
                    &[ChangeAction::MoveToValidated(_), ChangeAction::MoveToValidated(_), ChangeAction::MoveToValidated(_)] =>
                        {}
                    val => panic!("Unexpected change set: {:?}", val),
                };
                dkg_pool.write().unwrap().apply(change_set);
                assert_eq!(dkg_pool.read().unwrap().get_validated().count(), 6);

                // Now we create a new block and make sure, the dealings made into the payload.
                pool.advance_round_normal_operation();
                let block = pool.get_cache().finalized_block();
                let dealings = &block.payload.as_ref().as_data().dkg;
                if dealings.start_height != Height::from(0) {
                    panic!(
                        "Expected start height in dealings {:?}, but found {:?}",
                        Height::from(0),
                        dealings.start_height
                    )
                }
                assert_eq!(dealings.messages.len(), 3);
                for tag in tags_iter(&vet_key_ids) {
                    assert!(dealings.messages.iter().any(
                        |m| m.signature.signer == replica_2 && m.content.dkg_id.dkg_tag == tag
                    ));
                }
            });
        });
    }

    #[test]
    fn test_create_dealing_works() {
        ic_test_utilities::artifact_pool_config::with_test_pool_config(|pool_config| {
            with_test_replica_logger(|logger| {
                let Dependencies {
                    mut pool, crypto, ..
                } = dependencies(pool_config.clone(), 2);
                let mut dkg_pool = DkgPoolImpl::new(MetricsRegistry::new(), logger.clone());
                // Let's check that replica 3, who's not a dealer, does not produce dealings.
                let dkg_key_manager =
                    new_dkg_key_manager(crypto.clone(), logger.clone(), &PoolReader::new(&pool));
                let dkg = DkgImpl::new(
                    node_test_id(3),
                    crypto.clone(),
                    pool.get_cache(),
                    dkg_key_manager,
                    MetricsRegistry::new(),
                    logger.clone(),
                );
                assert!(dkg.on_state_change(&dkg_pool).is_empty());

                // Now we instantiate the DKG component for node Id = 1, who is a dealer.
                let dkg_key_manager =
                    new_dkg_key_manager(crypto.clone(), logger.clone(), &PoolReader::new(&pool));
                let dkg = DkgImpl::new(
                    node_test_id(1),
                    crypto,
                    pool.get_cache(),
                    dkg_key_manager.clone(),
                    MetricsRegistry::new(),
                    logger,
                );

                // Make sure the replica creates two dealings for both thresholds.
                sync_dkg_key_manager(&dkg_key_manager, &pool);
                let change_set = dkg.on_state_change(&dkg_pool);
                match &change_set.as_slice() {
                    &[ChangeAction::AddToValidated(_), ChangeAction::AddToValidated(_)] => {}
                    val => panic!("Unexpected change set: {:?}", val),
                };

                // Apply the changes and make sure, we do not produce any dealings anymore.
                dkg_pool.apply(change_set);
                assert!(dkg.on_state_change(&dkg_pool).is_empty());

                // Mimic consensus progress and make sure we still do not
                // generate new dealings because the DKG summary didn't change.
                pool.advance_round_normal_operation_n(5);
                assert!(dkg.on_state_change(&dkg_pool).is_empty());

                // Skip till the new DKG summary and make sure we generate dealings
                // again.
                let default_interval_length = 60;
                pool.advance_round_normal_operation_n(default_interval_length);
                // First we expect a new purge.
                let change_set = dkg.on_state_change(&dkg_pool);
                match &change_set.as_slice() {
                    &[ChangeAction::Purge(purge_height)]
                        if *purge_height == Height::from(default_interval_length) => {}
                    val => panic!("Unexpected change set: {:?}", val),
                };
                dkg_pool.apply(change_set);
                // And then we validate...
                let change_set = dkg.on_state_change(&dkg_pool);
                match &change_set.as_slice() {
                    &[ChangeAction::AddToValidated(_), ChangeAction::AddToValidated(_)] => {}
                    val => panic!("Unexpected change set: {:?}", val),
                };
                // Just check again, we do not reproduce a dealing once changes are applied.
                dkg_pool.apply(change_set);
                assert!(dkg.on_state_change(&dkg_pool).is_empty());
            });
        });
    }

    #[test]
    fn test_create_dealing_works_for_remote_dkg() {
        ic_test_utilities::artifact_pool_config::with_test_pool_config(|pool_config| {
            use ic_types::crypto::threshold_sig::ni_dkg::*;
            with_test_replica_logger(|logger| {
                let node_ids = vec![node_test_id(0), node_test_id(1)];
                let dkg_interval_length = 99;
                let subnet_id = subnet_test_id(0);
                let Dependencies {
                    mut pool,
                    crypto,
                    registry,
                    state_manager,
                    ..
                } = dependencies_with_subnet_records_with_raw_state_manager(
                    pool_config,
                    subnet_id,
                    vec![(
                        10,
                        SubnetRecordBuilder::from(&node_ids)
                            .with_dkg_interval_length(dkg_interval_length)
                            .build(),
                    )],
                );

                let target_id = NiDkgTargetId::new([0u8; 32]);
                complement_state_manager_with_setup_initial_dkg_request(
                    state_manager,
                    registry.get_latest_version(),
                    vec![10, 11, 12],
                    None,
                    Some(target_id),
                );

                // Now we instantiate the DKG component for node Id = 1, who is a dealer.
                let dkg_key_manager =
                    new_dkg_key_manager(crypto.clone(), logger.clone(), &PoolReader::new(&pool));
                let dkg = DkgImpl::new(
                    node_test_id(1),
                    crypto,
                    pool.get_cache(),
                    dkg_key_manager.clone(),
                    MetricsRegistry::new(),
                    logger.clone(),
                );

                // We did not advance the consensus pool yet. The configs for remote transcripts
                // are not added to a summary block yet. That's why we see two dealings for
                // local thresholds.
                let mut dkg_pool = DkgPoolImpl::new(MetricsRegistry::new(), logger);
                sync_dkg_key_manager(&dkg_key_manager, &pool);
                let change_set = dkg.on_state_change(&dkg_pool);
                match &change_set.as_slice() {
                    &[ChangeAction::AddToValidated(a), ChangeAction::AddToValidated(b)] => {
                        assert_eq!(a.content.dkg_id.target_subnet, NiDkgTargetSubnet::Local);
                        assert_eq!(b.content.dkg_id.target_subnet, NiDkgTargetSubnet::Local);
                    }
                    val => panic!("Unexpected change set: {:?}", val),
                };

                // Apply the changes and make sure, we do not produce any dealings anymore.
                dkg_pool.apply(change_set);
                assert!(dkg.on_state_change(&dkg_pool).is_empty());

                // Advance _past_ the new summary to make sure the configs for remote
                // transcripts are added into the summary.
                pool.advance_round_normal_operation_n(dkg_interval_length + 1);

                // First we expect a new purge.
                let change_set = dkg.on_state_change(&dkg_pool);
                match &change_set.as_slice() {
                    &[ChangeAction::Purge(purge_height)]
                        if *purge_height == Height::from(dkg_interval_length + 1) => {}
                    val => panic!("Unexpected change set: {:?}", val),
                };
                dkg_pool.apply(change_set);

                // And then we validate two local and two remote dealings.
                let change_set = dkg.on_state_change(&dkg_pool);
                match &change_set.as_slice() {
                    &[ChangeAction::AddToValidated(a), ChangeAction::AddToValidated(b), ChangeAction::AddToValidated(c), ChangeAction::AddToValidated(d)] =>
                    {
                        assert_eq!(
                            [a, b, c, d]
                                .iter()
                                .filter(|msg| msg.content.dkg_id.target_subnet
                                    == NiDkgTargetSubnet::Remote(target_id))
                                .count(),
                            2
                        );
                        assert_eq!(
                            [a, b, c, d]
                                .iter()
                                .filter(|msg| msg.content.dkg_id.target_subnet
                                    == NiDkgTargetSubnet::Local)
                                .count(),
                            2
                        );
                    }
                    val => panic!("Unexpected change set: {:?}", val),
                };
                // Just check again, we do not reproduce a dealing once changes are applied.
                dkg_pool.apply(change_set);
                assert!(dkg.on_state_change(&dkg_pool).is_empty());
            });
        });
    }

    #[test]
    fn test_config_generation_failures_are_added_to_the_summary() {
        ic_test_utilities::artifact_pool_config::with_test_pool_config(|pool_config| {
            use ic_types::crypto::threshold_sig::ni_dkg::*;
            let node_ids = vec![node_test_id(0), node_test_id(1)];
            let dkg_interval_length = 99;
            let subnet_id = subnet_test_id(0);
            let Dependencies {
                mut pool,
                registry,
                state_manager,
                ..
            } = dependencies_with_subnet_records_with_raw_state_manager(
                pool_config,
                subnet_id,
                vec![(
                    10,
                    SubnetRecordBuilder::from(&node_ids)
                        .with_dkg_interval_length(dkg_interval_length)
                        .build(),
                )],
            );

            let target_id = NiDkgTargetId::new([0u8; 32]);
            complement_state_manager_with_setup_initial_dkg_request(
                state_manager,
                registry.get_latest_version(),
                vec![], // an erroneous request with no nodes.
                None,
                Some(target_id),
            );

            // Advance _past_ the new summary to make sure the replicas attempt to create
            // the configs for remote transcripts.
            pool.advance_round_normal_operation_n(dkg_interval_length + 1);

            // Verify that the first summary block contains only two local configs and the
            // two errors for the remote DKG request.
            let block: Block = PoolReader::new(&pool).get_highest_finalized_summary_block();
            if let BlockPayload::Summary(summary) = block.payload.as_ref() {
                assert_eq!(
                    summary.dkg.configs.len(),
                    2,
                    "Configs: {:?}",
                    summary.dkg.configs
                );
                for (dkg_id, _) in summary.dkg.configs.iter() {
                    assert_eq!(dkg_id.target_subnet, NiDkgTargetSubnet::Local);
                }
                assert_eq!(summary.dkg.transcripts_for_remote_subnets.len(), 2);
                for (dkg_id, _, result) in summary.dkg.transcripts_for_remote_subnets.iter() {
                    assert_eq!(dkg_id.target_subnet, NiDkgTargetSubnet::Remote(target_id));
                    assert!(result.is_err());
                }
            } else {
                panic!(
                    "block at height {} is not a summary block",
                    block.height.get()
                );
            }
        });
    }

    /// These components are used for the validation tests.
    struct ValidationTestComponents {
        dkg: DkgImpl,
        dkg_pool: DkgPoolImpl,
        dkg_key_manager: Arc<Mutex<DkgKeyManager>>,
        pool: TestConsensusPool,
    }

    impl ValidationTestComponents {
        fn sync_key_manager(&self) {
            sync_dkg_key_manager(&self.dkg_key_manager, &self.pool);
        }
    }

    fn run_validation_test(f: &dyn Fn(ValidationTestComponents, ValidationTestComponents, NodeId)) {
        ic_test_utilities::artifact_pool_config::with_test_pool_config(|pool_config_1| {
            ic_test_utilities::artifact_pool_config::with_test_pool_config(|pool_config_2| {
                let crypto = Arc::new(CryptoReturningOk::default());
                let node_id_1 = node_test_id(1);
                // This is not a dealer!
                let node_id_2 = node_test_id(0);
                let consensus_pool_1 = dependencies(pool_config_1, 2).pool;
                let consensus_pool_2 = dependencies(pool_config_2, 2).pool;

                with_test_replica_logger(|logger| {
                    let dkg_pool_1 = DkgPoolImpl::new(MetricsRegistry::new(), logger.clone());
                    let dkg_pool_2 = DkgPoolImpl::new(MetricsRegistry::new(), logger.clone());

                    // We instantiate the DKG component for node Id = 1 and Id = 2.
                    let dkg_key_manager_1 = new_dkg_key_manager(
                        crypto.clone(),
                        logger.clone(),
                        &PoolReader::new(&consensus_pool_1),
                    );
                    let dkg_1 = DkgImpl::new(
                        node_id_1,
                        crypto.clone(),
                        consensus_pool_1.get_cache(),
                        dkg_key_manager_1.clone(),
                        MetricsRegistry::new(),
                        logger.clone(),
                    );

                    let dkg_key_manager_2 = new_dkg_key_manager(
                        crypto.clone(),
                        logger.clone(),
                        &PoolReader::new(&consensus_pool_2),
                    );
                    let dkg_2 = DkgImpl::new(
                        node_id_2,
                        crypto.clone(),
                        consensus_pool_2.get_cache(),
                        dkg_key_manager_2.clone(),
                        MetricsRegistry::new(),
                        logger,
                    );
                    f(
                        ValidationTestComponents {
                            dkg: dkg_1,
                            dkg_pool: dkg_pool_1,
                            dkg_key_manager: dkg_key_manager_1,
                            pool: consensus_pool_1,
                        },
                        ValidationTestComponents {
                            dkg: dkg_2,
                            dkg_pool: dkg_pool_2,
                            dkg_key_manager: dkg_key_manager_2,
                            pool: consensus_pool_2,
                        },
                        node_id_1,
                    );
                });
            });
        });
    }

    // Makes sure we do not validate dealing, if an identical one exists in the
    // validated section.
    #[test]
    fn test_validate_dealing_works_1() {
        run_validation_test(&|node_1: ValidationTestComponents,
                              mut node_2: ValidationTestComponents,
                              node_id_1| {
            // Make sure the replica 1 creates two dealings, which we insert as unvalidated
            // message into the pool of replica 2 and save one of them for later.
            let valid_dealing_message = {
                node_1.sync_key_manager();
                match &node_1.dkg.on_state_change(&node_1.dkg_pool).as_slice() {
                    &[ChangeAction::AddToValidated(message), ChangeAction::AddToValidated(message2)] =>
                    {
                        node_2.dkg_pool.insert(UnvalidatedArtifact {
                            message: message.clone(),
                            peer_id: node_id_1,
                            timestamp: UNIX_EPOCH,
                        });
                        node_2.dkg_pool.insert(UnvalidatedArtifact {
                            message: message2.clone(),
                            peer_id: node_id_1,
                            timestamp: UNIX_EPOCH,
                        });
                        message.clone()
                    }
                    val => panic!("Unexpected change set: {:?}", val),
                }
            };

            // Let replica 2 create its dealings for L/H thresholds.
            node_2.sync_key_manager();
            let change_set = node_2.dkg.on_state_change(&node_2.dkg_pool);
            match &change_set.as_slice() {
                &[ChangeAction::AddToValidated(_), ChangeAction::AddToValidated(_)] => {}
                val => panic!("Unexpected change set: {:?}", val),
            };
            node_2.dkg_pool.apply(change_set);

            // Make sure both dealings from replica 1 is successfully validated and apply
            // the changes.
            let change_set = node_2.dkg.on_state_change(&node_2.dkg_pool);
            match &change_set.as_slice() {
                &[ChangeAction::MoveToValidated(_), ChangeAction::MoveToValidated(_)] => {}
                val => panic!("Unexpected change set: {:?}", val),
            };
            node_2.dkg_pool.apply(change_set);

            // Now we try to add another identical dealing from replica 1.
            node_2.dkg_pool.insert(UnvalidatedArtifact {
                message: valid_dealing_message,
                peer_id: node_id_1,
                timestamp: UNIX_EPOCH,
            });

            // This dealing is identical to the one in the validated section, so we just
            // ignore it.
            assert!(node_2.dkg.on_state_change(&node_2.dkg_pool).is_empty());
        });
    }

    // Tests different attempts to add an invalid dealing: using the wrong dkg_id,
    // wrong height or just another dealing, while one valid one from this
    // dealer already exists.
    #[test]
    fn test_validate_dealing_works_2() {
        run_validation_test(&|node_1: ValidationTestComponents,
                              mut node_2: ValidationTestComponents,
                              node_id_1| {
            // Make sure the replica 1 creates two dealings, which we insert as unvalidated
            // messages into the pool of replica 2 and save one of them for later.
            let valid_dealing_message = {
                node_1.sync_key_manager();
                match &node_1.dkg.on_state_change(&node_1.dkg_pool).as_slice() {
                    &[ChangeAction::AddToValidated(message), ChangeAction::AddToValidated(message2)] =>
                    {
                        node_2.dkg_pool.insert(UnvalidatedArtifact {
                            message: message2.clone(),
                            peer_id: node_id_1,
                            timestamp: UNIX_EPOCH,
                        });
                        node_2.dkg_pool.insert(UnvalidatedArtifact {
                            message: message.clone(),
                            peer_id: node_id_1,
                            timestamp: UNIX_EPOCH,
                        });
                        message.clone()
                    }
                    val => panic!("Unexpected change set: {:?}", val),
                }
            };

            // Let replica 2 create its dealings for L/H thresholds.
            node_2.sync_key_manager();
            let change_set = node_2.dkg.on_state_change(&node_2.dkg_pool);
            match &change_set.as_slice() {
                &[ChangeAction::AddToValidated(_), ChangeAction::AddToValidated(_)] => {}
                val => panic!("Unexpected change set: {:?}", val),
            };
            node_2.dkg_pool.apply(change_set);

            // Make sure both dealings from replica 1 is successfully validated and apply
            // the changes.
            let change_set = node_2.dkg.on_state_change(&node_2.dkg_pool);
            match &change_set.as_slice() {
                &[ChangeAction::MoveToValidated(_), ChangeAction::MoveToValidated(_)] => {}
                val => panic!("Unexpected change set: {:?}", val),
            };
            node_2.dkg_pool.apply(change_set);

            // Now we try to add a different dealing but still from replica 1.
            let mut invalid_dealing_message = valid_dealing_message.clone();
            invalid_dealing_message.content.dealing = NiDkgDealing::dummy_dealing_for_tests(1);
            node_2.dkg_pool.insert(UnvalidatedArtifact {
                message: invalid_dealing_message,
                peer_id: node_id_1,
                timestamp: UNIX_EPOCH,
            });

            // We expect that this dealing will be invalidated, since we have a valid one
            // from that dealer already.
            let change_set = node_2.dkg.on_state_change(&node_2.dkg_pool);
            match &change_set.as_slice() {
                &[ChangeAction::RemoveFromUnvalidated(_)] => {}
                val => panic!("Unexpected change set: {:?}", val),
            };
            node_2.dkg_pool.apply(change_set);

            // Now we create a message with an unknown Dkg id and verify
            // that it gets rejected.
            let mut invalid_dkg_id = valid_dealing_message.content.dkg_id.clone();
            invalid_dkg_id.dealer_subnet = subnet_test_id(444);
            let mut invalid_dealing_message = valid_dealing_message.clone();
            invalid_dealing_message.content.dkg_id = invalid_dkg_id;

            node_2.dkg_pool.insert(UnvalidatedArtifact {
                message: invalid_dealing_message.clone(),
                peer_id: node_id_1,
                timestamp: UNIX_EPOCH,
            });

            let change_set = node_2.dkg.on_state_change(&node_2.dkg_pool);
            match &change_set.as_slice() {
                &[ChangeAction::HandleInvalid(_, reason)] => {
                    assert_eq!(
                        reason,
                        &format!(
                            "No DKG configuration for Id={:?} was found.",
                            invalid_dealing_message.content.dkg_id
                        )
                    );
                }
                val => panic!("Unexpected change set: {:?}", val),
            };
            node_2.dkg_pool.apply(change_set);

            // Now we create a message from a non-dealer and verify it gets marked as
            // invalid.
            let mut invalid_dealing_message = valid_dealing_message.clone();
            invalid_dealing_message.signature.signer = node_test_id(101);

            node_2.dkg_pool.insert(UnvalidatedArtifact {
                message: invalid_dealing_message.clone(),
                peer_id: node_id_1,
                timestamp: UNIX_EPOCH,
            });

            let change_set = node_2.dkg.on_state_change(&node_2.dkg_pool);
            match &change_set.as_slice() {
                &[ChangeAction::HandleInvalid(_, reason)] => {
                    assert_eq!(
                        reason,
                        &format!(
                            "Dealing verification failed: InvalidDealer({:?})",
                            invalid_dealing_message.signature.signer
                        )
                    );
                }
                val => panic!("Unexpected change set: {:?}", val),
            };
            node_2.dkg_pool.apply(change_set);

            // Now we create a message with a wrong replica version and verify
            // that it gets rejected.
            let mut invalid_dealing_message = valid_dealing_message.clone();
            invalid_dealing_message.content.version =
                ReplicaVersion::try_from("invalid_version").unwrap();

            node_2.dkg_pool.insert(UnvalidatedArtifact {
                message: invalid_dealing_message.clone(),
                peer_id: node_id_1,
                timestamp: UNIX_EPOCH,
            });

            let change_set = node_2.dkg.on_state_change(&node_2.dkg_pool);
            match &change_set.as_slice() {
                &[ChangeAction::RemoveFromUnvalidated(m)] => {
                    assert_eq!(*m, invalid_dealing_message);
                }
                val => panic!("Unexpected change set: {:?}", val),
            };
            node_2.dkg_pool.apply(change_set);

            // Now we create a message, which refers a DKG interval above our finalized
            // height and make sure we skip it.
            let dkg_id_from_future = NiDkgId {
                start_block_height: ic_types::Height::from(1000),
                dealer_subnet: valid_dealing_message.content.dkg_id.dealer_subnet,
                dkg_tag: valid_dealing_message.content.dkg_id.dkg_tag.clone(),
                target_subnet: NiDkgTargetSubnet::Local,
            };
            let mut dealing_message_from_future = valid_dealing_message;
            dealing_message_from_future.content.dkg_id = dkg_id_from_future;

            node_2.dkg_pool.insert(UnvalidatedArtifact {
                message: dealing_message_from_future,
                peer_id: node_id_1,
                timestamp: UNIX_EPOCH,
            });

            assert!(node_2.dkg.on_state_change(&node_2.dkg_pool).is_empty());
        });
    }

    // Creates two distiguishable dealings from one dealer and makes sure that
    // one is still accepted
    #[test]
    fn test_validate_dealing_works_3() {
        run_validation_test(&|node_1: ValidationTestComponents,
                              mut node_2: ValidationTestComponents,
                              node_id_1| {
            // Make sure the replica 1 creates dealing for H/L thresholds, which we insert
            // as unvalidated messages into the pool of replica 2 and save one of them
            // for later.
            let valid_dealing_message = {
                node_1.sync_key_manager();
                match &node_1.dkg.on_state_change(&node_1.dkg_pool).as_slice() {
                    &[ChangeAction::AddToValidated(message), ChangeAction::AddToValidated(message2)] =>
                    {
                        node_2.dkg_pool.insert(UnvalidatedArtifact {
                            message: message.clone(),
                            peer_id: node_id_1,
                            timestamp: UNIX_EPOCH,
                        });
                        node_2.dkg_pool.insert(UnvalidatedArtifact {
                            message: message2.clone(),
                            peer_id: node_id_1,
                            timestamp: UNIX_EPOCH,
                        });
                        message.clone()
                    }
                    val => panic!("Unexpected change set: {:?}", val),
                }
            };

            // Now we try to add a different dealing but still from replica 1.
            let mut dealing_message_2 = valid_dealing_message;
            dealing_message_2.content.dealing = NiDkgDealing::dummy_dealing_for_tests(1);
            node_2.dkg_pool.insert(UnvalidatedArtifact {
                message: dealing_message_2,
                peer_id: node_id_1,
                timestamp: UNIX_EPOCH,
            });

            // Let replica 2 create dealings for L/H thresholds.
            node_2.sync_key_manager();
            let change_set = node_2.dkg.on_state_change(&node_2.dkg_pool);
            match &change_set.as_slice() {
                &[ChangeAction::AddToValidated(_), ChangeAction::AddToValidated(_)] => {}
                val => panic!("Unexpected change set: {:?}", val),
            };
            node_2.dkg_pool.apply(change_set);

            // Make sure we validate one dealing, and handle another two as invalid.
            node_2.sync_key_manager();
            let change_set = node_2.dkg.on_state_change(&node_2.dkg_pool);
            match &change_set.as_slice() {
                &[ChangeAction::MoveToValidated(_), ChangeAction::MoveToValidated(_)] => {}
                val => panic!("Unexpected change set: {:?}", val),
            };
        });
    }

    // Creates two dealings for both thresholds and make sure they get validated.
    #[test]
    fn test_validate_dealing_works_4() {
        run_validation_test(&|node_1: ValidationTestComponents,
                              mut node_2: ValidationTestComponents,
                              node_id_1| {
            // Make sure the replica 1 creates two dealings for L/H thresholds, which we
            // insert as unvalidated messages into the pool of replica 2.
            node_1.sync_key_manager();
            match &node_1.dkg.on_state_change(&node_1.dkg_pool).as_slice() {
                &[ChangeAction::AddToValidated(message), ChangeAction::AddToValidated(message2)] => {
                    node_2.dkg_pool.insert(UnvalidatedArtifact {
                        message: message.clone(),
                        peer_id: node_id_1,
                        timestamp: UNIX_EPOCH,
                    });
                    node_2.dkg_pool.insert(UnvalidatedArtifact {
                        message: message2.clone(),
                        peer_id: node_id_1,
                        timestamp: UNIX_EPOCH,
                    });
                }
                val => panic!("Unexpected change set: {:?}", val),
            }

            // Make sure the replica produces its dealings.
            node_2.sync_key_manager();
            let change_set = node_2.dkg.on_state_change(&node_2.dkg_pool);
            match &change_set.as_slice() {
                &[ChangeAction::AddToValidated(_), ChangeAction::AddToValidated(_)] => {}
                val => panic!("Unexpected change set: {:?}", val),
            };
            node_2.dkg_pool.apply(change_set);

            // Make sure we validate both dealings from replica 1
            let change_set = node_2.dkg.on_state_change(&node_2.dkg_pool);
            match &change_set.as_slice() {
                &[ChangeAction::MoveToValidated(_), ChangeAction::MoveToValidated(_)] => {}
                val => panic!("Unexpected change set: {:?}", val),
            };
        });
    }

    #[test]
    fn test_validate_dealing_works_for_remote_dkg() {
        ic_test_utilities::artifact_pool_config::with_test_pool_config(|pool_config_1| {
            ic_test_utilities::artifact_pool_config::with_test_pool_config(|pool_config_2| {
                use ic_types::crypto::threshold_sig::ni_dkg::*;
                with_test_replica_logger(|logger| {
                    let node_ids = vec![node_test_id(0), node_test_id(1)];
                    let dkg_interval_length = 99;
                    let subnet_id = subnet_test_id(0);

                    // Set pool_1 and pool_2
                    let dependencies_1 = dependencies_with_subnet_records_with_raw_state_manager(
                        pool_config_1,
                        subnet_id,
                        vec![(
                            10,
                            SubnetRecordBuilder::from(&node_ids)
                                .with_dkg_interval_length(dkg_interval_length)
                                .build(),
                        )],
                    );
                    let dependencies_2 = dependencies_with_subnet_records_with_raw_state_manager(
                        pool_config_2,
                        subnet_id,
                        vec![(
                            10,
                            SubnetRecordBuilder::from(&node_ids)
                                .with_dkg_interval_length(dkg_interval_length)
                                .build(),
                        )],
                    );

                    // Return an empty call context when we create the first summary,
                    // so that we later test the case where remote dealing has a different
                    // height than the local dealings.
                    let target_id = NiDkgTargetId::new([0u8; 32]);
                    [&dependencies_1, &dependencies_2]
                        .iter()
                        .for_each(|dependencies| {
                            complement_state_manager_with_setup_initial_dkg_request(
                                dependencies.state_manager.clone(),
                                dependencies.registry.get_latest_version(),
                                vec![],
                                Some(1),
                                None,
                            );

                            complement_state_manager_with_setup_initial_dkg_request(
                                dependencies.state_manager.clone(),
                                dependencies.registry.get_latest_version(),
                                vec![10, 11, 12],
                                None,
                                Some(target_id),
                            );
                        });

                    let crypto_1 = dependencies_1.crypto.clone();
                    let crypto_2 = dependencies_2.crypto.clone();
                    let mut pool_1 = dependencies_1.pool;
                    let mut pool_2 = dependencies_2.pool;

                    // Verify that the first summary block contains only two local configs.
                    pool_1.advance_round_normal_operation_n(dkg_interval_length + 1);
                    pool_2.advance_round_normal_operation_n(dkg_interval_length + 1);
                    let block: Block =
                        PoolReader::new(&pool_1).get_highest_finalized_summary_block();
                    if let BlockPayload::Summary(summary) = block.payload.as_ref() {
                        assert_eq!(summary.dkg.configs.len(), 2);
                        for (dkg_id, _) in summary.dkg.configs.iter() {
                            assert_eq!(dkg_id.target_subnet, NiDkgTargetSubnet::Local);
                        }
                    } else {
                        panic!(
                            "block at height {} is not a summary block",
                            block.height.get()
                        );
                    }

                    // Advance _past_ the next summary to make sure the configs for remote
                    // transcripts are added into the summary. Verify that the second summary
                    // block contains only two local and two remote configs.
                    pool_1.advance_round_normal_operation_n(dkg_interval_length + 1);
                    pool_2.advance_round_normal_operation_n(dkg_interval_length + 1);
                    let block: Block =
                        PoolReader::new(&pool_1).get_highest_finalized_summary_block();
                    if let BlockPayload::Summary(summary) = block.payload.as_ref() {
                        assert_eq!(summary.dkg.configs.len(), 4);
                    } else {
                        panic!(
                            "block at height {} is not a summary block",
                            block.height.get()
                        );
                    }

                    // Now we instantiate the DKG components. Node Id = 1 is a dealer.
                    let dgk_key_manager_1 = new_dkg_key_manager(
                        crypto_1.clone(),
                        logger.clone(),
                        &PoolReader::new(&pool_1),
                    );
                    let dkg_1 = DkgImpl::new(
                        node_test_id(1),
                        crypto_1,
                        pool_1.get_cache(),
                        dgk_key_manager_1.clone(),
                        MetricsRegistry::new(),
                        logger.clone(),
                    );

                    let dkg_2 = DkgImpl::new(
                        node_test_id(2),
                        crypto_2.clone(),
                        pool_2.get_cache(),
                        new_dkg_key_manager(crypto_2, logger.clone(), &PoolReader::new(&pool_2)),
                        MetricsRegistry::new(),
                        logger.clone(),
                    );
                    let mut dkg_pool_1 = DkgPoolImpl::new(MetricsRegistry::new(), logger.clone());
                    let mut dkg_pool_2 = DkgPoolImpl::new(MetricsRegistry::new(), logger);

                    // First we expect a new purge.
                    let change_set = dkg_1.on_state_change(&dkg_pool_1);
                    match &change_set.as_slice() {
                        &[ChangeAction::Purge(purge_height)]
                            if *purge_height == Height::from(2 * (dkg_interval_length + 1)) => {}
                        val => panic!("Unexpected change set: {:?}", val),
                    };
                    dkg_pool_1.apply(change_set);
                    sync_dkg_key_manager(&dgk_key_manager_1, &pool_1);

                    // The last summary contains two local and two remote configs.
                    // dkg.on_state_change should create 4 dealings for those
                    // configs.
                    let change_set = dkg_1.on_state_change(&dkg_pool_1);
                    match &change_set.as_slice() {
                        &[ChangeAction::AddToValidated(a), ChangeAction::AddToValidated(b), ChangeAction::AddToValidated(c), ChangeAction::AddToValidated(d)] =>
                        {
                            assert_eq!(
                                [a, b, c, d]
                                    .iter()
                                    .filter(|msg| msg.content.dkg_id.target_subnet
                                        == NiDkgTargetSubnet::Remote(target_id))
                                    .count(),
                                2
                            );
                            assert_eq!(
                                [a, b, c, d]
                                    .iter()
                                    .filter(|msg| msg.content.dkg_id.target_subnet
                                        == NiDkgTargetSubnet::Local)
                                    .count(),
                                2
                            );
                        }
                        val => panic!("Unexpected change set: {:?}", val),
                    };

                    // Add the dealings in the above changeset into dkg_pool_2.
                    for change in change_set.into_iter() {
                        if let ChangeAction::AddToValidated(message) = change {
                            dkg_pool_2.insert(UnvalidatedArtifact {
                                message,
                                peer_id: node_test_id(1),
                                timestamp: ic_types::time::UNIX_EPOCH,
                            });
                        }
                    }

                    assert_eq!(dkg_pool_2.get_unvalidated().count(), 4);

                    // First we expect a new purge from dkg_2 as well.
                    let change_set = dkg_2.on_state_change(&dkg_pool_2);
                    match &change_set.as_slice() {
                        &[ChangeAction::Purge(purge_height)]
                            if *purge_height == Height::from(2 * (dkg_interval_length + 1)) => {}
                        val => panic!("Unexpected change set: {:?}", val),
                    };
                    dkg_pool_2.apply(change_set);

                    assert_eq!(dkg_pool_2.get_unvalidated().count(), 4);

                    // The pool contains two local and two remote dealings.
                    // dkg.on_state_change should move these 4 dealings
                    // into the validated pool.
                    let change_set = dkg_2.on_state_change(&dkg_pool_2);
                    match &change_set.as_slice() {
                        &[ChangeAction::MoveToValidated(a), ChangeAction::MoveToValidated(b), ChangeAction::MoveToValidated(c), ChangeAction::MoveToValidated(d)] =>
                        {
                            assert_eq!(
                                [a, b, c, d]
                                    .iter()
                                    .filter(|msg| msg.content.dkg_id.target_subnet
                                        == NiDkgTargetSubnet::Remote(target_id))
                                    .count(),
                                2
                            );
                            assert_eq!(
                                [a, b, c, d]
                                    .iter()
                                    .filter(|msg| msg.content.dkg_id.target_subnet
                                        == NiDkgTargetSubnet::Local)
                                    .count(),
                                2
                            );
                        }
                        val => panic!("Unexpected change set: {:?}", val),
                    };
                });
            });
        });
    }

    #[test]
    fn test_dkg_payload_has_transcripts_for_initial_dkg_requests() {
        ic_test_utilities::artifact_pool_config::with_test_pool_config(|pool_config| {
            let node_ids = vec![node_test_id(0), node_test_id(1)];
            let dkg_interval_length = 99;
            let subnet_id = subnet_test_id(0);
            let Dependencies {
                mut pool,
                registry,
                state_manager,
                ..
            } = dependencies_with_subnet_records_with_raw_state_manager(
                pool_config,
                subnet_id,
                vec![(
                    10,
                    SubnetRecordBuilder::from(&node_ids)
                        .with_dkg_interval_length(dkg_interval_length)
                        .build(),
                )],
            );

            let target_id = NiDkgTargetId::new([0u8; 32]);
            complement_state_manager_with_setup_initial_dkg_request(
                state_manager,
                registry.get_latest_version(),
                vec![10, 11, 12],
                None,
                Some(target_id),
            );

            // Verify that the next summary block contains the configs and no transcripts.
            pool.advance_round_normal_operation_n(dkg_interval_length + 1);
            let block: Block = pool
                .validated()
                .block_proposal()
                .get_highest()
                .unwrap()
                .content
                .into_inner();
            if block.payload.as_ref().is_summary() {
                let dkg_summary = &block.payload.as_ref().as_summary().dkg;
                assert_eq!(dkg_summary.configs.len(), 4);
                assert_eq!(
                    dkg_summary
                        .configs
                        .keys()
                        .filter(|id| id.target_subnet == NiDkgTargetSubnet::Remote(target_id))
                        .count(),
                    2
                );
                assert!(dkg_summary.transcripts_for_remote_subnets.is_empty());
            } else {
                panic!(
                    "block at height {} is not a summary block",
                    block.height.get()
                );
            }

            // Verify that the next summary block contains the transcripts and not the
            // configs.
            pool.advance_round_normal_operation_n(dkg_interval_length + 1);
            let block: Block = pool
                .validated()
                .block_proposal()
                .get_highest()
                .unwrap()
                .content
                .into_inner();
            if block.payload.as_ref().is_summary() {
                let dkg_summary = &block.payload.as_ref().as_summary().dkg;
                assert_eq!(dkg_summary.configs.len(), 2);
                assert_eq!(
                    dkg_summary
                        .configs
                        .keys()
                        .filter(|id| id.target_subnet == NiDkgTargetSubnet::Remote(target_id))
                        .count(),
                    0
                );
                assert_eq!(
                    dkg_summary
                        .transcripts_for_remote_subnets
                        .iter()
                        .filter(
                            |(id, _, _)| id.target_subnet == NiDkgTargetSubnet::Remote(target_id)
                        )
                        .count(),
                    2
                );
            } else {
                panic!(
                    "block at height {} is not a summary block",
                    block.height.get()
                );
            }
        })
    }

    #[test]
    fn test_dkg_payload_has_transcript_for_reshare_chain_key_request() {
        ic_test_utilities::artifact_pool_config::with_test_pool_config(|pool_config| {
            let node_ids = vec![node_test_id(0), node_test_id(1)];
            let dkg_interval_length = 99;
            let subnet_id = subnet_test_id(0);
            let key_id = VetKdKeyId {
                curve: VetKdCurve::Bls12_381_G2,
                name: String::from("some_vetkey"),
            };
            let target_id = NiDkgTargetId::new([0u8; 32]);

            let Dependencies {
                mut pool,
                registry,
                state_manager,
                ..
            } = dependencies_with_subnet_params(
                pool_config,
                subnet_id,
                vec![(
                    10,
                    SubnetRecordBuilder::from(&node_ids)
                        .with_dkg_interval_length(dkg_interval_length)
                        .with_chain_key_config(ChainKeyConfig {
                            key_configs: vec![KeyConfig {
                                key_id: MasterPublicKeyId::VetKd(key_id.clone()),
                                pre_signatures_to_create_in_advance: 0,
                                max_queue_size: 20,
                            }],
                            signature_request_timeout_ns: None,
                            idkg_key_rotation_period_ms: None,
                        })
                        .build(),
                )],
            );

            // Wait for creation of local VetKD transcripts
            pool.advance_round_normal_operation_n(dkg_interval_length + 1);
            let block: Block = pool
                .validated()
                .block_proposal()
                .get_highest()
                .unwrap()
                .content
                .into_inner();

            let dkg_summary = &block.payload.as_ref().as_summary().dkg;
            assert_eq!(dkg_summary.configs.len(), 3);
            assert_eq!(
                dkg_summary
                    .configs
                    .keys()
                    .filter(|id| id.target_subnet == NiDkgTargetSubnet::Remote(target_id))
                    .count(),
                0
            );
            assert_eq!(dkg_summary.current_transcripts().len(), 3);
            assert_eq!(dkg_summary.next_transcripts().len(), 3);
            assert!(dkg_summary.transcripts_for_remote_subnets.is_empty());

            // Put a reshare_chain_key request into the state
            // NOTE: The checkpoint evaluates and resets the mockall expectations rules,
            // such that we can modify the state.
            state_manager.get_mut().checkpoint();
            complement_state_manager_with_reshare_chain_key_request(
                state_manager,
                registry.get_latest_version(),
                key_id,
                vec![10, 11, 12],
                None,
                Some(target_id),
            );

            // Wait for creation of VetKD config
            pool.advance_round_normal_operation_n(dkg_interval_length + 1);
            let block: Block = pool
                .validated()
                .block_proposal()
                .get_highest()
                .unwrap()
                .content
                .into_inner();

            let dkg_summary = &block.payload.as_ref().as_summary().dkg;
            assert_eq!(dkg_summary.configs.len(), 4);
            assert_eq!(
                dkg_summary
                    .configs
                    .keys()
                    .filter(|id| id.target_subnet == NiDkgTargetSubnet::Remote(target_id))
                    .count(),
                1
            );
            assert_eq!(dkg_summary.current_transcripts().len(), 3);
            assert_eq!(dkg_summary.next_transcripts().len(), 3);
            assert!(dkg_summary.transcripts_for_remote_subnets.is_empty());

            // Wait for creation of VetKD transcript
            pool.advance_round_normal_operation_n(dkg_interval_length + 1);
            let block: Block = pool
                .validated()
                .block_proposal()
                .get_highest()
                .unwrap()
                .content
                .into_inner();

            let dkg_summary = &block.payload.as_ref().as_summary().dkg;
            assert_eq!(dkg_summary.configs.len(), 3);
            assert_eq!(
                dkg_summary
                    .configs
                    .keys()
                    .filter(|id| id.target_subnet == NiDkgTargetSubnet::Remote(target_id))
                    .count(),
                0
            );
            assert_eq!(dkg_summary.current_transcripts().len(), 3);
            assert_eq!(dkg_summary.next_transcripts().len(), 3);
            assert_eq!(
                dkg_summary
                    .transcripts_for_remote_subnets
                    .iter()
                    .filter(|(id, _, _)| id.target_subnet == NiDkgTargetSubnet::Remote(target_id))
                    .count(),
                1
            );
        })
    }

    /*
     * Test bases on the following example (assumption: every DKG succeeds).
     * DKG interval = 4
     *
     * Version 5: Members {0, 1, 2, 3}
     *
     * Block 0:
     *   - created by registry
     *   block.context.registry_version = 5
     *   summary.registry_version = 5
     *   summary.current_transcript is 0
     *   summary.next_transcript is None
     *   summary.configs: Compute DKG 1: committee 5 reshares transcript 0 to
     *                    committee 5, committee 5 creates low threshold transcript
     *
     * Version 6: Members {3, 4, 5, 6, 7}
     *
     * Block 5:
     *   - created by committee 5
     *   block.context.registry_version = 6
     *   summary.registry_version = 5
     *   summary.current_transcript is 0 (re-used)
     *   summary.next_transcript is 1
     *   summary.configs: Compute DKG 2: committee 5 reshares transcript 1 to
     *                    committee 6, committee 6 creates low threshold transcript
     *
     * Version 10: Members {3, 4, 5, 6}
     *
     * Block 10:
     *   - proposed, notarized, finalized by committee 6
     *   - beacon, tape, certification, cup by committee 5
     *   block.context.registry_version = 10
     *   summary.registry_version = 6
     *   summary.current_transcript is 1
     *   summary.next_transcript = 2
     *   summary.configs: Compute DKG 3: committee 6 reshares transcript 2 to
     *                    committee 10, committee 10 creates low threshold transcript
     *
     * Block 15:
     *   - proposed, notarized, finalized by committee 10
     *   - beacon, tape, certification, cup by committee 6
     *   block.context.registry_version = 10
     *   summary.registry_version = 10
     *   summary.current_transcript is 2, meaning nodes {0, 1, 2} can leave
     *   summary.next_transcript is 3
     *   summary.configs: Compute DKG 4: committee 10 reshares transcript 3 to
     *                    committee 10, committee 10 creates low threshold transcript
     *
     * Block 20:
     *   - created by committee 10
     *   block.context.registry_version = 10
     *   summary.registry_version = 10
     *   summary.current_transcript is 3, meaning node {7} can leave
     *   summary.next_transcript is 4
     *   summary.configs: Compute DKG 5: committee 10 reshares transcript 4 to
     *                    committee 10, committee 10 creates low threshold transcript
     */
    #[test]
    fn test_create_summary_registry_versions() {
        ic_test_utilities::artifact_pool_config::with_test_pool_config(|pool_config| {
            // We'll have a DKG summary inside every 5th block.
            let dkg_interval_length = 4;
            // Original committee are nodes 0, 1, 2, 3.
            let committee1 = (0..4).map(node_test_id).collect::<Vec<_>>();
            let Dependencies {
                mut pool,
                registry_data_provider,
                registry,
                replica_config,
                ..
            } = dependencies_with_subnet_params(
                pool_config,
                subnet_test_id(0),
                vec![(
                    5,
                    SubnetRecordBuilder::from(&committee1)
                        .with_dkg_interval_length(dkg_interval_length)
                        .with_chain_key_config(test_vet_key_config())
                        .build(),
                )],
            );

            // Get the latest summary block, which is the genesis block
            let cup = PoolReader::new(&pool).get_highest_catch_up_package();
            let dkg_block = cup.content.block.as_ref();
            assert_eq!(
                dkg_block.context.registry_version,
                RegistryVersion::from(5),
                "The latest available version was used for the summary block."
            );
            let summary = dkg_block.payload.as_ref().as_summary();
            let dkg_summary = &summary.dkg;

            let vet_key_ids = vetkd_key_ids_for_subnet(
                replica_config.subnet_id,
                &*registry,
                dkg_summary.registry_version,
            )
            .unwrap();

            assert_eq!(dkg_summary.registry_version, RegistryVersion::from(5));
            assert_eq!(dkg_summary.height, Height::from(0));
            assert_eq!(
                cup.get_oldest_registry_version_in_use(),
                RegistryVersion::from(5)
            );

            assert_eq!(vet_key_ids.len(), 1);
            for tag in tags_iter(&vet_key_ids) {
                let current_transcript = dkg_summary.current_transcript(&tag).unwrap();
                assert_eq!(
                    current_transcript.dkg_id.start_block_height,
                    Height::from(0)
                );
                assert_eq!(
                    current_transcript.committee.get(),
                    &committee1.clone().into_iter().collect::<BTreeSet<_>>()
                );
                assert_eq!(
                    current_transcript.registry_version,
                    RegistryVersion::from(5)
                );
                // The genesis summary cannot have next transcripts, instead we'll reuse in
                // round 1 the active transcripts from round 0.
                assert!(dkg_summary.next_transcript(&tag).is_none());
            }

            // Advance for one round and update the registry to version 6 with new
            // membership (nodes 3, 4, 5, 6, 7).
            pool.advance_round_normal_operation();
            let committee2 = (3..8).map(node_test_id).collect::<Vec<_>>();
            add_subnet_record(
                &registry_data_provider,
                6,
                replica_config.subnet_id,
                SubnetRecordBuilder::from(&committee2)
                    .with_dkg_interval_length(dkg_interval_length)
                    .with_chain_key_config(test_vet_key_config())
                    .build(),
            );
            registry.update_to_latest_version();

            // Skip till the next DKG summary and make sure the new summary block contains
            // correct data.
            pool.advance_round_normal_operation_n(dkg_interval_length);
            let cup = PoolReader::new(&pool).get_highest_catch_up_package();
            let dkg_block = cup.content.block.as_ref();
            assert_eq!(
                dkg_block.context.registry_version,
                RegistryVersion::from(6),
                "The newest registry version is used."
            );
            let summary = dkg_block.payload.as_ref().as_summary();
            let dkg_summary = &summary.dkg;

            let vet_key_ids = vetkd_key_ids_for_subnet(
                replica_config.subnet_id,
                &*registry,
                dkg_summary.registry_version,
            )
            .unwrap();

            // This membership registry version corresponds to the registry version from
            // the block context of the previous summary.
            assert_eq!(dkg_summary.registry_version, RegistryVersion::from(5));
            assert_eq!(dkg_summary.height, Height::from(5));
            assert_eq!(
                cup.get_oldest_registry_version_in_use(),
                RegistryVersion::from(5)
            );

            assert_eq!(vet_key_ids.len(), 1);
            for tag in tags_iter(&vet_key_ids) {
                // We reused the transcript.
                let current_transcript = dkg_summary.current_transcript(&tag).unwrap();
                assert_eq!(
                    current_transcript.dkg_id.start_block_height,
                    Height::from(0)
                );
                // New configs are created for the new context registry version,
                // which will be the new membership version in the next interval.
                let (_, conf) = dkg_summary
                    .configs
                    .iter()
                    .find(|(id, _)| id.dkg_tag == tag)
                    .unwrap();
                assert_eq!(conf.registry_version(), RegistryVersion::from(6));
                assert_eq!(
                    conf.receivers().get(),
                    &committee2.clone().into_iter().collect::<BTreeSet<_>>()
                );
            }

            // Advance for one round and update the registry to version 10 with new
            // membership (nodes 3, 4, 5, 6).
            pool.advance_round_normal_operation();
            let committee3 = (3..7).map(node_test_id).collect::<Vec<_>>();
            add_subnet_record(
                &registry_data_provider,
                10,
                replica_config.subnet_id,
                SubnetRecordBuilder::from(&committee3)
                    .with_dkg_interval_length(dkg_interval_length)
                    .with_chain_key_config(test_vet_key_config())
                    .build(),
            );
            registry.update_to_latest_version();

            // Skip till the next DKG summary and make sure the new summary block contains
            // correct data.
            pool.advance_round_normal_operation_n(dkg_interval_length);
            let cup = PoolReader::new(&pool).get_highest_catch_up_package();
            let dkg_block = cup.content.block.as_ref();
            assert_eq!(
                dkg_block.context.registry_version,
                RegistryVersion::from(10),
                "The newest registry version is used."
            );
            let summary = dkg_block.payload.as_ref().as_summary();
            let dkg_summary = &summary.dkg;

            let vet_key_ids = vetkd_key_ids_for_subnet(
                replica_config.subnet_id,
                &*registry,
                dkg_summary.registry_version,
            )
            .unwrap();

            // This membership registry version corresponds to the registry version from
            // the block context of the previous summary.
            assert_eq!(dkg_summary.registry_version, RegistryVersion::from(6));
            assert_eq!(dkg_summary.height, Height::from(10));
            assert_eq!(
                cup.get_oldest_registry_version_in_use(),
                RegistryVersion::from(5)
            );

            assert_eq!(vet_key_ids.len(), 1);
            for tag in tags_iter(&vet_key_ids) {
                let (_, conf) = dkg_summary
                    .configs
                    .iter()
                    .find(|(id, _)| id.dkg_tag == tag)
                    .unwrap();
                assert_eq!(
                    conf.receivers().get(),
                    &committee3.clone().into_iter().collect::<BTreeSet<_>>()
                );
                let current_transcript = dkg_summary.current_transcript(&tag).unwrap();
                assert_eq!(
                    current_transcript.dkg_id.start_block_height,
                    Height::from(0)
                );
                let next_transcript = dkg_summary.next_transcript(&tag).unwrap();
                // The DKG id start height refers to height 5, where we started computing this
                // DKG.
                assert_eq!(next_transcript.dkg_id.start_block_height, Height::from(5));
            }

            // Skip till the next DKG round
            pool.advance_round_normal_operation_n(dkg_interval_length + 1);
            let cup = PoolReader::new(&pool).get_highest_catch_up_package();
            let dkg_block = cup.content.block.as_ref();
            assert_eq!(
                dkg_block.context.registry_version,
                RegistryVersion::from(10),
                "The latest registry version is used."
            );
            let summary = dkg_block.payload.as_ref().as_summary();
            let dkg_summary = &summary.dkg;

            let vet_key_ids = vetkd_key_ids_for_subnet(
                replica_config.subnet_id,
                &*registry,
                dkg_summary.registry_version,
            )
            .unwrap();

            // This membership registry version corresponds to the registry version from
            // the block context of the previous summary.
            assert_eq!(dkg_summary.registry_version, RegistryVersion::from(10));
            assert_eq!(dkg_summary.height, Height::from(15));
            assert_eq!(
                cup.get_oldest_registry_version_in_use(),
                RegistryVersion::from(6)
            );

            assert_eq!(vet_key_ids.len(), 1);
            for tag in tags_iter(&vet_key_ids) {
                let (_, conf) = dkg_summary
                    .configs
                    .iter()
                    .find(|(id, _)| id.dkg_tag == tag)
                    .unwrap();
                assert_eq!(
                    conf.receivers().get(),
                    &committee3.clone().into_iter().collect::<BTreeSet<_>>()
                );
                let current_transcript = dkg_summary.current_transcript(&tag).unwrap();
                assert_eq!(
                    current_transcript.dkg_id.start_block_height,
                    Height::from(5)
                );
                let next_transcript = dkg_summary.next_transcript(&tag).unwrap();
                assert_eq!(next_transcript.dkg_id.start_block_height, Height::from(10));
            }

            // Skip till the next DKG round
            pool.advance_round_normal_operation_n(dkg_interval_length + 1);
            let cup = PoolReader::new(&pool).get_highest_catch_up_package();
            let dkg_block = cup.content.block.as_ref();
            assert_eq!(
                dkg_block.context.registry_version,
                RegistryVersion::from(10),
                "The latest registry version is used."
            );
            let summary = dkg_block.payload.as_ref().as_summary();
            let dkg_summary = &summary.dkg;

            let vet_key_ids = vetkd_key_ids_for_subnet(
                replica_config.subnet_id,
                &*registry,
                dkg_summary.registry_version,
            )
            .unwrap();

            // This membership registry version corresponds to the registry version from
            // the block context of the previous summary.
            assert_eq!(dkg_summary.registry_version, RegistryVersion::from(10));
            assert_eq!(dkg_summary.height, Height::from(20));
            assert_eq!(
                cup.get_oldest_registry_version_in_use(),
                RegistryVersion::from(10)
            );

            assert_eq!(vet_key_ids.len(), 1);
            for tag in tags_iter(&vet_key_ids) {
                let (_, conf) = dkg_summary
                    .configs
                    .iter()
                    .find(|(id, _)| id.dkg_tag == tag)
                    .unwrap();
                assert_eq!(
                    conf.receivers().get(),
                    &committee3.clone().into_iter().collect::<BTreeSet<_>>()
                );
                let current_transcript = dkg_summary.current_transcript(&tag).unwrap();
                assert_eq!(
                    current_transcript.dkg_id.start_block_height,
                    Height::from(10)
                );
                let next_transcript = dkg_summary.next_transcript(&tag).unwrap();
                assert_eq!(next_transcript.dkg_id.start_block_height, Height::from(15));
            }
        });
    }

    fn new_dkg_key_manager(
        crypto: Arc<dyn ConsensusCrypto>,
        logger: ReplicaLogger,
        pool_reader: &PoolReader<'_>,
    ) -> Arc<Mutex<DkgKeyManager>> {
        Arc::new(Mutex::new(DkgKeyManager::new(
            MetricsRegistry::new(),
            crypto,
            logger,
            pool_reader,
        )))
    }

    // Since the `DkgKeyManager` component is not running, we need to allow it to
    // make progress occasionally.
    //
    // This function calls on_state_change and sync, to allow the transcripts to be
    // loaded.
    fn sync_dkg_key_manager(mngr: &Arc<Mutex<DkgKeyManager>>, pool: &TestConsensusPool) {
        let mut mngr = mngr.lock().unwrap();

        mngr.on_state_change(&PoolReader::new(pool));
        mngr.sync();
    }

    /// Get a test [`ChainKeyConfig`] containing a single vet key configuration
    pub(super) fn test_vet_key_config() -> ChainKeyConfig {
        ChainKeyConfig {
            key_configs: vec![KeyConfig {
                key_id: MasterPublicKeyId::VetKd(test_vet_key()),
                pre_signatures_to_create_in_advance: 0,
                max_queue_size: 20,
            }],
            signature_request_timeout_ns: None,
            idkg_key_rotation_period_ms: None,
        }
    }

    fn test_vet_key() -> VetKdKeyId {
        VetKdKeyId {
            curve: VetKdCurve::Bls12_381_G2,
            name: String::from("vet_kd_key"),
        }
    }
}<|MERGE_RESOLUTION|>--- conflicted
+++ resolved
@@ -5,11 +5,7 @@
 use ic_consensus_utils::{bouncer_metrics::BouncerMetrics, crypto::ConsensusCrypto};
 use ic_interfaces::{
     consensus_pool::ConsensusPoolCache,
-<<<<<<< HEAD
-    dkg::{ChangeAction, DkgPool, Mutations, DkgPayloadValidationError},
-=======
     dkg::{ChangeAction, DkgPayloadValidationError, DkgPool, Mutations},
->>>>>>> b9a0bc5b
     p2p::consensus::{Bouncer, BouncerFactory, BouncerValue, PoolMutationsProducer},
     validation::ValidationResult,
 };
@@ -247,13 +243,6 @@
         // reject, if it was rejected, or skip, if there was an error.
         match crypto_validate_dealing(&*self.crypto, config, message) {
             Ok(()) => ChangeAction::MoveToValidated((*message).clone()).into(),
-<<<<<<< HEAD
-            Err(DkgPayloadValidationError::InvalidArtifact(err)) => get_handle_invalid_change_action(
-                message,
-                format!("Dealing verification failed: {:?}", err),
-            )
-            .into(),
-=======
             Err(DkgPayloadValidationError::InvalidArtifact(err)) => {
                 get_handle_invalid_change_action(
                     message,
@@ -261,7 +250,6 @@
                 )
                 .into()
             }
->>>>>>> b9a0bc5b
             Err(DkgPayloadValidationError::ValidationFailed(err)) => {
                 error!(
                     self.logger,
