use crate::{
    metrics::DkgPayloadBuilderMetrics,
    payload_validator::validate_payload,
    utils::{self, tags_iter, vetkd_key_ids_for_subnet},
    MAX_REMOTE_DKGS_PER_INTERVAL, MAX_REMOTE_DKG_ATTEMPTS, REMOTE_DKG_REPEATED_FAILURE_ERROR,
};
use ic_consensus_utils::{crypto::ConsensusCrypto, pool_reader::PoolReader};
use ic_interfaces::{
    consensus_pool::ConsensusPool,
    crypto::ErrorReproducibility,
    dkg::{DkgPayloadBuilder, DkgPayloadValidationError, DkgPool},
    validation::ValidationResult,
};
use ic_interfaces_registry::RegistryClient;
use ic_interfaces_state_manager::StateManager;
use ic_logger::{error, warn, ReplicaLogger};
use ic_metrics::MetricsRegistry;
use ic_protobuf::registry::subnet::v1::{
    chain_key_initialization::Initialization, CatchUpPackageContents,
};
use ic_registry_client_helpers::{
    crypto::initial_ni_dkg_transcript_from_registry_record, subnet::SubnetRegistry,
};
use ic_replicated_state::ReplicatedState;
use ic_types::{
    batch::ValidationContext,
    consensus::{
<<<<<<< HEAD
        dkg::{self, DkgDataPayload, DkgPayload, DkgPayloadCreationError, DkgSummary},
        get_faults_tolerated, Block, BlockPayload,
=======
        dkg::{DkgDataPayload, DkgPayload, DkgPayloadCreationError, DkgSummary},
        get_faults_tolerated, Block,
>>>>>>> 04caf3e2
    },
    crypto::threshold_sig::ni_dkg::{
        config::{errors::NiDkgConfigValidationError, NiDkgConfig, NiDkgConfigData},
        errors::create_transcript_error::DkgCreateTranscriptError,
        NiDkgDealing, NiDkgId, NiDkgMasterPublicKeyId, NiDkgTag, NiDkgTargetId, NiDkgTargetSubnet,
        NiDkgTranscript,
    },
    messages::CallbackId,
    Height, NodeId, NumberOfNodes, RegistryVersion, SubnetId,
};
use std::{
    collections::{BTreeMap, BTreeSet},
    sync::{Arc, RwLock},
};

<<<<<<< HEAD
pub struct DkgPayloadBuilderImpl {
    subnet_id: SubnetId,
    registry_client: Arc<dyn RegistryClient>,
    crypto: Arc<dyn ConsensusCrypto>,
    dkg_pool: Arc<RwLock<dyn DkgPool>>,
    state_manager: Arc<dyn StateManager<State = ReplicatedState>>,
    metrics: DkgPayloadBuilderMetrics,
    log: ReplicaLogger,
}

// TODO: Create an instance during initialization and pass to Block maker and Validator

impl DkgPayloadBuilder for DkgPayloadBuilderImpl {
    fn create_payload(
        &self,
        pool: &dyn ConsensusPool,
        parent: &Block,
        context: &ValidationContext,
        max_dealings_per_block: usize,
    ) -> Result<DkgPayload, DkgPayloadCreationError> {
        let pool_reader = PoolReader::new(pool);

        create_payload(
            self.subnet_id,
            &*self.registry_client,
            &*self.crypto,
            &pool_reader,
            self.dkg_pool.clone(),
            parent,
            &*self.state_manager,
            context,
            self.log.clone(),
            max_dealings_per_block,
        )
    }

    fn validate_payload(
        &self,
        payload: &BlockPayload,
        pool: &dyn ConsensusPool,
        parent: &Block,
        context: &ValidationContext,
    ) -> ValidationResult<DkgPayloadValidationError> {
        let pool_reader = PoolReader::new(pool);

        validate_payload(
            self.subnet_id,
            &*self.registry_client,
            &*self.crypto,
            &pool_reader,
            &*self.dkg_pool.read().unwrap(),
            parent.clone(),
            payload,
            &*self.state_manager,
            context,
            &self.metrics.dkg_validator,
            &self.log,
        )
    }
}

impl DkgPayloadBuilderImpl {
    pub fn new(
        subnet_id: SubnetId,
        registry_client: Arc<dyn RegistryClient>,
        crypto: Arc<dyn ConsensusCrypto>,
        dkg_pool: Arc<RwLock<dyn DkgPool>>,
        state_manager: Arc<dyn StateManager<State = ReplicatedState>>,
        metrics_registry: &MetricsRegistry,
        log: ReplicaLogger,
    ) -> Self {
        Self {
            subnet_id,
            registry_client,
            crypto,
            dkg_pool,
            state_manager,
            metrics: DkgPayloadBuilderMetrics::new(metrics_registry),
            log,
        }
    }
}

=======
>>>>>>> 04caf3e2
/// Creates the DKG payload for a new block proposal with the given parent. If
/// the new height corresponds to a new DKG start interval, creates a summary,
/// otherwise it creates a payload containing new dealings for the current
/// interval.
#[allow(clippy::too_many_arguments)]
pub fn create_payload(
    subnet_id: SubnetId,
    registry_client: &dyn RegistryClient,
    crypto: &dyn ConsensusCrypto,
    pool_reader: &PoolReader<'_>,
    dkg_pool: Arc<RwLock<dyn DkgPool>>,
    parent: &Block,
    state_manager: &dyn StateManager<State = ReplicatedState>,
    validation_context: &ValidationContext,
    logger: ReplicaLogger,
    max_dealings_per_block: usize,
) -> Result<DkgPayload, DkgPayloadCreationError> {
    let height = parent.height.increment();
    // Get the last summary from the chain.
    let last_summary_block = pool_reader
        .dkg_summary_block(parent)
        .ok_or(DkgPayloadCreationError::MissingDkgStartBlock)?;
    let last_dkg_summary = &last_summary_block.payload.as_ref().as_summary().dkg;

    if last_dkg_summary.get_next_start_height() == height {
        // Since `height` corresponds to the start of a new DKG interval, we create a
        // new summary.
        create_summary_payload(
            subnet_id,
            registry_client,
            crypto,
            pool_reader,
            last_dkg_summary,
            parent,
            last_summary_block.context.registry_version,
            state_manager,
            validation_context,
            logger,
        )
        .map(DkgPayload::Summary)
    } else {
        // If the height is not a start height, create a payload with new dealings.
        create_data_payload(
            pool_reader,
            dkg_pool,
            parent,
            max_dealings_per_block,
            &last_summary_block,
            last_dkg_summary,
        )
        .map(DkgPayload::Data)
    }
}

fn create_data_payload(
    pool_reader: &PoolReader<'_>,
    dkg_pool: Arc<RwLock<dyn DkgPool>>,
    parent: &Block,
    max_dealings_per_block: usize,
    last_summary_block: &Block,
    last_dkg_summary: &DkgSummary,
) -> Result<DkgDataPayload, DkgPayloadCreationError> {
    // Get all dealer ids from the chain.
    let dealers_from_chain = utils::get_dealers_from_chain(pool_reader, parent);
    // Filter from the validated pool all dealings whose dealer has no dealing on
    // the chain yet.
    let new_validated_dealings = dkg_pool
        .read()
        .expect("Couldn't lock DKG pool for reading.")
        .get_validated()
        .filter(|msg| {
            // Make sure the message relates to one of the ongoing DKGs and it's from a unique
            // dealer.
            last_dkg_summary.configs.contains_key(&msg.content.dkg_id)
                && !dealers_from_chain.contains(&(msg.content.dkg_id.clone(), msg.signature.signer))
        })
        .take(max_dealings_per_block)
        .cloned()
        .collect();
    Ok(DkgDataPayload::new(
        last_summary_block.height,
        new_validated_dealings,
    ))
}

/// Creates a summary payload for the given parent and registry_version.
///
/// We compute the summary from prev_summary as follows:
/// ```ignore
/// summary.current_transcript =
///   prev_summary.next_transcript.unwrap_or_else(
///      prev_summary.current_transcript
///   )
///
/// // compute transcript from the dealings in the past interval
/// summary.next_transcript = ...;
///
/// summary.configs.high.resharing_transcript =
///   summary.next_transcript.unwrap_or_else(
///      summary.current_transcript
///   )
/// // committee of resharing_transcript reshares to members of
/// // subnet according to proposed stable registry version
/// summary.configs.high = ...;
///
/// // members of subnet according to proposed stable registry
/// // version create low threshold transcript among them
/// summary.configs.low = ...;
/// ```
///
#[allow(clippy::too_many_arguments)]
pub(super) fn create_summary_payload(
    subnet_id: SubnetId,
    registry_client: &dyn RegistryClient,
    crypto: &dyn ConsensusCrypto,
    pool_reader: &PoolReader<'_>,
    last_summary: &DkgSummary,
    parent: &Block,
    registry_version: RegistryVersion,
    state_manager: &dyn StateManager<State = ReplicatedState>,
    validation_context: &ValidationContext,
    logger: ReplicaLogger,
<<<<<<< HEAD
) -> Result<dkg::DkgSummary, DkgPayloadCreationError> {
=======
) -> Result<DkgSummary, DkgPayloadCreationError> {
>>>>>>> 04caf3e2
    let all_dealings = utils::get_dkg_dealings(pool_reader, parent);
    let mut transcripts_for_remote_subnets = BTreeMap::new();
    let mut next_transcripts = BTreeMap::new();
    // Try to create transcripts from the last round.
    for (dkg_id, config) in last_summary.configs.iter() {
        match create_transcript(crypto, config, &all_dealings, &logger) {
            Ok(transcript) => {
                let previous_value_found = if dkg_id.target_subnet == NiDkgTargetSubnet::Local {
                    next_transcripts
                        .insert(dkg_id.dkg_tag.clone(), transcript)
                        .is_some()
                } else {
                    transcripts_for_remote_subnets
                        .insert(dkg_id.clone(), Ok(transcript))
                        .is_some()
                };
                if previous_value_found {
                    unreachable!(
                        "last summary has multiple configs for tag {:?}",
                        dkg_id.dkg_tag
                    );
                }
            }
            Err(err) if err.is_reproducible() => {
                warn!(
                    logger,
                    "Failed to create transcript for dkg id {:?}: {:?}", dkg_id, err
                );
            }
            Err(err) => {
                return Err(DkgPayloadCreationError::DkgCreateTranscriptError(err));
            }
        };
    }

    let height = parent.height.increment();

    // Current transcripts come from next transcripts of the last_summary.
    let current_transcripts = as_next_transcripts(last_summary, &logger);

    let vet_key_ids = vetkd_key_ids_for_subnet(
        subnet_id,
        registry_client,
        validation_context.registry_version,
    )?;

    // If the config for the currently computed DKG intervals requires a transcript
    // resharing (currently for high-threshold DKG only), we are going to re-share
    // the next transcripts, as they are the newest ones.
    // If `next_transcripts` does not contain the required transcripts (due to
    // failed DKGs in the past interval) we reshare the current transcripts.
    let reshared_transcripts = tags_iter(&vet_key_ids)
        .filter_map(|tag| {
            let transcript = next_transcripts
                .get(&tag)
                .or_else(|| current_transcripts.get(&tag))
                .map(|transcript| (tag.clone(), transcript.clone()));

            if transcript.is_none() {
                warn!(
                    logger,
                    "Found tag {:?} in summary configs without any current or next transcripts",
                    tag
                );
            }

            transcript
        })
        .collect::<BTreeMap<_, _>>();

    let previous_transcripts = last_summary
        .transcripts_for_remote_subnets
        .iter()
        .map(|(id, _, result)| (id.clone(), result.clone()))
        .collect();

    let (mut configs, transcripts_for_remote_subnets, initial_dkg_attempts) =
        compute_remote_dkg_data(
            subnet_id,
            height,
            registry_client,
            state_manager,
            validation_context,
            transcripts_for_remote_subnets,
            &previous_transcripts,
            &reshared_transcripts,
            &last_summary.initial_dkg_attempts,
            &logger,
        )?;

    let interval_length = last_summary.next_interval_length;
    let next_interval_length = get_dkg_interval_length(
        registry_client,
        validation_context.registry_version,
        subnet_id,
    )?;

    // New configs are created using the new stable registry version proposed by this
    // block, which determines receivers of the dealings.
    configs.append(&mut get_configs_for_local_transcripts(
        subnet_id,
        get_node_list(
            subnet_id,
            registry_client,
            validation_context.registry_version,
        )?,
        height,
        reshared_transcripts,
        validation_context.registry_version,
        &vet_key_ids,
    )?);

    Ok(DkgSummary::new(
        configs,
        current_transcripts,
        next_transcripts,
        transcripts_for_remote_subnets,
        registry_version,
        interval_length,
        next_interval_length,
        height,
        initial_dkg_attempts,
    ))
}

fn create_transcript(
    crypto: &dyn ConsensusCrypto,
    config: &NiDkgConfig,
    all_dealings: &BTreeMap<NiDkgId, BTreeMap<NodeId, NiDkgDealing>>,
    _logger: &ReplicaLogger,
) -> Result<NiDkgTranscript, DkgCreateTranscriptError> {
    let no_dealings = BTreeMap::new();
    let dealings = all_dealings.get(config.dkg_id()).unwrap_or(&no_dealings);

    ic_interfaces::crypto::NiDkgAlgorithm::create_transcript(crypto, config, dealings)
}

/// Return the set of next transcripts for all tags. If for some tag
/// the next transcript is not available, the current transcript is used.
fn as_next_transcripts(
    summary: &DkgSummary,
    logger: &ReplicaLogger,
) -> BTreeMap<NiDkgTag, NiDkgTranscript> {
    let mut next_transcripts = summary.next_transcripts().clone();

    for (tag, transcript) in summary.current_transcripts().iter() {
        if !next_transcripts.contains_key(tag) {
            warn!(logger, "Reusing current transcript for tag {:?}", tag);
            next_transcripts.insert(tag.clone(), transcript.clone());
        }
    }

    next_transcripts
}

#[allow(clippy::type_complexity)]
#[allow(clippy::too_many_arguments)]
fn compute_remote_dkg_data(
    subnet_id: SubnetId,
    height: Height,
    registry_client: &dyn RegistryClient,
    state_manager: &dyn StateManager<State = ReplicatedState>,
    validation_context: &ValidationContext,
    mut new_transcripts: BTreeMap<NiDkgId, Result<NiDkgTranscript, String>>,
    previous_transcripts: &BTreeMap<NiDkgId, Result<NiDkgTranscript, String>>,
    reshared_transcripts: &BTreeMap<NiDkgTag, NiDkgTranscript>,
    previous_attempts: &BTreeMap<NiDkgTargetId, u32>,
    logger: &ReplicaLogger,
) -> Result<
    (
        Vec<NiDkgConfig>,
        Vec<(NiDkgId, CallbackId, Result<NiDkgTranscript, String>)>,
        BTreeMap<NiDkgTargetId, u32>,
    ),
    DkgPayloadCreationError,
> {
    let state = state_manager
        .get_state_at(validation_context.certified_height)
        .map_err(DkgPayloadCreationError::StateManagerError)?;
    let (context_configs, errors, valid_target_ids) = process_subnet_call_context(
        subnet_id,
        height,
        registry_client,
        state.get_ref(),
        validation_context,
        reshared_transcripts,
        logger,
    )?;

    let mut config_groups = Vec::new();
    // In this loop we go over all still open requests for DKGs for other subnets.
    // We check for both (high & low) configs if we have computed transcripts for
    // them. If we did, we move these transcripts into the new summary. If not,
    // we create a new configs group, consisting the remaining outstanding
    // transcripts (at most two).
    for low_high_threshold_configs in context_configs {
        let mut expected_configs = Vec::new();
        for config in low_high_threshold_configs {
            let dkg_id = config.dkg_id();
            // Check if we have a transcript in the previous summary for this config, and
            // if we do, move it to the new summary.
            if let Some((id, transcript)) = previous_transcripts
                .iter()
                .find(|(id, _)| eq_sans_height(id, dkg_id))
            {
                new_transcripts.insert(id.clone(), transcript.clone());
            }
            // If not, we check if we computed a transcript for this config in the last round. And
            // if not, we move the config into the new summary so that we try again in
            // the next round.
            else if !new_transcripts
                .iter()
                .any(|(id, _)| eq_sans_height(id, dkg_id))
            {
                expected_configs.push(config)
            }
        }

        // If some configs are added into the expected_configs in the end, add this
        // group of config(s) into the config_groups.
        if !expected_configs.is_empty() {
            config_groups.push(expected_configs);
        }
    }

    // Remove the data regarding old targets.
    let mut attempts = previous_attempts
        .clone()
        .into_iter()
        .filter(|(target_id, _)| valid_target_ids.contains(target_id))
        .collect::<BTreeMap<_, _>>();

    // Get the target ids that are attempted at least MAX_REMOTE_DKG_ATTEMPTS times.
    let failed_target_ids = attempts
        .iter()
        .filter_map(
            |(target_id, attempt_no)| match *attempt_no >= MAX_REMOTE_DKG_ATTEMPTS {
                true => Some(*target_id),
                false => None,
            },
        )
        .collect::<Vec<_>>();

    // Add errors into 'new_transcripts' for repeatedly failed configs and do not
    // attempt to create transcripts for them any more.
    config_groups.retain(|config_group| {
        let target = config_group
            .first()
            .map(|config| config.dkg_id().target_subnet);
        if let Some(NiDkgTargetSubnet::Remote(id)) = target {
            if failed_target_ids.contains(&id) {
                for config in config_group.iter() {
                    new_transcripts.insert(
                        config.dkg_id().clone(),
                        Err(REMOTE_DKG_REPEATED_FAILURE_ERROR.to_string()),
                    );
                }
                return false;
            }
        }
        true
    });

    // Retain not more than `MAX_REMOTE_DKGS_PER_INTERVAL` config groups, each
    // containing at most two configs: for high and low thresholds.
    let selected_config_groups: Vec<_> =
        config_groups[0..MAX_REMOTE_DKGS_PER_INTERVAL.min(config_groups.len())].to_vec();

    for config_group in selected_config_groups.iter() {
        let target = config_group
            .first()
            .map(|config| config.dkg_id().target_subnet);
        if let Some(NiDkgTargetSubnet::Remote(id)) = target {
            *attempts.entry(id).or_insert(0) += 1;
        }
    }

    let configs = selected_config_groups.into_iter().flatten().collect();

    // Add the errors returned during the config generation.
    for (dkg_id, err_str) in errors.into_iter() {
        new_transcripts.insert(dkg_id, Err(err_str));
    }

    let new_transcripts_vec =
        add_callback_ids_to_transcript_results(new_transcripts, state.get_ref(), logger);

    Ok((configs, new_transcripts_vec, attempts))
}

pub fn get_dkg_summary_from_cup_contents(
    cup_contents: CatchUpPackageContents,
    subnet_id: SubnetId,
    registry: &dyn RegistryClient,
    registry_version: RegistryVersion,
) -> Result<DkgSummary, String> {
    // If we're in a NNS subnet recovery case with failover nodes, we extract the registry of the
    // NNS we're recovering.
    let registry_version_of_original_registry = cup_contents
        .registry_store_uri
        .as_ref()
        .map(|v| RegistryVersion::from(v.registry_version));

    let mut transcripts: BTreeMap<NiDkgTag, NiDkgTranscript> = BTreeMap::new();

    transcripts.insert(
        NiDkgTag::LowThreshold,
        cup_contents
            .initial_ni_dkg_transcript_low_threshold
            .ok_or("Missing initial low-threshold DKG transcript".to_string())
            .map(|dkg_transcript_record| {
                initial_ni_dkg_transcript_from_registry_record(dkg_transcript_record).map_err(
                    |err| format!("Decoding initial low-threshold DKG transcript failed: {err}"),
                )
            })??,
    );
    transcripts.insert(
        NiDkgTag::HighThreshold,
        cup_contents
            .initial_ni_dkg_transcript_high_threshold
            .ok_or("Missing initial high-threshold DKG transcript".to_string())
            .map(|dkg_transcript_record| {
                initial_ni_dkg_transcript_from_registry_record(dkg_transcript_record).map_err(
                    |err| format!("Decoding initial high-threshold DKG transcript failed: {err}"),
                )
            })??,
    );

    // Get the transcripts for vetkeys from the `chain_key_initializations`
    for init in cup_contents.chain_key_initializations.into_iter() {
        let key_id = init
            .key_id
            .ok_or("Initialization without a key id".to_string())?;
        let init = init
            .initialization
            .ok_or("Empty initialization".to_string())?;
        // IDkg initializations are handled in a different place. This is to include NiDkgTranscripts into the Summary only
        let Initialization::TranscriptRecord(record) = init else {
            continue;
        };
        let key_id = NiDkgMasterPublicKeyId::try_from(key_id)
            .map_err(|err| format!("IDkg key combined with NiDkg initialization: {err}"))?;
        let transcript = initial_ni_dkg_transcript_from_registry_record(record).map_err(|err| {
            format!(
                "Decoding high-threshold DKG for key-id {} failed: {}",
                key_id, err
            )
        })?;
        transcripts.insert(NiDkgTag::HighThresholdForKey(key_id), transcript);
    }

    // Extract vet key ids
    let vet_key_ids = vetkd_key_ids_for_subnet(subnet_id, registry, registry_version)
        .map_err(|err| format!("Failed to get vetKD key IDs: {err:?}"))?;

    // If we're in a NNS subnet recovery with failover nodes, we set the transcript versions to the
    // registry version of the recovered NNS, otherwise the oldest registry version used in a CUP is
    // computed incorrectly.
    if let Some(version) = registry_version_of_original_registry {
        for transcript in transcripts.values_mut() {
            transcript.registry_version = version;
        }
    }

    let committee = get_node_list(subnet_id, registry, registry_version)
        .map_err(|err| format!("Could not retrieve committee list: {err:?}"))?;

    let height = Height::from(cup_contents.height);
    let configs = get_configs_for_local_transcripts(
        subnet_id,
        committee,
        height,
        transcripts.clone(),
        // If we are in a NNS subnet recovery with failover nodes, we use the registry version of
        // the recovered NNS so that the DKG configs point to the correct registry version and new
        // dealings can be created in the first DKG interval.
        registry_version_of_original_registry.unwrap_or(registry_version),
        &vet_key_ids,
    )
    .map_err(|err| format!("Couldn't generate configs for the genesis summary: {err:?}"))?;

    // For the first 2 intervals we use the length value contained in the
    // genesis subnet record.
    let interval_length =
        get_dkg_interval_length(registry, registry_version, subnet_id).map_err(|err| {
            format!("Could not retrieve the interval length for the genesis summary: {err:?}")
        })?;
    let next_interval_length = interval_length;
    Ok(DkgSummary::new(
        configs,
        transcripts,
        BTreeMap::new(), // next transcripts
        Vec::new(),      // transcripts for other subnets
        // If we are in a NNS subnet recovery with failover nodes, we use the registry version of
        // the recovered NNS as a DKG summary version which is used as the CUP version.
        registry_version_of_original_registry.unwrap_or(registry_version),
        interval_length,
        next_interval_length,
        height,
        BTreeMap::new(), // initial_dkg_attempts
    ))
}

/// Creates DKG configs for the local subnet for the next DKG intervals.
pub(crate) fn get_configs_for_local_transcripts(
    subnet_id: SubnetId,
    node_ids: BTreeSet<NodeId>,
    start_block_height: Height,
    mut reshared_transcripts: BTreeMap<NiDkgTag, NiDkgTranscript>,
    registry_version: RegistryVersion,
    vet_key_ids: &[NiDkgMasterPublicKeyId],
) -> Result<Vec<NiDkgConfig>, DkgPayloadCreationError> {
    let mut new_configs = Vec::new();

    for tag in tags_iter(vet_key_ids) {
        let dkg_id = NiDkgId {
            start_block_height,
            dealer_subnet: subnet_id,
            dkg_tag: tag.clone(),
            target_subnet: NiDkgTargetSubnet::Local,
        };
        let (dealers, resharing_transcript) = match tag {
            NiDkgTag::LowThreshold => (node_ids.clone(), None),
            NiDkgTag::HighThreshold | NiDkgTag::HighThresholdForKey(_) => {
                let resharing_transcript = reshared_transcripts.remove(&tag);
                (
                    resharing_transcript
                        .as_ref()
                        .map(|transcript| transcript.committee.get().clone())
                        .unwrap_or_else(|| node_ids.clone()),
                    resharing_transcript,
                )
            }
        };

        let threshold =
            NumberOfNodes::from(tag.threshold_for_subnet_of_size(node_ids.len()) as u32);
        let new_config = match NiDkgConfig::new(NiDkgConfigData {
            dkg_id,
            max_corrupt_dealers: NumberOfNodes::from(get_faults_tolerated(dealers.len()) as u32),
            max_corrupt_receivers: NumberOfNodes::from(get_faults_tolerated(node_ids.len()) as u32),
            dealers,
            receivers: node_ids.clone(),
            threshold,
            registry_version,
            resharing_transcript,
        }) {
            Ok(config) => config,
            Err(err) => unreachable!("Failed to create a DKG config: {:?}", err),
        };
        new_configs.push(new_config);
    }

    Ok(new_configs)
}

fn get_dkg_interval_length(
    registry_client: &dyn RegistryClient,
    version: RegistryVersion,
    subnet_id: SubnetId,
) -> Result<Height, DkgPayloadCreationError> {
    registry_client
        .get_dkg_interval_length(subnet_id, version)
        .map_err(DkgPayloadCreationError::FailedToGetDkgIntervalSettingFromRegistry)?
        .ok_or_else(|| {
            panic!(
                "No subnet record found for registry version={:?} and subnet_id={:?}",
                version, subnet_id,
            )
        })
}

/// Reads the SubnetCallContext and attempts to create DKG configs for remote subnets for the next round
///
/// An Ok return value contains:
/// - configs grouped by subnet, either low and high threshold configs for `setup_initial_dkg` or
///   a high threshold for a vetkey for `reshare_chain_key`
/// - errors produced while generating the configs
#[allow(clippy::type_complexity)]
fn process_subnet_call_context(
    this_subnet_id: SubnetId,
    start_block_height: Height,
    registry_client: &dyn RegistryClient,
    state: &ReplicatedState,
    validation_context: &ValidationContext,
    reshared_transcripts: &BTreeMap<NiDkgTag, NiDkgTranscript>,
    logger: &ReplicaLogger,
) -> Result<
    (
        Vec<Vec<NiDkgConfig>>,
        Vec<(NiDkgId, String)>,
        Vec<NiDkgTargetId>,
    ),
    DkgPayloadCreationError,
> {
    let (init_dkg_configs, init_dkg_errors, init_dkg_valid_target_ids) =
        process_setup_initial_dkg_contexts(
            this_subnet_id,
            start_block_height,
            registry_client,
            state,
            validation_context,
            logger,
        )?;

    let (reshare_key_configs, reshare_key_errors, reshare_key_valid_target_ids) =
        process_reshare_chain_key_contexts(
            this_subnet_id,
            start_block_height,
            registry_client,
            state,
            validation_context,
            reshared_transcripts,
        )?;

    let dkg_configs = init_dkg_configs
        .into_iter()
        .chain(reshare_key_configs)
        .collect();
    let dkg_errors = init_dkg_errors
        .into_iter()
        .chain(reshare_key_errors)
        .collect();
    let dkg_valid_target_ids = init_dkg_valid_target_ids
        .into_iter()
        .chain(reshare_key_valid_target_ids)
        .collect();

    Ok((dkg_configs, dkg_errors, dkg_valid_target_ids))
}

#[allow(clippy::type_complexity)]
fn process_reshare_chain_key_contexts(
    this_subnet_id: SubnetId,
    start_block_height: Height,
    registry_client: &dyn RegistryClient,
    state: &ReplicatedState,
    validation_context: &ValidationContext,
    reshared_transcripts: &BTreeMap<NiDkgTag, NiDkgTranscript>,
) -> Result<
    (
        Vec<Vec<NiDkgConfig>>,
        Vec<(NiDkgId, String)>,
        Vec<NiDkgTargetId>,
    ),
    DkgPayloadCreationError,
> {
    let mut new_configs = Vec::new();
    let mut errors = Vec::new();
    let mut valid_target_ids = Vec::new();
    let contexts = &state
        .metadata
        .subnet_call_context_manager
        .reshare_chain_key_contexts;

    for (_callback_id, context) in contexts.iter() {
        // if we haven't reached the required registry version yet, skip this context
        if context.registry_version > validation_context.registry_version {
            continue;
        }

        // Only process NiDkgMasterPublicKeyId
        let Ok(key_id) = NiDkgMasterPublicKeyId::try_from(context.key_id.clone()) else {
            continue;
        };

        // Dealers must be in the same registry_version.
        let dealers = get_node_list(this_subnet_id, registry_client, context.registry_version)?;

        match create_remote_dkg_config_for_key_id(
            key_id,
            start_block_height,
            this_subnet_id,
            context.target_id,
            &dealers,
            &context.nodes,
            reshared_transcripts,
            &context.registry_version,
        ) {
            Ok(config) => {
                new_configs.push(vec![config]);
                valid_target_ids.push(context.target_id);
            }
            Err(err) => errors.push(*err),
        }
    }
    Ok((new_configs, errors, valid_target_ids))
}

#[allow(clippy::type_complexity)]
fn process_setup_initial_dkg_contexts(
    this_subnet_id: SubnetId,
    start_block_height: Height,
    registry_client: &dyn RegistryClient,
    state: &ReplicatedState,
    validation_context: &ValidationContext,
    logger: &ReplicaLogger,
) -> Result<
    (
        Vec<Vec<NiDkgConfig>>,
        Vec<(NiDkgId, String)>,
        Vec<NiDkgTargetId>,
    ),
    DkgPayloadCreationError,
> {
    let mut new_configs = Vec::new();
    let mut errors = Vec::new();
    let mut valid_target_ids = Vec::new();
    let contexts = &state
        .metadata
        .subnet_call_context_manager
        .setup_initial_dkg_contexts;
    for (_callback_id, context) in contexts.iter() {
        // if we haven't reached the required registry version yet, skip this context
        if context.registry_version > validation_context.registry_version {
            continue;
        }

        // Dealers must be in the same registry_version.
        let dealers = get_node_list(this_subnet_id, registry_client, context.registry_version)?;

        match create_low_high_remote_dkg_configs(
            start_block_height,
            this_subnet_id,
            context.target_id,
            &dealers,
            &context.nodes_in_target_subnet,
            &context.registry_version,
            logger,
        ) {
            Ok((config0, config1)) => {
                new_configs.push(vec![config0, config1]);
                valid_target_ids.push(context.target_id);
            }
            Err(mut err_vec) => errors.append(&mut err_vec),
        };
    }
    Ok((new_configs, errors, valid_target_ids))
}

fn get_node_list(
    subnet_id: SubnetId,
    registry_client: &dyn RegistryClient,
    registry_version: RegistryVersion,
) -> Result<BTreeSet<NodeId>, DkgPayloadCreationError> {
    Ok(registry_client
        .get_node_ids_on_subnet(subnet_id, registry_version)
        .map_err(DkgPayloadCreationError::FailedToGetSubnetMemberListFromRegistry)?
        .unwrap_or_else(|| {
            panic!(
                "No subnet record found for registry version={:?} and subnet_id={:?}",
                registry_version, subnet_id,
            )
        })
        .into_iter()
        .collect())
}

// Compares two DKG ids without considering the start block heights. This
// function is only used for DKGs for other subnets, as the start block height
// is not used to differentiate two DKGs for the same subnet.
fn eq_sans_height(dkg_id1: &NiDkgId, dkg_id2: &NiDkgId) -> bool {
    dkg_id1.dealer_subnet == dkg_id2.dealer_subnet
        && dkg_id1.dkg_tag == dkg_id2.dkg_tag
        && dkg_id1.target_subnet == dkg_id2.target_subnet
}

fn add_callback_ids_to_transcript_results(
    new_transcripts: BTreeMap<NiDkgId, Result<NiDkgTranscript, String>>,
    state: &ReplicatedState,
    log: &ReplicaLogger,
) -> Vec<(NiDkgId, CallbackId, Result<NiDkgTranscript, String>)> {
    // Build a map from target id to callback id
    let call_contexts = &state.metadata.subnet_call_context_manager;
    let callback_id_map = call_contexts
        .setup_initial_dkg_contexts
        .iter()
        .map(|(&callback_id, context)| (context.target_id, callback_id))
        .chain(
            call_contexts
                .reshare_chain_key_contexts
                .iter()
                .map(|(&callback_id, context)| (context.target_id, callback_id)),
        )
        .collect::<BTreeMap<NiDkgTargetId, CallbackId>>();

    new_transcripts
        .into_iter()
        .filter_map(|(id, result)| match id.target_subnet {
            NiDkgTargetSubnet::Local => None,
            NiDkgTargetSubnet::Remote(target_id) => match callback_id_map.get(&target_id) {
                Some(&callback_id) => Some((id, callback_id, result)),
                None => {
                    error!(
                        log,
                        "Unable to find callback id associated with remote dkg id {},\
                            this should not happen",
                        id
                    );
                    None
                }
            },
        })
        .collect()
}

/// This function is called on each entry on the SetupInitialDkgContext. It returns
/// either the created high and low configs for the entry or returns two errors
/// identified by the NiDkgId.
fn create_low_high_remote_dkg_configs(
    start_block_height: Height,
    dealer_subnet: SubnetId,
    target_subnet: NiDkgTargetId,
    dealers: &BTreeSet<NodeId>,
    receivers: &BTreeSet<NodeId>,
    registry_version: &RegistryVersion,
    logger: &ReplicaLogger,
) -> Result<(NiDkgConfig, NiDkgConfig), Vec<(NiDkgId, String)>> {
    let low_thr_dkg_id = NiDkgId {
        start_block_height,
        dealer_subnet,
        dkg_tag: NiDkgTag::LowThreshold,
        target_subnet: NiDkgTargetSubnet::Remote(target_subnet),
    };

    let high_thr_dkg_id = NiDkgId {
        start_block_height,
        dealer_subnet,
        dkg_tag: NiDkgTag::HighThreshold,
        target_subnet: NiDkgTargetSubnet::Remote(target_subnet),
    };

    let low_thr_config = create_remote_dkg_config(
        low_thr_dkg_id.clone(),
        dealers,
        receivers,
        registry_version,
        None,
    );
    let high_thr_config = create_remote_dkg_config(
        high_thr_dkg_id.clone(),
        dealers,
        receivers,
        registry_version,
        None,
    );

    let sibl_err = String::from("Failed to create the sibling config");
    match (low_thr_config, high_thr_config) {
        (Ok(config0), Ok(config1)) => Ok((config0, config1)),
        (Err(err0), Err(err1)) => {
            error!(logger, "Failed to create a remote DKG config {}", err0);
            error!(logger, "Failed to create a remote DKG config {}", err1);
            Err(vec![
                (low_thr_dkg_id, err0.to_string()),
                (high_thr_dkg_id, err1.to_string()),
            ])
        }
        (Ok(_), Err(err1)) => {
            error!(logger, "Failed to create a remote DKG config {}", err1);
            Err(vec![
                (low_thr_dkg_id, sibl_err),
                (high_thr_dkg_id, err1.to_string()),
            ])
        }
        (Err(err0), Ok(_)) => {
            error!(logger, "Failed to create a remote DKG config {}", err0);
            Err(vec![
                (low_thr_dkg_id, err0.to_string()),
                (high_thr_dkg_id, sibl_err),
            ])
        }
    }
}

fn create_remote_dkg_config_for_key_id(
    key_id: NiDkgMasterPublicKeyId,
    start_block_height: Height,
    dealer_subnet: SubnetId,
    target_id: NiDkgTargetId,
    dealers: &BTreeSet<NodeId>,
    receivers: &BTreeSet<NodeId>,
    reshared_transcripts: &BTreeMap<NiDkgTag, NiDkgTranscript>,
    registry_version: &RegistryVersion,
) -> Result<NiDkgConfig, Box<(NiDkgId, String)>> {
    let dkg_id = NiDkgId {
        start_block_height,
        dealer_subnet,
        dkg_tag: NiDkgTag::HighThresholdForKey(key_id),
        target_subnet: NiDkgTargetSubnet::Remote(target_id),
    };

    // Find the resharing transcript corresponding to the remote dkg id
    let Some(resharing_transcript) = reshared_transcripts.get(&dkg_id.dkg_tag) else {
        let err = format!(
            "Failed to find resharing transcript for a remote dkg for tag {:?}",
            &dkg_id.dkg_tag
        );
        return Err(Box::new((dkg_id, err)));
    };

    create_remote_dkg_config(
        dkg_id.clone(),
        dealers,
        receivers,
        registry_version,
        Some(resharing_transcript.clone()),
    )
    .map_err(|err| Box::new((dkg_id, format!("{:?}", err))))
}

fn create_remote_dkg_config(
    dkg_id: NiDkgId,
    dealers: &BTreeSet<NodeId>,
    receivers: &BTreeSet<NodeId>,
    registry_version: &RegistryVersion,
    resharing_transcript: Option<NiDkgTranscript>,
) -> Result<NiDkgConfig, NiDkgConfigValidationError> {
    NiDkgConfig::new(NiDkgConfigData {
        threshold: NumberOfNodes::from(
            dkg_id.dkg_tag.threshold_for_subnet_of_size(receivers.len()) as u32,
        ),
        dkg_id,
        max_corrupt_dealers: NumberOfNodes::from(get_faults_tolerated(dealers.len()) as u32),
        max_corrupt_receivers: NumberOfNodes::from(get_faults_tolerated(receivers.len()) as u32),
        dealers: dealers.clone(),
        receivers: receivers.clone(),
        registry_version: *registry_version,
        resharing_transcript,
    })
}

#[cfg(test)]
mod tests {
    use crate::tests::test_vet_key_config;

    use super::{super::test_utils::complement_state_manager_with_setup_initial_dkg_request, *};
    use ic_consensus_mocks::{
        dependencies_with_subnet_params, dependencies_with_subnet_records_with_raw_state_manager,
        Dependencies,
    };
    use ic_crypto_test_utils_ni_dkg::dummy_transcript_for_tests_with_params;
    use ic_logger::replica_logger::no_op_logger;
    use ic_management_canister_types_private::{VetKdCurve, VetKdKeyId};
    use ic_registry_client_helpers::subnet::SubnetRegistry;
    use ic_test_utilities_logger::with_test_replica_logger;
    use ic_test_utilities_registry::{add_subnet_record, SubnetRecordBuilder};
    use ic_test_utilities_types::ids::{node_test_id, subnet_test_id};
    use ic_types::{
        crypto::threshold_sig::ni_dkg::{NiDkgId, NiDkgTag, NiDkgTargetSubnet},
        time::UNIX_EPOCH,
        RegistryVersion,
    };
    use std::collections::BTreeSet;

    // Tests creation of local configs.
    #[test]
    fn test_get_configs_for_local_transcripts() {
        let prev_committee: Vec<_> = (10..21).map(node_test_id).collect();

        let receivers: BTreeSet<_> = (3..8).map(node_test_id).collect();
        let start_block_height = Height::from(777);
        let subnet_id = subnet_test_id(123);
        let registry_version = RegistryVersion::from(888);

        let vet_key_ids = vec![
            NiDkgMasterPublicKeyId::VetKd(VetKdKeyId {
                curve: VetKdCurve::Bls12_381_G2,
                name: String::from("first_key"),
            }),
            NiDkgMasterPublicKeyId::VetKd(VetKdKeyId {
                curve: VetKdCurve::Bls12_381_G2,
                name: String::from("second_key"),
            }),
        ];

        let mut reshared_transcripts = BTreeMap::new();
        reshared_transcripts.insert(
            NiDkgTag::HighThreshold,
            dummy_transcript_for_tests_with_params(
                prev_committee.clone(),
                NiDkgTag::HighThreshold,
                NiDkgTag::HighThreshold.threshold_for_subnet_of_size(prev_committee.len()) as u32,
                888,
            ),
        );
        for key in &vet_key_ids {
            let tag = NiDkgTag::HighThresholdForKey(key.clone());

            reshared_transcripts.insert(
                tag.clone(),
                dummy_transcript_for_tests_with_params(
                    prev_committee.clone(),
                    tag.clone(),
                    tag.clone()
                        .threshold_for_subnet_of_size(prev_committee.len())
                        as u32,
                    888,
                ),
            );
        }

        // Tests the happy path.
        let configs = get_configs_for_local_transcripts(
            subnet_id,
            receivers.clone(),
            start_block_height,
            reshared_transcripts.clone(),
            registry_version,
            &vet_key_ids,
        )
        .unwrap_or_else(|err| panic!("Couldn't create configs: {:?}", err));

        // We produced exactly four configs (high, low and two vetkeys), and with expected ids.
        assert_eq!(configs.len(), 4);
        for (index, tag) in tags_iter(&vet_key_ids).enumerate() {
            let config = configs[index].clone();
            assert_eq!(
                config.dkg_id(),
                &NiDkgId {
                    start_block_height,
                    dealer_subnet: subnet_id,
                    dkg_tag: tag.clone(),
                    target_subnet: NiDkgTargetSubnet::Local,
                }
            );
            assert_eq!(
                config.receivers().get(),
                &receivers.clone().into_iter().collect::<BTreeSet<_>>()
            );
            assert_eq!(config.registry_version(), registry_version);
            assert_eq!(config.max_corrupt_receivers().get(), 1);

            assert_eq!(
                config.threshold().get().get(),
                match tag {
                    // 5 receivers => committee size is 4 => high threshold is  4 - f with f = 1
                    NiDkgTag::HighThreshold | NiDkgTag::HighThresholdForKey(_) => 3,
                    // low threshold is f + 1, with f same as for high threshold.
                    NiDkgTag::LowThreshold => 2,
                }
            );

            // When the threshold is high, we use the receivers from the reshared
            // transcript as dealers (nodes 10..12), and compute the threshold on that
            // subnet.
            assert_eq!(
                config.max_corrupt_dealers().get(),
                match tag {
                    NiDkgTag::HighThreshold | NiDkgTag::HighThresholdForKey(_) => 3,
                    NiDkgTag::LowThreshold => 1,
                }
            );

            // We use the committee of the reshared transcript as dealers for the high
            // threshold, or the current subnet members, for the low threshold.
            let expected_dealers = match tag {
                NiDkgTag::HighThreshold | NiDkgTag::HighThresholdForKey(_) => {
                    prev_committee.clone().into_iter().collect::<BTreeSet<_>>()
                }
                NiDkgTag::LowThreshold => receivers.clone().into_iter().collect::<BTreeSet<_>>(),
            };
            assert_eq!(config.dealers().get(), &expected_dealers);

            assert_eq!(
                config.resharing_transcript().as_ref(),
                match tag {
                    NiDkgTag::HighThreshold | NiDkgTag::HighThresholdForKey(_) =>
                        reshared_transcripts.get(&tag),
                    NiDkgTag::LowThreshold => None,
                }
            );
        }
    }

    #[test]
    fn test_return_errors_for_repeatedly_failing_remote_dkg_requests() {
        ic_test_utilities::artifact_pool_config::with_test_pool_config(|pool_config| {
            use ic_types::crypto::threshold_sig::ni_dkg::*;
            with_test_replica_logger(|logger| {
                let node_ids = vec![node_test_id(0), node_test_id(1)];
                let dkg_interval_length = 99;
                let subnet_id = subnet_test_id(0);
                let Dependencies {
                    registry,
                    state_manager,
                    ..
                } = dependencies_with_subnet_records_with_raw_state_manager(
                    pool_config,
                    subnet_id,
                    vec![(
                        10,
                        SubnetRecordBuilder::from(&node_ids)
                            .with_dkg_interval_length(dkg_interval_length)
                            .with_chain_key_config(test_vet_key_config())
                            .build(),
                    )],
                );

                let target_id = NiDkgTargetId::new([0u8; 32]);
                // The first two times, the context will have a request for the given target and
                // not afterwards.
                complement_state_manager_with_setup_initial_dkg_request(
                    state_manager.clone(),
                    registry.get_latest_version(),
                    vec![10, 11, 12],
                    // XXX: This is a very brittle way to set up this test since
                    // it will cause issues if we access the state manager more
                    // than once in any call.
                    Some(2),
                    Some(target_id),
                );
                complement_state_manager_with_setup_initial_dkg_request(
                    state_manager.clone(),
                    registry.get_latest_version(),
                    vec![],
                    None,
                    None,
                );

                // Any validation_context
                let validation_context = ValidationContext {
                    registry_version: registry.get_latest_version(),
                    certified_height: Height::from(0),
                    time: ic_types::time::UNIX_EPOCH,
                };

                // STEP 1;
                // Call compute_remote_dkg_data for the first time with this target.
                let (configs, _, mut initial_dkg_attempts) = compute_remote_dkg_data(
                    subnet_id,
                    Height::from(0),
                    registry.as_ref(),
                    state_manager.as_ref(),
                    &validation_context,
                    BTreeMap::new(),
                    &BTreeMap::new(),
                    &BTreeMap::new(),
                    &BTreeMap::new(),
                    &logger,
                )
                .unwrap();

                // Two configs are created for this remote target.
                assert_eq!(
                    configs
                        .iter()
                        .filter(|config| config.dkg_id().target_subnet
                            == NiDkgTargetSubnet::Remote(target_id))
                        .count(),
                    2,
                    "{:?}",
                    configs
                );

                // This is the first attempt to run DKG for this remote target.
                assert_eq!(initial_dkg_attempts.get(&target_id), Some(&1u32));

                // STEP 2:
                // Call compute_remote_dkg_data again, but this time with an indicator that we
                // have already attempted to run remote DKG for this target
                // MAX_REMOTE_DKG_ATTEMPTS times.
                initial_dkg_attempts.insert(target_id, MAX_REMOTE_DKG_ATTEMPTS);
                let (configs, transcripts_for_remote_subnets, initial_dkg_attempts) =
                    compute_remote_dkg_data(
                        subnet_id,
                        Height::from(0),
                        registry.as_ref(),
                        state_manager.as_ref(),
                        &validation_context,
                        BTreeMap::new(),
                        &BTreeMap::new(),
                        &BTreeMap::new(),
                        &initial_dkg_attempts,
                        &logger,
                    )
                    .unwrap();

                // No configs are created for this remote target any more.
                assert_eq!(
                    configs
                        .iter()
                        .filter(|config| config.dkg_id().target_subnet
                            == NiDkgTargetSubnet::Remote(target_id))
                        .count(),
                    0
                );

                // We rather respond with errors for this target.
                assert_eq!(
                    transcripts_for_remote_subnets
                        .iter()
                        .filter(|(dkg_id, _, result)| dkg_id.target_subnet
                            == NiDkgTargetSubnet::Remote(target_id)
                            && *result == Err(REMOTE_DKG_REPEATED_FAILURE_ERROR.to_string()))
                        .count(),
                    2
                );
                // The attempt counter is still kept and unchanged.
                assert_eq!(
                    initial_dkg_attempts.get(&target_id),
                    Some(&MAX_REMOTE_DKG_ATTEMPTS)
                );

                // STEP 3:
                // Call compute_remote_dkg_data the last time, with an empty call context.
                // (As arranged in the initialization of the state manager...)
                let (configs, transcripts_for_remote_subnets, initial_dkg_attempts) =
                    compute_remote_dkg_data(
                        subnet_id,
                        Height::from(0),
                        registry.as_ref(),
                        state_manager.as_ref(),
                        &validation_context,
                        BTreeMap::new(),
                        &BTreeMap::new(),
                        &BTreeMap::new(),
                        &initial_dkg_attempts,
                        &logger,
                    )
                    .unwrap();

                // No configs are created for this remote target any more.
                assert_eq!(configs.len(), 0);
                // No transcripts or errors are returned for this target.
                assert_eq!(transcripts_for_remote_subnets.len(), 0);
                // The corresponding entry is removed from the counter.
                assert_eq!(initial_dkg_attempts.len(), 0);
            });
        });
    }

    /// Tests, which transcripts get reshared, when DKG succeeded or failed.
    #[test]
    fn test_transcript_resharing() {
        ic_test_utilities::artifact_pool_config::with_test_pool_config(|pool_config| {
            let nodes: Vec<_> = (7..14).map(node_test_id).collect();
            let dkg_interval_len = 3;
            let subnet_id = subnet_test_id(222);
            let initial_registry_version = 112;
            let Dependencies {
                crypto,
                registry,
                mut pool,
                state_manager,
                ..
            } = dependencies_with_subnet_params(
                pool_config,
                subnet_id,
                vec![(
                    initial_registry_version,
                    SubnetRecordBuilder::from(&nodes)
                        .with_dkg_interval_length(dkg_interval_len)
                        .with_chain_key_config(test_vet_key_config())
                        .build(),
                )],
            );
            let cup_contents = registry
                .get_cup_contents(subnet_id, registry.get_latest_version())
                .expect("Failed to retreive the DKG transcripts from registry");
            let mut genesis_summary = get_dkg_summary_from_cup_contents(
                cup_contents.value.expect("Missing CUP contents"),
                subnet_id,
                &*registry,
                cup_contents.version,
            )
            .expect("Failed to get DKG summary from CUP contents");

            // Let's ensure we have no summaries for the whole DKG interval.
            for _ in 0..dkg_interval_len {
                pool.advance_round_normal_operation();
                let block = pool.get_cache().finalized_block();
                assert!(!block.payload.as_ref().is_summary());
            }

            let latest_block = pool.get_cache().finalized_block();
            let create_summary_payload = |last_summary: &DkgSummary| {
                create_summary_payload(
                    subnet_test_id(222),
                    registry.as_ref(),
                    crypto.as_ref(),
                    &PoolReader::new(&pool),
                    &last_summary.clone(),
                    &latest_block,
                    RegistryVersion::from(112),
                    state_manager.as_ref(),
                    &ValidationContext {
                        registry_version: RegistryVersion::from(112),
                        certified_height: Height::from(3),
                        time: UNIX_EPOCH,
                    },
                    no_op_logger(),
                )
                .unwrap()
            };

            // Test the regular case (Both DKGs succeeded)
            let next_summary = create_summary_payload(&genesis_summary);
            for (_, conf) in next_summary.configs.iter() {
                let tag = &conf.dkg_id().dkg_tag;
                match tag {
                    NiDkgTag::HighThreshold | NiDkgTag::HighThresholdForKey(_) => assert_eq!(
                        next_summary.clone().next_transcript(tag).unwrap(),
                        &conf.resharing_transcript().clone().unwrap()
                    ),
                    NiDkgTag::LowThreshold => (),
                }
            }

            // Remove configs from `genesis_summary`. This emulates the
            // behaviour of DKG failing validations.
            // In this case, the `current_transcripts` are being reshared.
            genesis_summary.configs.clear();
            let next_summary = create_summary_payload(&genesis_summary);
            for (_, conf) in next_summary.configs.iter() {
                let tag = &conf.dkg_id().dkg_tag;
                match tag {
                    NiDkgTag::HighThreshold | NiDkgTag::HighThresholdForKey(_) => assert_eq!(
                        next_summary.clone().current_transcript(tag).unwrap(),
                        &conf.resharing_transcript().clone().unwrap()
                    ),
                    NiDkgTag::LowThreshold => (),
                }
            }
        });
    }

    /// Creates a summary from registry and tests that all fields of the summary
    /// contain the expected contents.
    #[test]
    fn test_get_dkg_summary_from_cup_contents() {
        ic_test_utilities::artifact_pool_config::with_test_pool_config(|pool_config| {
            let nodes: Vec<_> = (7..14).map(node_test_id).collect();
            let initial_registry_version = 145;
            let dkg_interval_len = 66;
            let subnet_id = subnet_test_id(222);
            let Dependencies { registry, .. } = dependencies_with_subnet_params(
                pool_config,
                subnet_id,
                vec![(
                    initial_registry_version,
                    SubnetRecordBuilder::from(&nodes)
                        .with_dkg_interval_length(dkg_interval_len)
                        .with_chain_key_config(test_vet_key_config())
                        .build(),
                )],
            );

            let cup_contents = registry
                .get_cup_contents(subnet_id, registry.get_latest_version())
                .expect("Failed to retreive the DKG transcripts from registry");
            let summary = get_dkg_summary_from_cup_contents(
                cup_contents.value.expect("Missing CUP contents"),
                subnet_id,
                &*registry,
                cup_contents.version,
            )
            .expect("Failed to get DKG summary from CUP contents");

            let vet_key_ids =
                vetkd_key_ids_for_subnet(subnet_id, &*registry, summary.registry_version).unwrap();

            assert_eq!(
                summary.registry_version,
                RegistryVersion::from(initial_registry_version)
            );
            assert_eq!(summary.height, Height::from(0));
            assert_eq!(summary.interval_length, Height::from(dkg_interval_len));
            assert_eq!(summary.next_interval_length, Height::from(dkg_interval_len));
            assert_eq!(summary.configs.len(), 3);
            assert!(summary.next_transcript(&NiDkgTag::LowThreshold).is_none());
            assert!(summary.next_transcript(&NiDkgTag::HighThreshold).is_none());
            assert_eq!(vet_key_ids.len(), 1);
            for vet_key_id in &vet_key_ids {
                assert!(summary
                    .next_transcript(&NiDkgTag::HighThresholdForKey(vet_key_id.clone()))
                    .is_none());
            }

            for tag in tags_iter(&vet_key_ids) {
                let (id, conf) = summary
                    .configs
                    .iter()
                    .find(|(id, _)| id.dkg_tag == tag)
                    .unwrap();

                assert_eq!(
                    id,
                    &NiDkgId {
                        start_block_height: Height::from(0),
                        dealer_subnet: subnet_id,
                        dkg_tag: tag.clone(),
                        target_subnet: NiDkgTargetSubnet::Local,
                    }
                );

                assert_eq!(conf.dkg_id(), id);
                assert_eq!(
                    conf.registry_version(),
                    RegistryVersion::from(initial_registry_version)
                );
                assert_eq!(
                    conf.receivers().get(),
                    &nodes.clone().into_iter().collect::<BTreeSet<_>>()
                );
                assert_eq!(
                    conf.dealers().get(),
                    &nodes.clone().into_iter().collect::<BTreeSet<_>>()
                );
                assert_eq!(conf.max_corrupt_receivers().get(), 2);
                assert_eq!(conf.max_corrupt_dealers().get(), 2);
                assert_eq!(
                    conf.threshold().get().get(),
                    match tag {
                        NiDkgTag::LowThreshold => 3,
                        NiDkgTag::HighThreshold | NiDkgTag::HighThresholdForKey(_) => 5,
                    }
                );
            }
        });
    }

    #[test]
    /// In this test we check that all summary payloads are created at the expected
    /// heights and with the expected contents. Note, we do not test anything related
    /// to the presence or contents of transcripts, as this would require using a
    /// real CSP.
    fn test_create_regular_summaries() {
        ic_test_utilities::artifact_pool_config::with_test_pool_config(|pool_config| {
            let nodes: Vec<_> = (7..14).map(node_test_id).collect();
            let dkg_interval_len = 3;
            let subnet_id = subnet_test_id(222);
            let initial_registry_version = 112;
            let Dependencies {
                registry, mut pool, ..
            } = dependencies_with_subnet_params(
                pool_config,
                subnet_id,
                vec![(
                    initial_registry_version,
                    SubnetRecordBuilder::from(&nodes)
                        .with_dkg_interval_length(dkg_interval_len)
                        .with_chain_key_config(test_vet_key_config())
                        .build(),
                )],
            );
            let cup_contents = registry
                .get_cup_contents(subnet_id, registry.get_latest_version())
                .expect("Failed to retreive the DKG transcripts from registry");
            let genesis_summary = get_dkg_summary_from_cup_contents(
                cup_contents.value.expect("Missing CUP contents"),
                subnet_id,
                &*registry,
                cup_contents.version,
            )
            .expect("Failed to get DKG summary from CUP contents");
            let block = pool.get_cache().finalized_block();
            // This first block is expected to contain the genesis summary.
            if block.payload.as_ref().is_summary() {
                assert_eq!(
                    block.payload.as_ref().as_summary().dkg,
                    genesis_summary,
                    "Unexpected genesis summary."
                );
            } else {
                panic!("Unexpected DKG payload.")
            };

            // Simulate 3 intervals
            for interval in 0..3 {
                // Let's ensure we have no summaries for the whole DKG interval.
                for _ in 0..dkg_interval_len {
                    pool.advance_round_normal_operation();
                    let block = pool.get_cache().finalized_block();
                    assert!(!block.payload.as_ref().is_summary());
                }

                // Advance one more time and get the summary block.
                pool.advance_round_normal_operation();
                let block = pool.get_cache().finalized_block();
                let dkg_summary = &block.payload.as_ref().as_summary().dkg;

                assert_eq!(
                    dkg_summary.registry_version,
                    RegistryVersion::from(initial_registry_version)
                );
                let expected_height = interval * (dkg_interval_len + 1) + dkg_interval_len + 1;
                assert_eq!(dkg_summary.height, Height::from(expected_height));
                assert_eq!(dkg_summary.interval_length, Height::from(dkg_interval_len));
                assert_eq!(
                    dkg_summary.next_interval_length,
                    Height::from(dkg_interval_len)
                );
                assert_eq!(dkg_summary.configs.len(), 3);

                let vet_key_ids =
                    vetkd_key_ids_for_subnet(subnet_id, &*registry, dkg_summary.registry_version)
                        .unwrap();
                assert_eq!(vet_key_ids.len(), 1);
                for tag in tags_iter(&vet_key_ids) {
                    let (id, conf) = dkg_summary
                        .configs
                        .iter()
                        .find(|(id, _)| id.dkg_tag == tag)
                        .unwrap();

                    assert_eq!(
                        id,
                        &NiDkgId {
                            start_block_height: Height::from(expected_height),
                            dealer_subnet: subnet_id,
                            dkg_tag: tag.clone(),
                            target_subnet: NiDkgTargetSubnet::Local,
                        }
                    );

                    assert_eq!(conf.dkg_id(), id);
                    assert_eq!(
                        conf.registry_version(),
                        RegistryVersion::from(initial_registry_version)
                    );
                    assert_eq!(
                        conf.receivers().get(),
                        &nodes.clone().into_iter().collect::<BTreeSet<_>>()
                    );
                    assert_eq!(
                        conf.dealers().get(),
                        &nodes.clone().into_iter().collect::<BTreeSet<_>>()
                    );
                    assert_eq!(conf.max_corrupt_receivers().get(), 2);
                    assert_eq!(conf.max_corrupt_dealers().get(), 2);
                    assert_eq!(
                        conf.threshold().get().get(),
                        match tag {
                            NiDkgTag::LowThreshold => 3,
                            NiDkgTag::HighThreshold | NiDkgTag::HighThresholdForKey(_) => 5,
                        }
                    );

                    // In later intervals we can also check that the resharing transcript matches
                    // the expected value.
                    if interval > 0 {
                        match tag {
                            NiDkgTag::HighThreshold | NiDkgTag::HighThresholdForKey(_) => {
                                assert_eq!(
                                    dkg_summary.clone().next_transcript(&tag).unwrap(),
                                    &conf.resharing_transcript().clone().unwrap()
                                );
                            }
                            _ => assert!(&conf.resharing_transcript().is_none()),
                        }
                    }
                }
            }
        });
    }

    /// Test the generation of vetkeys
    ///
    /// 1. Create a subnet with 4 nodes and a genesis summary
    /// 2. Add registry entry to add a vetkey
    /// 3. Check that a config ends up in the next summary
    /// 4. Check that the summary after that has a matching next transcript
    /// 5. CHeck that the summary after that has matching current and next transcripts
    #[test]
    fn test_vet_key_local_transcript_generation() {
        ic_test_utilities::artifact_pool_config::with_test_pool_config(|pool_config| {
            // We'll have a DKG summary inside every 5th block.
            let dkg_interval_length = 4;
            // Committee are nodes 0, 1, 2, 3.
            let committee = (0..4).map(node_test_id).collect::<Vec<_>>();
            let Dependencies {
                mut pool,
                registry_data_provider,
                registry,
                replica_config,
                ..
            } = dependencies_with_subnet_params(
                pool_config,
                subnet_test_id(0),
                vec![(
                    5,
                    SubnetRecordBuilder::from(&committee)
                        .with_dkg_interval_length(dkg_interval_length)
                        .build(),
                )],
            );

            // Get the latest summary block, which is the genesis block
            let cup = PoolReader::new(&pool).get_highest_catch_up_package();
            let dkg_block = cup.content.block.as_ref();
            assert_eq!(
                dkg_block.context.registry_version,
                RegistryVersion::from(5),
                "The latest available version was used for the summary block."
            );
            let summary = dkg_block.payload.as_ref().as_summary();
            let dkg_summary = &summary.dkg;

            // The genesis summary does not have vetkeys enabled
            let vet_key_ids = vetkd_key_ids_for_subnet(
                replica_config.subnet_id,
                &*registry,
                dkg_block.context.registry_version,
            )
            .unwrap();
            assert_eq!(vet_key_ids.len(), 0);

            assert_eq!(dkg_summary.registry_version, RegistryVersion::from(5));
            assert_eq!(dkg_summary.height, Height::from(0));
            assert_eq!(
                cup.get_oldest_registry_version_in_use(),
                RegistryVersion::from(5)
            );

            // This summary does not contain a config for the vetkey yet
            assert_eq!(dkg_summary.configs.len(), 2);
            assert_eq!(dkg_summary.current_transcripts().len(), 2);

            // Since it is the genesis summary, it also has no next transcripts
            assert_eq!(dkg_summary.next_transcripts().len(), 0);
            for tag in tags_iter(&vet_key_ids) {
                // Check that every tag has a config in the summary
                let _ = dkg_summary
                    .configs
                    .iter()
                    .find(|(id, _)| id.dkg_tag == tag)
                    .unwrap();
                let _ = dkg_summary.current_transcript(&tag).unwrap();
            }

            // Add the vetkey to the registry
            pool.advance_round_normal_operation();
            add_subnet_record(
                &registry_data_provider,
                6,
                replica_config.subnet_id,
                SubnetRecordBuilder::from(&committee)
                    .with_dkg_interval_length(dkg_interval_length)
                    .with_chain_key_config(test_vet_key_config())
                    .build(),
            );
            registry.update_to_latest_version();

            pool.advance_round_normal_operation_n(dkg_interval_length);
            let cup = PoolReader::new(&pool).get_highest_catch_up_package();
            let dkg_block = cup.content.block.as_ref();
            assert_eq!(
                dkg_block.context.registry_version,
                RegistryVersion::from(6),
                "The newest registry version is used."
            );
            let summary = dkg_block.payload.as_ref().as_summary();
            let dkg_summary = &summary.dkg;

            // At this point the summary has a registry version with a vetkey
            let vet_key_ids = vetkd_key_ids_for_subnet(
                replica_config.subnet_id,
                &*registry,
                dkg_block.context.registry_version,
            )
            .unwrap();
            assert_eq!(vet_key_ids.len(), 1);

            // This membership registry version corresponds to the registry version from
            // the block context of the previous summary.
            assert_eq!(dkg_summary.configs.len(), 3);
            assert_eq!(dkg_summary.registry_version, RegistryVersion::from(5));
            assert_eq!(dkg_summary.height, Height::from(5));
            assert_eq!(
                cup.get_oldest_registry_version_in_use(),
                RegistryVersion::from(5)
            );

            assert_eq!(dkg_summary.current_transcripts().len(), 2);
            assert_eq!(dkg_summary.next_transcripts().len(), 2);
            for tag in tags_iter(&vet_key_ids) {
                // Check that every tag has a config in the summary
                let _ = dkg_summary
                    .configs
                    .iter()
                    .find(|(id, _)| id.dkg_tag == tag)
                    .unwrap();
                let current_transcript = dkg_summary.current_transcript(&tag);
                let next_transcript = dkg_summary.next_transcript(&tag);

                match tag {
                    // Vetkeys should not have transcripts yet, since the configs where only added in
                    // this summary
                    NiDkgTag::HighThresholdForKey(_) => {
                        assert!(current_transcript.is_none() && next_transcript.is_none())
                    }
                    NiDkgTag::LowThreshold | NiDkgTag::HighThreshold => {
                        assert!(current_transcript.is_some() && next_transcript.is_some())
                    }
                };
            }

            pool.advance_round_normal_operation_n(dkg_interval_length + 1);
            let cup = PoolReader::new(&pool).get_highest_catch_up_package();
            let dkg_block = cup.content.block.as_ref();
            assert_eq!(
                dkg_block.context.registry_version,
                RegistryVersion::from(6),
                "The newest registry version is used."
            );
            let summary = dkg_block.payload.as_ref().as_summary();
            let dkg_summary = &summary.dkg;

            let vet_key_ids = vetkd_key_ids_for_subnet(
                replica_config.subnet_id,
                &*registry,
                dkg_block.context.registry_version,
            )
            .unwrap();
            assert_eq!(vet_key_ids.len(), 1);

            // This membership registry version corresponds to the registry version from
            // the block context of the previous summary.
            assert_eq!(dkg_summary.configs.len(), 3);
            assert_eq!(dkg_summary.registry_version, RegistryVersion::from(6));
            assert_eq!(dkg_summary.height, Height::from(10));
            assert_eq!(
                cup.get_oldest_registry_version_in_use(),
                RegistryVersion::from(5)
            );

            assert_eq!(dkg_summary.current_transcripts().len(), 2);
            assert_eq!(dkg_summary.next_transcripts().len(), 3);
            for tag in tags_iter(&vet_key_ids) {
                // Check that every tag has a config in the summary
                let _ = dkg_summary
                    .configs
                    .iter()
                    .find(|(id, _)| id.dkg_tag == tag)
                    .unwrap();
                let current_transcript = dkg_summary.current_transcript(&tag);
                let next_transcript = dkg_summary.next_transcript(&tag);

                match tag {
                    // There should be a vetkey next transcript but not a current one
                    NiDkgTag::HighThresholdForKey(_) => {
                        assert!(current_transcript.is_none() && next_transcript.is_some())
                    }
                    NiDkgTag::LowThreshold | NiDkgTag::HighThreshold => {
                        assert!(current_transcript.is_some() && next_transcript.is_some())
                    }
                };
            }

            pool.advance_round_normal_operation_n(dkg_interval_length + 1);
            let cup = PoolReader::new(&pool).get_highest_catch_up_package();
            let dkg_block = cup.content.block.as_ref();
            assert_eq!(
                dkg_block.context.registry_version,
                RegistryVersion::from(6),
                "The newest registry version is used."
            );
            let summary = dkg_block.payload.as_ref().as_summary();
            let dkg_summary = &summary.dkg;

            let vet_key_ids = vetkd_key_ids_for_subnet(
                replica_config.subnet_id,
                &*registry,
                dkg_block.context.registry_version,
            )
            .unwrap();
            assert_eq!(vet_key_ids.len(), 1);

            // This membership registry version corresponds to the registry version from
            // the block context of the previous summary.
            assert_eq!(dkg_summary.configs.len(), 3);
            assert_eq!(dkg_summary.registry_version, RegistryVersion::from(6));
            assert_eq!(dkg_summary.height, Height::from(15));
            // The oldest registry in use is no longer 5
            assert_eq!(
                cup.get_oldest_registry_version_in_use(),
                RegistryVersion::from(6)
            );

            assert_eq!(dkg_summary.current_transcripts().len(), 3);
            assert_eq!(dkg_summary.next_transcripts().len(), 3);
            for tag in tags_iter(&vet_key_ids) {
                // Check that every tag has a config in the summary
                let _ = dkg_summary
                    .configs
                    .iter()
                    .find(|(id, _)| id.dkg_tag == tag)
                    .unwrap();
                let current_transcript = dkg_summary.current_transcript(&tag);
                let next_transcript = dkg_summary.next_transcript(&tag);

                // All tags have all transcripts now
                assert!(current_transcript.is_some() && next_transcript.is_some());
            }
        });
    }
}<|MERGE_RESOLUTION|>--- conflicted
+++ resolved
@@ -25,13 +25,8 @@
 use ic_types::{
     batch::ValidationContext,
     consensus::{
-<<<<<<< HEAD
-        dkg::{self, DkgDataPayload, DkgPayload, DkgPayloadCreationError, DkgSummary},
+        dkg::{DkgDataPayload, DkgPayload, DkgPayloadCreationError, DkgSummary},
         get_faults_tolerated, Block, BlockPayload,
-=======
-        dkg::{DkgDataPayload, DkgPayload, DkgPayloadCreationError, DkgSummary},
-        get_faults_tolerated, Block,
->>>>>>> 04caf3e2
     },
     crypto::threshold_sig::ni_dkg::{
         config::{errors::NiDkgConfigValidationError, NiDkgConfig, NiDkgConfigData},
@@ -47,7 +42,6 @@
     sync::{Arc, RwLock},
 };
 
-<<<<<<< HEAD
 pub struct DkgPayloadBuilderImpl {
     subnet_id: SubnetId,
     registry_client: Arc<dyn RegistryClient>,
@@ -131,8 +125,6 @@
     }
 }
 
-=======
->>>>>>> 04caf3e2
 /// Creates the DKG payload for a new block proposal with the given parent. If
 /// the new height corresponds to a new DKG start interval, creates a summary,
 /// otherwise it creates a payload containing new dealings for the current
@@ -255,11 +247,7 @@
     state_manager: &dyn StateManager<State = ReplicatedState>,
     validation_context: &ValidationContext,
     logger: ReplicaLogger,
-<<<<<<< HEAD
-) -> Result<dkg::DkgSummary, DkgPayloadCreationError> {
-=======
 ) -> Result<DkgSummary, DkgPayloadCreationError> {
->>>>>>> 04caf3e2
     let all_dealings = utils::get_dkg_dealings(pool_reader, parent);
     let mut transcripts_for_remote_subnets = BTreeMap::new();
     let mut next_transcripts = BTreeMap::new();
