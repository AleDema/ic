--- conflicted
+++ resolved
@@ -1,11 +1,7 @@
 use crate::{crypto_validate_dealing, payload_builder, utils};
 use ic_consensus_utils::{crypto::ConsensusCrypto, pool_reader::PoolReader};
 use ic_interfaces::{
-<<<<<<< HEAD
-    dkg::{DkgPool, DkgPayloadValidationError},
-=======
     dkg::{DkgPayloadValidationError, DkgPool},
->>>>>>> b9a0bc5b
     validation::ValidationResult,
 };
 use ic_interfaces_registry::RegistryClient;
@@ -16,11 +12,7 @@
 use ic_types::{
     batch::ValidationContext,
     consensus::{
-<<<<<<< HEAD
-        dkg::{DkgDataPayload, DkgPayloadValidationFailure, InvalidDkgPayloadReason, Summary},
-=======
         dkg::{DkgDataPayload, DkgPayloadValidationFailure, DkgSummary, InvalidDkgPayloadReason},
->>>>>>> b9a0bc5b
         Block, BlockPayload,
     },
     SubnetId,
