--- conflicted
+++ resolved
@@ -172,13 +172,7 @@
 pub struct IDkgPayloadMetrics {
     payload_metrics: IntGaugeVec,
     payload_errors: IntCounterVec,
-<<<<<<< HEAD
-=======
     pub(crate) payload_duration: HistogramVec,
-    transcript_builder_metrics: IntCounterVec,
-    transcript_builder_errors: IntCounterVec,
-    pub(crate) transcript_builder_duration: HistogramVec,
->>>>>>> f18b2b16
     /// Critical error for failure to create/reshare key transcript
     pub(crate) critical_error_master_key_transcript_missing: IntCounter,
 }
@@ -196,8 +190,6 @@
                 "IDkg payload related errors",
                 &["type"],
             ),
-<<<<<<< HEAD
-=======
             payload_duration: metrics_registry.histogram_vec(
                 "idkg_payload_duration_seconds",
                 "Time taken to create an IDkg payload, in seconds",
@@ -206,25 +198,6 @@
                 decimal_buckets(-4, 2),
                 &["type"],
             ),
-            transcript_builder_metrics: metrics_registry.int_counter_vec(
-                "idkg_transcript_builder_metrics",
-                "IDkg transcript builder metrics",
-                &["type"],
-            ),
-            transcript_builder_errors: metrics_registry.int_counter_vec(
-                "idkg_transcript_builder_errors",
-                "IDkg transcript builder related errors",
-                &["type"],
-            ),
-            transcript_builder_duration: metrics_registry.histogram_vec(
-                "idkg_transcript_builder_duration_seconds",
-                "Time taken by transcript builder, in seconds",
-                // 0.1ms, 0.2ms, 0.5ms, 1ms, 2ms, 5ms, 10ms, 20ms, 50ms, 100ms, 200ms, 500ms,
-                // 1s, 2s, 5s, 10s, 20s, 50s, 100s, 200s, 500s
-                decimal_buckets(-4, 2),
-                &["sub_component"],
-            ),
->>>>>>> f18b2b16
             critical_error_master_key_transcript_missing: metrics_registry
                 .error_counter(CRITICAL_ERROR_MASTER_KEY_TRANSCRIPT_MISSING),
         }
