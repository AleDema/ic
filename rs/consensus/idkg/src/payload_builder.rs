--- conflicted
+++ resolved
@@ -24,17 +24,13 @@
     consensus::{
         idkg::{
             self, HasIDkgMasterPublicKeyId, IDkgBlockReader, IDkgMasterPublicKeyId, IDkgPayload,
-            MasterKeyTranscript, TranscriptAttributes,
+            IDkgTranscriptParamsRef, MasterKeyTranscript, TranscriptAttributes,
         },
         Block, HasHeight,
     },
-<<<<<<< HEAD
     crypto::canister_threshold_sig::idkg::{
         IDkgTranscript, IDkgTranscriptId, InitialIDkgDealings, SignedIDkgDealing,
     },
-=======
-    crypto::canister_threshold_sig::idkg::{IDkgTranscript, IDkgTranscriptId, InitialIDkgDealings},
->>>>>>> 3a56f99a
     messages::CallbackId,
     Height, NodeId, RegistryVersion, SubnetId, Time,
 };
@@ -470,8 +466,11 @@
 }
 
 impl<'a> IDkgTranscriptBuilder for PoolTranscriptBuilder<'a> {
-    fn get_completed_transcript(&self, transcript_id: IDkgTranscriptId) -> Option<IDkgTranscript> {
-        self.idkg_pool.get_completed_transcript(transcript_id)
+    fn get_completed_transcript(
+        &self,
+        params_ref: &IDkgTranscriptParamsRef,
+    ) -> Option<IDkgTranscript> {
+        self.idkg_pool.get_completed_transcript(params_ref)
     }
 
     fn get_validated_dealings(&self, transcript_id: IDkgTranscriptId) -> Vec<SignedIDkgDealing> {
@@ -518,12 +517,8 @@
     )?;
     let idkg_pool = idkg_pool.read().unwrap();
     let idkg_pool = idkg_pool.deref();
-    let signature_builder = ThresholdSignatureBuilderImpl::new(
-        crypto,
-        idkg_pool,
-        idkg_payload_metrics,
-        log.clone(),
-    );
+    let signature_builder =
+        ThresholdSignatureBuilderImpl::new(crypto, idkg_pool, idkg_payload_metrics, log.clone());
     let transcript_builder = PoolTranscriptBuilder { idkg_pool };
 
     let new_payload = create_data_payload_helper(
