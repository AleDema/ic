<<<<<<< HEAD
use crate::payload_builder::IDkgPayloadError;
use ic_logger::{debug, error, ReplicaLogger};
=======
// TODO(CON-1530): Remove this once the new code is called
#![allow(dead_code)]
use crate::{payload_builder::IDkgPayloadError, pre_signer::IDkgTranscriptBuilder};
use ic_interfaces_state_manager::Labeled;
use ic_logger::{ReplicaLogger, debug, error};
>>>>>>> e231c49c
use ic_management_canister_types_private::MasterPublicKeyId;
use ic_registry_subnet_features::ChainKeyConfig;
use ic_replicated_state::{
    ReplicatedState, metadata_state::subnet_call_context_manager::IDkgSignWithThresholdContext,
};
use ic_types::{
    Height, NodeId, RegistryVersion,
    consensus::idkg::{
        self, HasIDkgMasterPublicKeyId, IDkgBlockReader, IDkgMasterPublicKeyId, IDkgUIDGenerator,
        PreSigId, TranscriptAttributes, UnmaskedTranscriptWithAttributes,
        common::{PreSignatureInCreation, PreSignatureRef},
        ecdsa::{PreSignatureQuadrupleRef, QuadrupleInCreation},
        schnorr::{PreSignatureTranscriptRef, TranscriptInCreation},
    },
<<<<<<< HEAD
    crypto::{
        canister_threshold_sig::idkg::{IDkgTranscript, IDkgTranscriptId},
        AlgorithmId,
    },
=======
    crypto::{AlgorithmId, canister_threshold_sig::idkg::IDkgTranscript},
>>>>>>> e231c49c
    messages::CallbackId,
};
use std::{
    cmp::Ordering,
    collections::{BTreeMap, BTreeSet, BinaryHeap},
    sync::Arc,
};

/// Update the pre-signatures in the payload by:
/// - making new configs when pre-conditions are met;
/// - gathering ready results (new transcripts) from idkg pool;
/// - moving completed pre-signatures from "in creation" to "available".
///
/// Returns the newly created transcripts.
pub(super) fn update_pre_signatures_in_creation(
    payload: &mut idkg::IDkgPayload,
    mut transcripts: BTreeMap<IDkgTranscriptId, IDkgTranscript>,
    height: Height,
    log: &ReplicaLogger,
) -> Result<Vec<IDkgTranscript>, IDkgPayloadError> {
    let mut newly_available = BTreeMap::new();
    let mut new_transcripts = Vec::new();
    for (pre_signature_id, pre_signature) in payload.pre_signatures_in_creation.iter_mut() {
        let Some(key_transcript) = &payload
            .key_transcripts
            .get(&pre_signature.key_id())
            .and_then(|key_transcript| key_transcript.current.as_ref())
        else {
            error!(
                every_n_seconds => 30,
                log,
                "The IDKG payload is missing a key transcript with key_id: {}",
                pre_signature.key_id());

            continue;
        };

        let (finished, transcripts) = match pre_signature {
            PreSignatureInCreation::Ecdsa(quadruple) => update_ecdsa_quadruple_in_creation(
                *pre_signature_id,
                quadruple,
                key_transcript,
                &mut transcripts,
                &mut payload.uid_generator,
                height,
                log,
            )?,
            PreSignatureInCreation::Schnorr(transcript) => update_schnorr_transcript_in_creation(
                *pre_signature_id,
                transcript,
                &mut transcripts,
                height,
                log,
            )?,
        };

        new_transcripts.extend(transcripts);
        if finished {
            newly_available.insert(*pre_signature_id, key_transcript.unmasked_transcript());
        }
    }

    for (pre_signature_id, key_unmasked) in newly_available {
        // the following unwraps are safe
        let pre_signature = match payload
            .pre_signatures_in_creation
            .remove(&pre_signature_id)
            .unwrap()
        {
            PreSignatureInCreation::Ecdsa(quadruple) => {
                let lambda_masked = quadruple.lambda_masked.unwrap();
                let kappa_unmasked = quadruple.kappa_unmasked.unwrap();
                let key_times_lambda = quadruple.key_times_lambda.unwrap();
                let kappa_times_lambda = quadruple.kappa_times_lambda.unwrap();
                PreSignatureRef::Ecdsa(PreSignatureQuadrupleRef::new(
                    quadruple.key_id.clone(),
                    kappa_unmasked,
                    lambda_masked,
                    kappa_times_lambda,
                    key_times_lambda,
                    key_unmasked,
                ))
            }
            PreSignatureInCreation::Schnorr(transcript) => {
                let blinder_unmasked = transcript.blinder_unmasked.unwrap();
                PreSignatureRef::Schnorr(PreSignatureTranscriptRef::new(
                    transcript.key_id.clone(),
                    blinder_unmasked,
                    key_unmasked,
                ))
            }
        };

        debug!(
            log,
            "update_pre_signatures_in_creation: making of pre-signature {:?} is complete",
            pre_signature_id
        );
        payload
            .available_pre_signatures
            .insert(pre_signature_id, pre_signature);
    }

    Ok(new_transcripts)
}

/// Update the given tECDSA quadruple by:
/// - making new configs when pre-conditions are met;
/// - gathering ready results (new transcripts) from the pool;
///
/// Returns the newly created transcripts and if creation of this pre-signature has finished.
fn update_ecdsa_quadruple_in_creation(
    pre_signature_id: PreSigId,
    quadruple: &mut QuadrupleInCreation,
    key_transcript: &UnmaskedTranscriptWithAttributes,
    transcripts: &mut BTreeMap<IDkgTranscriptId, IDkgTranscript>,
    uid_generator: &mut IDkgUIDGenerator,
    height: Height,
    log: &ReplicaLogger,
) -> Result<(bool, Vec<IDkgTranscript>), IDkgPayloadError> {
    let mut new_transcripts = Vec::new();
    let registry_version = key_transcript.registry_version();
    let receivers = key_transcript.receivers().clone();
    // Update quadruple with completed transcripts
    if quadruple.lambda_masked.is_none() {
        if let Some(transcript) =
            transcripts.remove(&quadruple.lambda_config.as_ref().transcript_id)
        {
            debug!(
                log,
                "update_ecdsa_quadruple_in_creation: {:?} lamdba_masked transcript is made",
                pre_signature_id
            );
            quadruple.lambda_masked =
                Some(idkg::MaskedTranscript::try_from((height, &transcript))?);
            new_transcripts.push(transcript);
        }
    }
    if quadruple.kappa_unmasked.is_none() {
        if let Some(transcript) =
            transcripts.remove(&quadruple.kappa_unmasked_config.as_ref().transcript_id)
        {
            debug!(
                log,
                "update_ecdsa_quadruple_in_creation: {:?} kappa_unmasked transcript {:?} is \
                        made from unmasked config",
                pre_signature_id,
                transcript.get_type()
            );
            quadruple.kappa_unmasked =
                Some(idkg::UnmaskedTranscript::try_from((height, &transcript))?);
            new_transcripts.push(transcript);
        }
    }
    if quadruple.key_times_lambda.is_none() {
        if let Some(config) = &quadruple.key_times_lambda_config {
            if let Some(transcript) = transcripts.remove(&config.as_ref().transcript_id) {
                debug!(
                    log,
                    "update_ecdsa_quadruple_in_creation: {:?} key_times_lambda transcript is made",
                    pre_signature_id
                );
                quadruple.key_times_lambda =
                    Some(idkg::MaskedTranscript::try_from((height, &transcript))?);
                new_transcripts.push(transcript);
            }
        }
    }
    if quadruple.kappa_times_lambda.is_none() {
        if let Some(config) = &quadruple.kappa_times_lambda_config {
            if let Some(transcript) = transcripts.remove(&config.as_ref().transcript_id) {
                debug!(
                    log,
                    "update_ecdsa_quadruple_in_creation: {:?} kappa_times_lambda transcript is made",
                    pre_signature_id
                );
                quadruple.kappa_times_lambda =
                    Some(idkg::MaskedTranscript::try_from((height, &transcript))?);
                new_transcripts.push(transcript);
            }
        }
    }
    // Check what to do in the next step
    if let (Some(lambda_masked), None) =
        (&quadruple.lambda_masked, &quadruple.key_times_lambda_config)
    {
        let lambda_config = quadruple.lambda_config.as_ref();
        if key_transcript.receivers() != lambda_config.receivers() {
            error!(
                log,
                "Key transcript has a different receiver set than lambda_config: {:?} {:?}",
                key_transcript,
                lambda_config
            );
        } else {
            quadruple.key_times_lambda_config = Some(idkg::UnmaskedTimesMaskedParams::new(
                uid_generator.next_transcript_id(),
                receivers.clone(),
                registry_version,
                (key_transcript, key_transcript.unmasked_transcript()),
                (lambda_config, *lambda_masked),
            ));
        }
    }
    if let (Some(lambda_masked), Some(kappa_unmasked), None) = (
        &quadruple.lambda_masked,
        &quadruple.kappa_unmasked,
        &quadruple.kappa_times_lambda_config,
    ) {
        let lambda_config = quadruple.lambda_config.as_ref();
        let kappa_config = quadruple.kappa_unmasked_config.as_ref();
        if kappa_config.receivers() != lambda_config.receivers() {
            error!(
                log,
                "kappa_config has a different receiver set than lambda_config: {:?} {:?}",
                kappa_config,
                lambda_config
            );
        } else {
            quadruple.kappa_times_lambda_config = Some(idkg::UnmaskedTimesMaskedParams::new(
                uid_generator.next_transcript_id(),
                receivers.clone(),
                registry_version,
                (kappa_config, *kappa_unmasked),
                (lambda_config, *lambda_masked),
            ));
        }
    }

    let finished = quadruple.kappa_unmasked.is_some()
        && quadruple.lambda_masked.is_some()
        && quadruple.key_times_lambda.is_some()
        && quadruple.kappa_times_lambda.is_some();
    Ok((finished, new_transcripts))
}

/// Update the given tSchnorr pre-signature by gathering ready results (new transcripts)
/// from the pool. Returns the newly created transcripts and if this pre-signature creation
/// is finished.
fn update_schnorr_transcript_in_creation(
    pre_signature_id: PreSigId,
    pre_signature: &mut TranscriptInCreation,
    transcripts: &mut BTreeMap<IDkgTranscriptId, IDkgTranscript>,
    height: Height,
    log: &ReplicaLogger,
) -> Result<(bool, Vec<IDkgTranscript>), IDkgPayloadError> {
    let mut new_transcripts = Vec::new();
    // Update pre_signature with completed transcripts
    if pre_signature.blinder_unmasked.is_none() {
        if let Some(transcript) =
            transcripts.remove(&pre_signature.blinder_unmasked_config.as_ref().transcript_id)
        {
            debug!(
                log,
                "update_schnorr_transcript_in_creation: {:?} blinder_unmasked transcript is made",
                pre_signature_id
            );
            pre_signature.blinder_unmasked =
                Some(idkg::UnmaskedTranscript::try_from((height, &transcript))?);
            new_transcripts.push(transcript);
        }
    }
    Ok((pre_signature.blinder_unmasked.is_some(), new_transcripts))
}

/// Purge all available but unmatched pre-signatures that are referencing a different key transcript
/// than the one currently used.
pub(super) fn purge_old_key_pre_signatures(
    idkg_payload: &mut idkg::IDkgPayload,
    all_signing_requests: &BTreeMap<CallbackId, IDkgSignWithThresholdContext<'_>>,
) {
    let matched_pre_signatures = all_signing_requests
        .values()
        .flat_map(|context| context.matched_pre_signature)
        .map(|(pre_sig_id, _)| pre_sig_id)
        .collect::<BTreeSet<_>>();

    idkg_payload.available_pre_signatures.retain(|id, pre_sig| {
        matched_pre_signatures.contains(id)
            || idkg_payload
                .key_transcripts
                .get(&pre_sig.key_id())
                .and_then(|key_transcript| key_transcript.current.as_ref())
                .is_some_and(|current_key_transcript| {
                    pre_sig.key_unmasked().as_ref().transcript_id
                        == current_key_transcript.transcript_id()
                })
    });
}

/// Creating new pre-signatures if necessary by updating pre_signatures_in_creation,
/// considering currently available pre-signatures, pre-signatures in creation, and
/// chain key configs.
pub(super) fn make_new_pre_signatures_if_needed(
    chain_key_config: &ChainKeyConfig,
    idkg_payload: &mut idkg::IDkgPayload,
    matched_pre_signatures_per_key_id: &BTreeMap<IDkgMasterPublicKeyId, usize>,
) {
    for (key_id, key_transcript) in &idkg_payload.key_transcripts {
        let Some(key_transcript) = key_transcript.current.as_ref() else {
            continue;
        };

        let matched_pre_signature = matched_pre_signatures_per_key_id
            .get(key_id)
            .copied()
            .unwrap_or_default();

        let unassigned_pre_signatures = idkg_payload
            .iter_pre_signature_ids(key_id)
            .count()
            .saturating_sub(matched_pre_signature);

        let node_ids: Vec<_> = key_transcript.receivers().iter().copied().collect();
        let new_pre_signatures = make_new_pre_signatures_if_needed_helper(
            &node_ids,
            key_transcript.registry_version(),
            chain_key_config,
            key_id,
            &mut idkg_payload.uid_generator,
            unassigned_pre_signatures,
        );

        idkg_payload
            .pre_signatures_in_creation
            .extend(new_pre_signatures);
    }
}

fn make_new_pre_signatures_if_needed_helper(
    subnet_nodes: &[NodeId],
    registry_version: RegistryVersion,
    chain_key_config: &ChainKeyConfig,
    key_id: &IDkgMasterPublicKeyId,
    uid_generator: &mut IDkgUIDGenerator,
    unassigned_pre_signatures: usize,
) -> BTreeMap<PreSigId, PreSignatureInCreation> {
    let mut new_pre_signatures = BTreeMap::new();

    let Some(pre_signatures_to_create) = chain_key_config
        .key_configs
        .iter()
        .find(|key_config| &key_config.key_id == key_id.inner())
        .map(|key_config| key_config.pre_signatures_to_create_in_advance as usize)
    else {
        return new_pre_signatures;
    };

    if pre_signatures_to_create <= unassigned_pre_signatures {
        return new_pre_signatures;
    }

    for _ in 0..(pre_signatures_to_create - unassigned_pre_signatures) {
        match key_id.inner() {
            MasterPublicKeyId::Ecdsa(ecdsa_key_id) => {
                let kappa_config = new_random_unmasked_config(
                    key_id,
                    subnet_nodes,
                    registry_version,
                    uid_generator,
                );
                let lambda_config =
                    new_random_config(key_id, subnet_nodes, registry_version, uid_generator);
                let pre_signature = PreSignatureInCreation::Ecdsa(QuadrupleInCreation::new(
                    ecdsa_key_id.clone(),
                    kappa_config,
                    lambda_config,
                ));
                new_pre_signatures.insert(uid_generator.next_pre_signature_id(), pre_signature);
            }
            MasterPublicKeyId::Schnorr(schnorr_key_id) => {
                let blinder_config = new_random_unmasked_config(
                    key_id,
                    subnet_nodes,
                    registry_version,
                    uid_generator,
                );
                let pre_signature = PreSignatureInCreation::Schnorr(TranscriptInCreation::new(
                    schnorr_key_id.clone(),
                    blinder_config,
                ));
                new_pre_signatures.insert(uid_generator.next_pre_signature_id(), pre_signature);
            }
            MasterPublicKeyId::VetKd(_vetkd_key_id) => {
                // vetKD does not have pre-signatures
            }
        };
    }

    new_pre_signatures
}

/// Count the number of pre-signatures for each key ID in the given state,
/// and all blocks above the state height.
pub(super) fn count_pre_signatures_total(
    state: &Labeled<Arc<ReplicatedState>>,
    block_reader: &dyn IDkgBlockReader,
) -> BTreeMap<IDkgMasterPublicKeyId, usize> {
    let mut total = state
        .get_ref()
        .pre_signature_stashes()
        .iter()
        .map(|(key_id, stash)| (key_id.clone(), stash.pre_signatures.len()))
        .collect::<BTreeMap<_, _>>();

    block_reader
        .iter_above(state.height())
        .flat_map(|idkg| idkg.available_pre_signatures.values())
        .for_each(|pre_sig| {
            *total.entry(pre_sig.key_id()).or_default() += 1;
        });

    total
}

/// A struct to keep track of the current fill level of a pre-signature stash for a given
/// key ID and transcript. The [Ord] implementation assigns a higher priority to stashes with
/// proportionally lower fill level.
/// Ties between stashes of the same fill level are broken by comparing the key IDs instead.
#[derive(Clone, Debug, Eq)]
struct PrioritizedStash<'a> {
    count: usize,
    max: usize,
    key_id: &'a IDkgMasterPublicKeyId,
    key_transcript: &'a UnmaskedTranscriptWithAttributes,
}

impl Ord for PrioritizedStash<'_> {
    fn cmp(&self, other: &Self) -> Ordering {
        // Stashes with zero max should receive the least priority
        if self.max == 0 && other.max == 0 {
            // Use key_id as a tie breaker
            return self.key_id.cmp(other.key_id);
        } else if self.max == 0 {
            return Ordering::Less;
        } else if other.max == 0 {
            return Ordering::Greater;
        }

        // Compare the fill level by cross-multiplying to avoid floating-point arithmetic
        let self_level = self.count * other.max;
        let other_level = other.count * self.max;

        // Reverse the order to make the emptiest stash the greatest priority
        let res = other_level.cmp(&self_level);

        if res == Ordering::Equal {
            // Use key_id as a tie breaker
            return self.key_id.cmp(other.key_id);
        }

        res
    }
}

impl PartialEq for PrioritizedStash<'_> {
    fn eq(&self, other: &Self) -> bool {
        self.cmp(other) == Ordering::Equal
    }
}

impl PartialOrd for PrioritizedStash<'_> {
    fn partial_cmp(&self, other: &Self) -> Option<Ordering> {
        Some(self.cmp(other))
    }
}

/// Create a new masked random transcript config and advance the
/// next_unused_transcript_id by one.
fn new_random_config(
    key_id: &IDkgMasterPublicKeyId,
    subnet_nodes: &[NodeId],
    summary_registry_version: RegistryVersion,
    uid_generator: &mut idkg::IDkgUIDGenerator,
) -> idkg::RandomTranscriptParams {
    let transcript_id = uid_generator.next_transcript_id();
    let dealers = subnet_nodes.iter().copied().collect::<BTreeSet<_>>();
    let receivers = subnet_nodes.iter().copied().collect::<BTreeSet<_>>();

    idkg::RandomTranscriptParams::new(
        transcript_id,
        dealers,
        receivers,
        summary_registry_version,
        AlgorithmId::from(key_id.inner()),
    )
}

/// Create a new random unmasked transcript config and advance the
/// next_unused_transcript_id by one.
pub fn new_random_unmasked_config(
    key_id: &IDkgMasterPublicKeyId,
    subnet_nodes: &[NodeId],
    summary_registry_version: RegistryVersion,
    uid_generator: &mut idkg::IDkgUIDGenerator,
) -> idkg::RandomUnmaskedTranscriptParams {
    let transcript_id = uid_generator.next_transcript_id();
    let dealers = subnet_nodes.iter().copied().collect::<BTreeSet<_>>();
    let receivers = subnet_nodes.iter().copied().collect::<BTreeSet<_>>();

    idkg::RandomUnmaskedTranscriptParams::new(
        transcript_id,
        dealers,
        receivers,
        summary_registry_version,
        AlgorithmId::from(key_id.inner()),
    )
}

/// Return a new [PreSignatureInCreation] for the given key ID and transcript
fn start_pre_signature_in_creation(
    key_id: &IDkgMasterPublicKeyId,
    key_transcript: &UnmaskedTranscriptWithAttributes,
    uid_generator: &mut IDkgUIDGenerator,
) -> PreSignatureInCreation {
    let registry_version = key_transcript.registry_version();
    let subnet_nodes: Vec<_> = key_transcript.receivers().iter().copied().collect();
    match key_id.inner() {
        MasterPublicKeyId::Ecdsa(ecdsa_key_id) => {
            let kappa_config =
                new_random_unmasked_config(key_id, &subnet_nodes, registry_version, uid_generator);
            let lambda_config =
                new_random_config(key_id, &subnet_nodes, registry_version, uid_generator);
            PreSignatureInCreation::Ecdsa(QuadrupleInCreation::new(
                ecdsa_key_id.clone(),
                kappa_config,
                lambda_config,
            ))
        }
        MasterPublicKeyId::Schnorr(schnorr_key_id) => {
            let blinder_config =
                new_random_unmasked_config(key_id, &subnet_nodes, registry_version, uid_generator);
            PreSignatureInCreation::Schnorr(TranscriptInCreation::new(
                schnorr_key_id.clone(),
                blinder_config,
            ))
        }
        MasterPublicKeyId::VetKd(_vetkd_key_id) => {
            // vetKD does not have pre-signatures
            unreachable!("Not an IDkg Key ID");
        }
    }
}

/// Create new pre-signatures for the emptiest pre-signature stashes
/// until all stashes are full, or the maximum number of pre-signatures
/// in creation is reached for this payload.
pub(super) fn make_new_pre_signatures_by_priority(
    chain_key_config: &ChainKeyConfig,
    // The payload that new pre-signatures should be started in
    idkg_payload: &mut idkg::IDkgPayload,
    // The total number of existing pre-signatures in the state and
    // the blockchain up to (including) the parent of this payload
    total_pre_signatures_up_to_parent: BTreeMap<IDkgMasterPublicKeyId, usize>,
) {
    let mut total_pre_signatures = total_pre_signatures_up_to_parent;
    // Add available and ongoing pre-signatures of this payload to the counter
    // tracking the stash sizes.
    idkg_payload
        .available_pre_signatures
        .values()
        .for_each(|pre_sig| {
            *total_pre_signatures.entry(pre_sig.key_id()).or_default() += 1;
        });
    idkg_payload
        .pre_signatures_in_creation
        .values()
        .for_each(|pre_sig| {
            *total_pre_signatures.entry(pre_sig.key_id()).or_default() += 1;
        });

    // Initialize the priority queue
    let mut priority_queue = BinaryHeap::new();
    for (key_id, key_transcript) in &idkg_payload.key_transcripts {
        let Some(key_transcript) = key_transcript.current.as_ref() else {
            continue;
        };
        let max_stash_size = chain_key_config
            .key_config(key_id.inner())
            .map(|config| config.pre_signatures_to_create_in_advance)
            .unwrap_or_default();
        priority_queue.push(PrioritizedStash {
            count: *total_pre_signatures.get(key_id).unwrap_or(&0),
            max: max_stash_size as usize,
            key_id,
            key_transcript,
        });
    }

    loop {
        // There are no key transcipts to generate pre-signatures for
        let Some(mut emptiest_stash) = priority_queue.pop() else {
            return;
        };

        // The emptiest stash is full -> all stashes are full
        if emptiest_stash.count >= emptiest_stash.max {
            return;
        }

        // The maximum number of transcripts that we want to work on in parallel
        // in any given payload.
        let max_capacity = chain_key_config
            .max_parallel_pre_signature_transcripts_in_creation
            .unwrap_or(20) as usize;

        // Each ongoing pre-signature in creation consumes some of the maximum capacity.
        // For instance, Schnorr pre-signatures consist of a single transcript, and
        // therefore consume 1 transcript in capacity. ECDSA pre-signatures require working
        // on two transcripts in parallel, and therefore consume 2 capacity points.
        let available_pre_sig_capacity =
            max_capacity.saturating_sub(idkg_payload.consumed_pre_sig_capacity());

        // There isn't enough capacity to create a pre-signature of the highest priority
        // in this payload. Note that the following situation may occur:
        // The emptiest stash asks for an ECDSA pre-signature, however, there is only
        // enough capacity to create a Schnorr pre-signature. In that case, we should not
        // start a new Schnorr pre-signature, and instead wait until enough capacity exists
        // in the payload to start the creation of a new ECDSA pre-signature, which has
        // the highest priority. This is to prevent the creation of ECDSA pre-signatures
        // being starved.
        if emptiest_stash.key_id.required_pre_sig_capacity() > available_pre_sig_capacity {
            return;
        }

        // If there is enough capacity, start the new pre-signature and add it to the payload.
        let uid_generator = &mut idkg_payload.uid_generator;
        let pre_signature = start_pre_signature_in_creation(
            emptiest_stash.key_id,
            emptiest_stash.key_transcript,
            uid_generator,
        );
        idkg_payload
            .pre_signatures_in_creation
            .insert(uid_generator.next_pre_signature_id(), pre_signature);

        // Re-insert the updated stash into the priority queue.
        emptiest_stash.count += 1;
        priority_queue.push(emptiest_stash);
    }
}

#[cfg(test)]
pub(super) mod test_utils {
    use super::*;
    use crate::test_utils::IDkgPayloadTestHelper;
    use ic_types::{
        NodeId, RegistryVersion,
        consensus::idkg::{self, IDkgMasterPublicKeyId, IDkgTranscriptParamsRef},
    };
    use std::collections::BTreeMap;

    pub fn create_new_pre_signature_in_creation(
        subnet_nodes: &[NodeId],
        registry_version: RegistryVersion,
        uid_generator: &mut idkg::IDkgUIDGenerator,
        key_id: IDkgMasterPublicKeyId,
        pre_signatures_in_creation: &mut BTreeMap<idkg::PreSigId, PreSignatureInCreation>,
    ) -> Vec<IDkgTranscriptParamsRef> {
        let pre_signature = match key_id.clone().into() {
            MasterPublicKeyId::Ecdsa(ecdsa_key_id) => {
                let kappa_config_ref = new_random_unmasked_config(
                    &key_id,
                    subnet_nodes,
                    registry_version,
                    uid_generator,
                );
                let lambda_config_ref =
                    new_random_config(&key_id, subnet_nodes, registry_version, uid_generator);
                PreSignatureInCreation::Ecdsa(QuadrupleInCreation::new(
                    ecdsa_key_id,
                    kappa_config_ref,
                    lambda_config_ref,
                ))
            }
            MasterPublicKeyId::Schnorr(schnorr_key_id) => {
                let blinder_config_ref = new_random_unmasked_config(
                    &key_id,
                    subnet_nodes,
                    registry_version,
                    uid_generator,
                );
                PreSignatureInCreation::Schnorr(TranscriptInCreation::new(
                    schnorr_key_id,
                    blinder_config_ref,
                ))
            }
            MasterPublicKeyId::VetKd(_) => panic!("not applicable to vetKD"),
        };
        let configs = pre_signature
            .iter_transcript_configs_in_creation()
            .cloned()
            .collect::<Vec<_>>();
        pre_signatures_in_creation.insert(uid_generator.next_pre_signature_id(), pre_signature);
        configs
    }

    /// Return a sorted list of IDs of all transcripts in creation
    pub fn config_ids(payload: &idkg::IDkgPayload) -> Vec<u64> {
        let mut arr = payload
            .iter_transcript_configs_in_creation()
            .map(|x| x.transcript_id.id())
            .collect::<Vec<_>>();
        arr.sort_unstable();
        arr
    }

    /// Return a sorted list of IDs of all completed transcripts,
    /// excluding the key transcript
    pub fn transcript_ids(payload: &idkg::IDkgPayload) -> Vec<u64> {
        let key_transcript = payload.single_key_transcript().current.as_ref().unwrap();
        let mut arr = payload
            .active_transcripts()
            .into_iter()
            .map(|x| x.transcript_id.id())
            .filter(|id| *id != key_transcript.transcript_id().id())
            .collect::<Vec<_>>();
        arr.sort_unstable();
        arr
    }
}

#[cfg(test)]
pub(super) mod tests {
    use super::{test_utils::*, *};
<<<<<<< HEAD
    use crate::test_utils::{
        create_available_pre_signature, create_available_pre_signature_with_key_transcript,
        into_idkg_contexts, set_up_idkg_payload, IDkgPayloadTestHelper, TestIDkgBlockReader,
=======
    use crate::{
        test_utils::{
            IDkgPayloadTestHelper, TestIDkgBlockReader, TestIDkgTranscriptBuilder,
            create_available_pre_signature, create_available_pre_signature_with_key_transcript,
            into_idkg_contexts, set_up_idkg_payload,
        },
        utils::block_chain_reader,
>>>>>>> e231c49c
    };
    use assert_matches::assert_matches;
    use ic_consensus_mocks::{Dependencies, dependencies};
    use ic_consensus_utils::pool_reader::PoolReader;
    use ic_crypto_test_utils_canister_threshold_sigs::{
        CanisterThresholdSigTestEnvironment, IDkgParticipants, generate_key_transcript,
        mock_transcript, mock_unmasked_transcript_type,
    };
    use ic_crypto_test_utils_reproducible_rng::{ReproducibleRng, reproducible_rng};
    use ic_logger::replica_logger::no_op_logger;
    use ic_management_canister_types_private::SchnorrAlgorithm;
    use ic_registry_subnet_features::KeyConfig;
    use ic_test_utilities_consensus::idkg::*;
    use ic_test_utilities_types::ids::{node_test_id, subnet_test_id};
    use ic_types::{
        SubnetId,
        batch::BatchPayload,
        consensus::{
            BlockPayload, DataPayload, HasHeight, HashedBlock, Payload,
            dkg::DkgDataPayload,
            idkg::{
                IDkgMasterPublicKeyId, IDkgPayload, IDkgTranscriptAttributes, UnmaskedTranscript,
                common::PreSignatureRef,
            },
        },
        crypto::canister_threshold_sig::idkg::IDkgTranscriptId,
    };
    use idkg::IDkgTranscriptOperationRef;
    use rand::prelude::SliceRandom;
    use strum::IntoEnumIterator;

    fn set_up(
        rng: &mut ReproducibleRng,
        subnet_id: SubnetId,
        key_ids: Vec<IDkgMasterPublicKeyId>,
        height: Height,
    ) -> (
        IDkgPayload,
        CanisterThresholdSigTestEnvironment,
        TestIDkgBlockReader,
    ) {
        let (mut idkg_payload, env, block_reader) = set_up_idkg_payload(
            rng, subnet_id, /*nodes_count=*/ 4, key_ids,
            /*should_create_key_transcript=*/ true,
        );
        idkg_payload
            .uid_generator
            .update_height(height)
            .expect("Should successfully update the height");

        (idkg_payload, env, block_reader)
    }

    #[test]
    fn test_count_pre_signatures_total() {
        ic_test_utilities::artifact_pool_config::with_test_pool_config(|pool_config| {
            let Dependencies {
                mut pool,
                replica_config,
                ..
            } = dependencies(pool_config.clone(), 4);

            // Advance 4 rounds without IDkg
            let mut height = pool.advance_round_normal_operation_n(4);
            assert_eq!(height.get(), 4);

            // Create an IDkgPayload with available pre-signatures
            let key_ids = fake_master_public_key_ids_for_all_idkg_algorithms();
            let (mut idkg_payload, _, _) = set_up(
                &mut reproducible_rng(),
                replica_config.subnet_id,
                key_ids.clone(),
                height,
            );
            // create 3 pre-sigs for the first key, 1 for the second, none for the third
            for i in 0..3 {
                create_available_pre_signature(&mut idkg_payload, key_ids[0].clone(), i);
            }
            create_available_pre_signature(&mut idkg_payload, key_ids[1].clone(), 3);

            // add this payload 4 times.
            for _ in 0..4 {
                let mut block_proposal = pool.make_next_block();
                let block = block_proposal.content.as_mut();
                block.payload = Payload::new(
                    ic_types::crypto::crypto_hash,
                    BlockPayload::Data(DataPayload {
                        batch: BatchPayload::default(),
                        dkg: DkgDataPayload::new_empty(Height::from(0)),
                        idkg: Some(idkg_payload.clone()),
                    }),
                );
                block_proposal.content =
                    HashedBlock::new(ic_types::crypto::crypto_hash, block.clone());
                pool.advance_round_with_block(&block_proposal);
                height = block_proposal.height();
            }
            assert_eq!(height.get(), 8);

            // Create the blockchain reader
            let pool_reader = PoolReader::new(&pool);
            let block_reader = block_chain_reader(
                &pool_reader,
                Height::from(0),
                pool_reader.get_finalized_tip(),
                None,
                &no_op_logger(),
            )
            .unwrap();

            // Create two pre-signature stashes, one for the first key, one for a new key
            let mut stashes = BTreeMap::new();
            // The first stash has 2 pre-signatures
            stashes.insert(key_ids[0].clone(), fake_pre_signature_stash(&key_ids[0], 2));
            let new_key_id = IDkgMasterPublicKeyId::try_from(key_id_with_name(
                key_ids[0].inner(),
                "some_new_key",
            ))
            .unwrap();
            // The second stash has 1 pre-signature
            stashes.insert(new_key_id.clone(), fake_pre_signature_stash(&new_key_id, 1));

            let mut state = ic_test_utilities_state::get_initial_state(0, 0);
            state
                .metadata
                .subnet_call_context_manager
                .pre_signature_stashes = stashes;

            // Create the certified state at height 6 (there are two more IDkgPayloads above)
            let certified_state =
                ic_interfaces_state_manager::Labeled::new(Height::new(6), Arc::new(state));

            // The entire blockchain should now contain pre-signatures for different keys as follows:
            // [ C ]--[ B1 ]--[ B2 ]--[ B3 ]--[ B4 ]--[   B5   ]---[   B6   ]---[   B7   ]---[   B8   ]
            //                                        [key0 x 3]   [key0 x 3]   [key0 x 3]   [key0 x 3]
            //                                        [key1 x 1]   [key1 x 1]   [key1 x 1]   [key1 x 1]
            //                                                         ||
            //                                            {State; key0 x 2; key3 x 1}

            // Count the total pre-signatures in and above the state for each key
            let count = count_pre_signatures_total(&certified_state, &block_reader);
            assert_eq!(count.len(), 3);
            // key0: 2 in the stash + 3 at height seven + 3 at height eight = 8
            assert_eq!(count[&key_ids[0]], 8);
            // key1: 0 in the stash + 1 at height seven + 1 at height eight = 2
            assert_eq!(count[&key_ids[1]], 2);
            // key2: No pre-signatures in the stash or the blockchain
            assert!(!count.contains_key(&key_ids[2]));
            // key3: 1 in the stash + 0 at height seven + 0 at height eight = 1
            assert_eq!(count[&new_key_id], 1);
        });
    }

    fn make_stash<'a>(
        count: usize,
        max: usize,
        key_id: &'a IDkgMasterPublicKeyId,
        key_transcript: &'a UnmaskedTranscriptWithAttributes,
    ) -> PrioritizedStash<'a> {
        PrioritizedStash {
            count,
            max,
            key_id,
            key_transcript,
        }
    }

    fn make_key_transcript() -> UnmaskedTranscriptWithAttributes {
        let mut rng = reproducible_rng();
        let alg = AlgorithmId::EcdsaSecp256k1;
        let transcript =
            mock_transcript(alg, None, mock_unmasked_transcript_type(&mut rng), &mut rng);
        UnmaskedTranscriptWithAttributes::new(
            IDkgTranscriptAttributes::new(BTreeSet::new(), alg, RegistryVersion::from(0)),
            UnmaskedTranscript::try_from((Height::from(0), &transcript)).unwrap(),
        )
    }

    #[test]
    fn test_emptier_stash_has_greater_priority() {
        let transcript = make_key_transcript();
        let id1 = fake_ecdsa_idkg_master_public_key_id();
        let id2 = fake_schnorr_idkg_master_public_key_id(SchnorrAlgorithm::Ed25519);

        let emptier = make_stash(1, 10, &id1, &transcript);
        let fuller = make_stash(5, 10, &id2, &transcript);

        // Emptier stash has greater priority
        assert_eq!(emptier.cmp(&fuller), Ordering::Greater);
        assert_eq!(fuller.cmp(&emptier), Ordering::Less);

        // switch the key_ids
        let emptier = make_stash(1, 10, &id2, &transcript);
        let fuller = make_stash(5, 10, &id1, &transcript);
        // Emptier stash should still have greater priority
        assert_eq!(emptier.cmp(&fuller), Ordering::Greater);
        assert_eq!(fuller.cmp(&emptier), Ordering::Less);
    }

    #[test]
    fn test_equal_ratios_uses_key_id_tiebreaker() {
        let transcript = make_key_transcript();
        let id1 = fake_ecdsa_idkg_master_public_key_id();
        let id2 = fake_schnorr_idkg_master_public_key_id(SchnorrAlgorithm::Ed25519);

        let stash1 = make_stash(2, 10, &id1, &transcript);
        let stash2 = make_stash(1, 5, &id2, &transcript);

        assert_eq!(id1.cmp(&id2), Ordering::Less);
        assert_eq!(stash1.cmp(&stash2), Ordering::Less);
        assert_eq!(stash2.cmp(&stash1), Ordering::Greater);

        // switch the key_ids
        let stash1 = make_stash(2, 10, &id2, &transcript);
        let stash2 = make_stash(1, 5, &id1, &transcript);
        // Order should be reversed
        assert_eq!(stash1.cmp(&stash2), Ordering::Greater);
        assert_eq!(stash2.cmp(&stash1), Ordering::Less);
    }

    #[test]
    fn test_stash_both_max_zero_orders_by_key_id() {
        let transcript = make_key_transcript();
        // both max = 0, order by key_id
        let id1 = fake_ecdsa_idkg_master_public_key_id();
        let id2 = fake_schnorr_idkg_master_public_key_id(SchnorrAlgorithm::Ed25519);

        let stash1 = make_stash(0, 0, &id1, &transcript);
        // counts shouldn't matter when max = 0
        let stash2 = make_stash(999, 0, &id2, &transcript);

        assert_eq!(id1.cmp(&id2), Ordering::Less);
        assert_eq!(stash1.cmp(&stash2), Ordering::Less);
        assert_eq!(stash2.cmp(&stash1), Ordering::Greater);

        // switch the key_ids
        let stash1 = make_stash(0, 0, &id2, &transcript);
        let stash2 = make_stash(999, 0, &id1, &transcript);
        // Order should be reversed
        assert_eq!(stash1.cmp(&stash2), Ordering::Greater);
        assert_eq!(stash2.cmp(&stash1), Ordering::Less);
    }

    #[test]
    fn test_zero_count_zero_max_has_lowest_priority() {
        let transcript = make_key_transcript();
        let id1 = fake_ecdsa_idkg_master_public_key_id();
        let id2 = fake_schnorr_idkg_master_public_key_id(SchnorrAlgorithm::Ed25519);
        let id3 = fake_schnorr_idkg_master_public_key_id(SchnorrAlgorithm::Bip340Secp256k1);

        let zero = make_stash(0, 0, &id1, &transcript);
        let nonzero = make_stash(2, 10, &id2, &transcript);
        let empty_nonzero = make_stash(0, 10, &id3, &transcript);

        // Stash with a max of zero has the lowest priority
        assert_eq!(zero.cmp(&nonzero), Ordering::Less);
        assert_eq!(nonzero.cmp(&zero), Ordering::Greater);
        assert_eq!(empty_nonzero.cmp(&nonzero), Ordering::Greater);
        assert_eq!(empty_nonzero.cmp(&zero), Ordering::Greater);

        // switch the key_ids
        let zero = make_stash(0, 0, &id2, &transcript);
        let nonzero = make_stash(2, 10, &id3, &transcript);
        let empty_nonzero = make_stash(0, 10, &id1, &transcript);
        // Stash with a max of zero should still have the lower priority
        assert_eq!(zero.cmp(&nonzero), Ordering::Less);
        assert_eq!(nonzero.cmp(&zero), Ordering::Greater);
        assert_eq!(empty_nonzero.cmp(&nonzero), Ordering::Greater);
        assert_eq!(empty_nonzero.cmp(&zero), Ordering::Greater);
    }

    #[test]
    fn test_max_zero_has_lowest_priority() {
        let transcript = make_key_transcript();
        let id1 = fake_ecdsa_idkg_master_public_key_id();
        let id2 = fake_schnorr_idkg_master_public_key_id(SchnorrAlgorithm::Ed25519);

        // Both stashes are over-filled
        let zero = make_stash(10, 0, &id1, &transcript);
        let nonzero = make_stash(15, 5, &id2, &transcript);

        // Stash with a max of zero has the lowest priority
        assert_eq!(zero.cmp(&nonzero), Ordering::Less);
        assert_eq!(nonzero.cmp(&zero), Ordering::Greater);

        // switch the key_ids
        let zero = make_stash(10, 0, &id2, &transcript);
        let nonzero = make_stash(15, 5, &id1, &transcript);
        // Stash with a max of zero should still have lower priority
        assert_eq!(zero.cmp(&nonzero), Ordering::Less);
        assert_eq!(nonzero.cmp(&zero), Ordering::Greater);
    }

    #[test]
    fn test_stash_equality() {
        let transcript = make_key_transcript();
        // All stashes have the same id
        let id = fake_ecdsa_idkg_master_public_key_id();

        // Both stashes have the same ratio
        let ratio1 = make_stash(1, 5, &id, &transcript);
        let ratio2 = make_stash(2, 10, &id, &transcript);

        // Both stashes have a count of 0
        let zero_count1 = make_stash(0, 5, &id, &transcript);
        let zero_count2 = make_stash(0, 10, &id, &transcript);

        // Both stashes have a max of 0
        let zero_max1 = make_stash(0, 0, &id, &transcript);
        let zero_max2 = make_stash(10, 0, &id, &transcript);

        for (a, b) in [
            (ratio1, ratio2),
            (zero_count1, zero_count2),
            (zero_max1, zero_max2),
        ] {
            assert_eq!(a.cmp(&b), Ordering::Equal);
            assert_eq!(b.cmp(&a), Ordering::Equal);
            assert_eq!(a.cmp(&a), Ordering::Equal);
            assert_eq!(b.cmp(&b), Ordering::Equal);
        }
    }

    #[test]
    fn sort_orders_as_specified() {
        fn make_key_id(i: u64) -> IDkgMasterPublicKeyId {
            let key_id = fake_ecdsa_idkg_master_public_key_id().inner().clone();
            key_id_with_name(&key_id, &format!("some_key{i}"))
                .try_into()
                .unwrap()
        }

        let ids = (0..6).map(make_key_id).collect::<Vec<_>>();
        let transcript = make_key_transcript();

        let expected = vec![
            make_stash(5, 0, &ids[3], &transcript),  // zero max
            make_stash(0, 0, &ids[4], &transcript),  // zero max but larger key_id than id 3
            make_stash(5, 10, &ids[2], &transcript), // ratio 0.5
            make_stash(2, 10, &ids[1], &transcript), // ratio 0.2
            make_stash(1, 5, &ids[2], &transcript),  // ratio 0.2 tie but larger key_id
            make_stash(1, 10, &ids[0], &transcript), // ratio 0.1 has highest priority
        ];

        let mut shuffled = expected.clone();

        shuffled.shuffle(&mut reproducible_rng());
        shuffled.sort();

        assert_eq!(expected, shuffled);
    }

    /// Make a [ChainKeyConfig] with the given payload and stash capacities
    fn make_config(
        payload_capacity: Option<u32>,
        stash_capacity: BTreeMap<IDkgMasterPublicKeyId, usize>,
    ) -> ChainKeyConfig {
        ChainKeyConfig {
            key_configs: stash_capacity
                .into_iter()
                .map(|(key_id, max)| KeyConfig {
                    key_id: key_id.inner().clone(),
                    pre_signatures_to_create_in_advance: max as u32,
                    max_queue_size: 20,
                })
                .collect(),
            signature_request_timeout_ns: None,
            idkg_key_rotation_period_ms: None,
            max_parallel_pre_signature_transcripts_in_creation: payload_capacity,
        }
    }

    #[test]
    fn test_payload_without_key_doesnt_start_pre_signature() {
        let key_ids = fake_master_public_key_ids_for_all_idkg_algorithms();
        let stash_capacity = key_ids.iter().cloned().map(|id| (id, 100)).collect();
        let (mut payload, _, _) = set_up_idkg_payload(
            &mut reproducible_rng(),
            subnet_test_id(1),
            /*nodes_count=*/ 4,
            key_ids,
            /*should_create_key_transcript=*/ false,
        );

        make_new_pre_signatures_by_priority(
            &make_config(Some(20), stash_capacity),
            &mut payload,
            BTreeMap::new(), // There are no pre-signatures in the stash
        );

        // There are no key transcripts, so no pre-signatures can be created even if there is capacity
        // in the payload and the stashes.
        assert!(payload.pre_signatures_in_creation.is_empty());
    }

    fn count_pre_sigs_in_creation(payload: &IDkgPayload) -> BTreeMap<IDkgMasterPublicKeyId, usize> {
        let mut map = BTreeMap::new();
        payload
            .pre_signatures_in_creation
            .values()
            .for_each(|pre_sig| {
                *map.entry(pre_sig.key_id()).or_default() += 1;
            });
        map
    }

    #[test]
    fn test_pre_signatures_are_started_up_to_payload_capacity() {
        let key_ids = fake_master_public_key_ids_for_all_idkg_algorithms();
        let stash_capacity: BTreeMap<_, _> = key_ids.iter().cloned().map(|id| (id, 100)).collect();
        let (mut payload, _, _) = set_up_idkg_payload(
            &mut reproducible_rng(),
            subnet_test_id(1),
            /*nodes_count=*/ 4,
            key_ids.clone(),
            /*should_create_key_transcript=*/ true,
        );

        let payload_capacity = 20;
        make_new_pre_signatures_by_priority(
            &make_config(Some(payload_capacity), stash_capacity.clone()),
            &mut payload,
            BTreeMap::new(), // There are no pre-signatures in the stash
        );

        // The entire payload capacity should be consumed
        assert_eq!(
            payload.consumed_pre_sig_capacity(),
            payload_capacity as usize
        );
        let count = count_pre_sigs_in_creation(&payload);
        // The same amount of pre-signatures should be started for each key
        assert_eq!(count.len(), key_ids.len());
        for key_id in key_ids {
            assert_eq!(count[&key_id], 5);
        }

        // The payload capacity was reduced (i.e. via proposal)
        let reduced_capacity = 10;
        // No new pre-signatures should be created (consumed capacity exceeds available capacity)
        let mut payload_2 = payload.clone();
        make_new_pre_signatures_by_priority(
            &make_config(Some(reduced_capacity), stash_capacity),
            &mut payload_2,
            BTreeMap::new(), // There are no pre-signatures in the stash
        );
        assert_eq!(payload, payload_2);
    }

    #[test]
    fn test_pre_signatures_are_started_up_to_stash_capacity() {
        let key_ids = fake_master_public_key_ids_for_all_idkg_algorithms();
        let stash_capacity: BTreeMap<_, usize> =
            key_ids.iter().cloned().map(|id| (id, 100)).collect();
        let (mut payload, _, _) = set_up_idkg_payload(
            &mut reproducible_rng(),
            subnet_test_id(1),
            /*nodes_count=*/ 4,
            key_ids.clone(),
            /*should_create_key_transcript=*/ true,
        );

        let payload_capacity = 20;
        make_new_pre_signatures_by_priority(
            &make_config(Some(payload_capacity), stash_capacity.clone()),
            &mut payload,
            stash_capacity, // All stashes are already filled to capacity
        );

        // No pre-signatures should be started
        assert_eq!(payload.consumed_pre_sig_capacity(), 0);
    }

    #[test]
    fn test_no_pre_signatures_are_started_if_stash_capacity_exceeded() {
        let key_ids = fake_master_public_key_ids_for_all_idkg_algorithms();
        let stash_capacity = key_ids.iter().cloned().map(|id| (id, 100)).collect();
        // The stash level is higher than the configured capacity
        let stash_level = key_ids.iter().cloned().map(|id| (id, 200)).collect();
        let (mut payload, _, _) = set_up_idkg_payload(
            &mut reproducible_rng(),
            subnet_test_id(1),
            /*nodes_count=*/ 4,
            key_ids.clone(),
            /*should_create_key_transcript=*/ true,
        );

        let payload_capacity = 20;
        make_new_pre_signatures_by_priority(
            &make_config(Some(payload_capacity), stash_capacity),
            &mut payload,
            stash_level,
        );

        // No pre-signatures should be started
        assert_eq!(payload.consumed_pre_sig_capacity(), 0);
    }

    #[test]
    fn test_no_pre_signatures_are_started_for_max_zero_stashes() {
        let key_ids = vec![
            fake_schnorr_idkg_master_public_key_id(SchnorrAlgorithm::Bip340Secp256k1),
            fake_schnorr_idkg_master_public_key_id(SchnorrAlgorithm::Ed25519),
        ];
        let stash_capacity =
            BTreeMap::from_iter([(key_ids[0].clone(), 100), (key_ids[1].clone(), 0)]);
        let (mut payload, _, _) = set_up_idkg_payload(
            &mut reproducible_rng(),
            subnet_test_id(1),
            /*nodes_count=*/ 4,
            key_ids.clone(),
            /*should_create_key_transcript=*/ true,
        );

        let payload_capacity = 20;
        make_new_pre_signatures_by_priority(
            &make_config(Some(payload_capacity), stash_capacity.clone()),
            &mut payload,
            BTreeMap::new(), // There are no pre-signatures in the stash
        );

        // New pre-signatures should be started up to the payload capacity
        assert_eq!(
            payload.consumed_pre_sig_capacity(),
            payload_capacity as usize
        );
        // All pre-signatures should be started for the nonzero stash
        let count = count_pre_sigs_in_creation(&payload);
        assert_eq!(count.len(), 1);
        assert_eq!(count[&key_ids[0]], 20);
    }

    #[test]
    fn test_ecdsa_pre_signatures_cannot_be_starved() {
        let key_ids = vec![
            fake_ecdsa_idkg_master_public_key_id(),
            fake_schnorr_idkg_master_public_key_id(SchnorrAlgorithm::Ed25519),
        ];
        let (mut payload, _, _) = set_up_idkg_payload(
            &mut reproducible_rng(),
            subnet_test_id(1),
            /*nodes_count=*/ 4,
            key_ids.clone(),
            /*should_create_key_transcript=*/ true,
        );

        // Setup: ECDSA stash is full, we should start 19 schnorr pre-signatures in creation
        let payload_capacity = 19;
        // Simulate a full ECDSA stash by setting the max size to 0, the Schnorr stash has a capacity of 100
        let stash_capacity =
            BTreeMap::from_iter([(key_ids[0].clone(), 0), (key_ids[1].clone(), 100)]);
        make_new_pre_signatures_by_priority(
            &make_config(Some(payload_capacity), stash_capacity),
            &mut payload,
            BTreeMap::new(), // There are no pre-signatures in the stash
        );

        // There should now be 19 ongoing Schnorr pre-signatures in the payload
        assert_eq!(
            payload.consumed_pre_sig_capacity(),
            payload_capacity as usize
        );
        let count = count_pre_sigs_in_creation(&payload);
        assert_eq!(count.len(), 1);
        assert_eq!(count[&key_ids[1]], 19);

        // Test: ECDSA stash has space (highest priority), but there is not enough capacity in the payload
        let payload_capacity = 20;
        // Now both stashes have a max size of 100
        let stash_capacity = key_ids.iter().cloned().map(|id| (id, 100)).collect();
        make_new_pre_signatures_by_priority(
            &make_config(Some(payload_capacity), stash_capacity),
            &mut payload, // The payload still contains the 19 ongoing Schnorr pre-signatures in creation
            BTreeMap::new(), // There are no pre-signatures in the stash
        );

        // The open capacity should not have been consumed by another Schnorr pre-signature
        // since it is lower priority.
        assert_eq!(
            payload.consumed_pre_sig_capacity(),
            (payload_capacity - 1) as usize
        );
        let count = count_pre_sigs_in_creation(&payload);
        assert_eq!(count.len(), 1);
        assert_eq!(count[&key_ids[1]], 19);
    }

    #[test]
    fn test_pre_signatures_are_started_for_the_emptiest_stash() {
        let key_ids = vec![
            fake_schnorr_idkg_master_public_key_id(SchnorrAlgorithm::Bip340Secp256k1),
            fake_schnorr_idkg_master_public_key_id(SchnorrAlgorithm::Ed25519),
        ];
        let stash_capacity = key_ids.iter().cloned().map(|id| (id, 100)).collect();
        let (mut payload, _, _) = set_up_idkg_payload(
            &mut reproducible_rng(),
            subnet_test_id(1),
            /*nodes_count=*/ 4,
            key_ids.clone(),
            /*should_create_key_transcript=*/ true,
        );

        make_new_pre_signatures_by_priority(
            // A capacity of `None` should default to 20
            &make_config(None, stash_capacity),
            &mut payload,
            BTreeMap::from_iter([
                // The first key already has some pre-signatures
                (key_ids[0].clone(), 50),
                (key_ids[1].clone(), 0),
            ]),
        );

        assert_eq!(payload.consumed_pre_sig_capacity(), 20);
        let count = count_pre_sigs_in_creation(&payload);
        assert_eq!(count.len(), 1);
        assert_eq!(count[&key_ids[1]], 20);
    }

    #[test]
    fn test_available_pre_signatures_are_considered_when_creating_new_ones() {
        let key_ids = vec![
            fake_schnorr_idkg_master_public_key_id(SchnorrAlgorithm::Bip340Secp256k1),
            fake_schnorr_idkg_master_public_key_id(SchnorrAlgorithm::Ed25519),
        ];
        let stash_capacity = key_ids.iter().cloned().map(|id| (id, 100)).collect();
        let (mut payload, _, _) = set_up_idkg_payload(
            &mut reproducible_rng(),
            subnet_test_id(1),
            /*nodes_count=*/ 4,
            key_ids.clone(),
            /*should_create_key_transcript=*/ true,
        );

        // add 4 avaliable pre-signature for the second key into the payload
        for i in 0..4 {
            create_available_pre_signature(&mut payload, key_ids[1].clone(), i);
        }

        let payload_capacity = 20;
        make_new_pre_signatures_by_priority(
            &make_config(Some(payload_capacity), stash_capacity),
            &mut payload,
            key_ids.iter().cloned().map(|id| (id, 50)).collect(),
        );

        // We should create a total of 20 pre-signatures
        assert_eq!(
            payload.consumed_pre_sig_capacity(),
            payload_capacity as usize
        );
        let count = count_pre_sigs_in_creation(&payload);
        assert_eq!(count.len(), 2);
        // There are 4 more available pre-signatures for the second key in the payload already,
        // So we should create 4 more for the first key
        assert_eq!(count[&key_ids[0]], 12);
        assert_eq!(count[&key_ids[1]], 8);
    }

    #[test]
    fn test_schnorr_make_new_pre_signatures_if_needed_helper() {
        let nodes = &[node_test_id(0)];
        let registry_version = RegistryVersion::from(1);
        let subnet_id = subnet_test_id(1);
        let height = Height::new(10);
        let mut uid_generator = IDkgUIDGenerator::new(subnet_id, height);
        let pre_signatures_to_create_in_advance = 4;

        let mut create_pre_signatures = |key_id: &IDkgMasterPublicKeyId, unassigned| {
            let chain_key_config = ChainKeyConfig {
                key_configs: vec![KeyConfig {
                    key_id: key_id.clone().into(),
                    pre_signatures_to_create_in_advance,
                    max_queue_size: 1,
                }],
                ..ChainKeyConfig::default()
            };

            make_new_pre_signatures_if_needed_helper(
                nodes,
                registry_version,
                &chain_key_config,
                key_id,
                &mut uid_generator,
                unassigned,
            )
        };

        let key_id_bib340 =
            fake_schnorr_idkg_master_public_key_id(SchnorrAlgorithm::Bip340Secp256k1);
        let key_id_eddsa = fake_schnorr_idkg_master_public_key_id(SchnorrAlgorithm::Ed25519);

        for key_id in &[key_id_bib340, key_id_eddsa] {
            assert!(create_pre_signatures(key_id, 4).is_empty());
            let pre_sigs = create_pre_signatures(key_id, 1);
            assert_eq!(pre_sigs.len(), 3);
            for pre_sig in pre_sigs.values() {
                let PreSignatureInCreation::Schnorr(transcript) = pre_sig else {
                    panic!("Expected Schnorr pre-signature");
                };
                assert!(transcript.blinder_unmasked.is_none());
                assert_eq!(
                    MasterPublicKeyId::from(key_id.clone()),
                    MasterPublicKeyId::Schnorr(transcript.key_id.clone())
                );
                let config = transcript.blinder_unmasked_config.as_ref();
                assert_eq!(config.algorithm_id, AlgorithmId::from(key_id.inner()));
                assert_eq!(config.registry_version, registry_version);
                assert_eq!(config.dealers, config.receivers);
                assert_eq!(config.dealers, BTreeSet::from(*nodes));
                assert_eq!(
                    config.operation_type_ref,
                    IDkgTranscriptOperationRef::RandomUnmasked
                );
            }
        }
    }

    #[test]
    fn test_make_new_pre_signatures_if_needed_all_algorithms() {
        for key_id in fake_master_public_key_ids_for_all_idkg_algorithms() {
            println!("Running test for key ID {key_id}");
            test_make_new_pre_signatures_if_needed(key_id);
        }
    }

    fn test_make_new_pre_signatures_if_needed(key_id: IDkgMasterPublicKeyId) {
        let mut rng = reproducible_rng();
        let subnet_id = subnet_test_id(1);
        let height = Height::new(10);
        let (mut idkg_payload, _env, _block_reader) =
            set_up(&mut rng, subnet_id, vec![key_id.clone()], height);

        // 4 pre-signatures should be created in advance (in creation + unmatched available = 4)
        let pre_signatures_to_create_in_advance = 4;
        let chain_key_config = ChainKeyConfig {
            key_configs: vec![KeyConfig {
                key_id: key_id.clone().into(),
                pre_signatures_to_create_in_advance,
                max_queue_size: 1,
            }],
            ..ChainKeyConfig::default()
        };

        // Add 3 available pre-signatures
        for i in 0..3 {
            create_available_pre_signature(&mut idkg_payload, key_id.clone(), i);
        }

        // 2 available pre-signatures are already matched
        let pre_signature_already_matched = 2;

        // We expect 3 pre-signatures in creation to be added
        let expected_pre_signatures_in_creation = pre_signatures_to_create_in_advance as usize
            - (idkg_payload.available_pre_signatures.len() - pre_signature_already_matched);
        assert_eq!(expected_pre_signatures_in_creation, 3);

        make_new_pre_signatures_if_needed(
            &chain_key_config,
            &mut idkg_payload,
            &BTreeMap::from([(key_id.clone(), pre_signature_already_matched)]),
        );

        assert_eq!(
            idkg_payload.pre_signatures_in_creation.len()
                + idkg_payload.available_pre_signatures.len()
                - pre_signature_already_matched,
            pre_signatures_to_create_in_advance as usize
        );
        // Verify the generated transcript ids.
        let mut transcript_ids = BTreeSet::new();
        for pre_signature in idkg_payload.pre_signatures_in_creation.values() {
            match pre_signature {
                PreSignatureInCreation::Ecdsa(pre_sig) => {
                    assert_matches!(key_id.clone().into(), MasterPublicKeyId::Ecdsa(_));
                    let kappa_unmasked_config = pre_sig.kappa_unmasked_config.clone();
                    let kappa_transcript_id = kappa_unmasked_config.as_ref().transcript_id;
                    transcript_ids.insert(kappa_transcript_id);
                    transcript_ids.insert(pre_sig.lambda_config.as_ref().transcript_id);
                }
                PreSignatureInCreation::Schnorr(pre_sig) => {
                    assert_matches!(key_id.clone().into(), MasterPublicKeyId::Schnorr(_));
                    transcript_ids.insert(pre_sig.blinder_unmasked_config.as_ref().transcript_id);
                }
            }
        }
        let expected_transcript_ids = match key_id.inner() {
            MasterPublicKeyId::Ecdsa(_) => 2 * expected_pre_signatures_in_creation,
            MasterPublicKeyId::Schnorr(_) => expected_pre_signatures_in_creation,
            MasterPublicKeyId::VetKd(_) => panic!("not applicable to vetKD"),
        };
        assert_eq!(transcript_ids.len(), expected_transcript_ids);
        assert_eq!(
            idkg_payload.peek_next_transcript_id().id() as usize,
            expected_transcript_ids,
        );
    }

    #[test]
    fn test_update_schnorr_transcript_in_creation() {
        let mut rng = reproducible_rng();
        let env = CanisterThresholdSigTestEnvironment::new(4, &mut rng);
        let (_, receivers) = env.choose_dealers_and_receivers(
            &IDkgParticipants::AllNodesAsDealersAndReceivers,
            &mut rng,
        );
        let block_reader = TestIDkgBlockReader::new();
        let mut transcripts = BTreeMap::new();
        let height = Height::from(1);
        let mut uid_generator = IDkgUIDGenerator::new(subnet_test_id(0), height);

        for algorithm in SchnorrAlgorithm::iter() {
            let key_id = fake_schnorr_key_id(algorithm);
            let blinder_config = new_random_unmasked_config(
                &MasterPublicKeyId::Schnorr(key_id.clone())
                    .try_into()
                    .unwrap(),
                &receivers.get().iter().cloned().collect::<Vec<_>>(),
                env.newest_registry_version,
                &mut uid_generator,
            );
            let mut pre_sig = TranscriptInCreation::new(key_id, blinder_config);
            assert!(pre_sig.blinder_unmasked.is_none());

            let (finished, new_transcripts) = update_schnorr_transcript_in_creation(
                PreSigId(0),
                &mut pre_sig,
                &mut transcripts,
                height,
                &no_op_logger(),
            )
            .expect("Update should succeed");

            assert!(!finished);
            assert!(new_transcripts.is_empty());
            assert!(pre_sig.blinder_unmasked.is_none());

            let param = pre_sig.blinder_unmasked_config.as_ref();
            let blinder_unmasked_transcript = env.nodes.run_idkg_and_create_and_verify_transcript(
                &param.translate(&block_reader).unwrap(),
                &mut rng,
            );
            transcripts.insert(param.transcript_id, blinder_unmasked_transcript);

            let (finished, new_transcripts) = update_schnorr_transcript_in_creation(
                PreSigId(0),
                &mut pre_sig,
                &mut transcripts,
                height,
                &no_op_logger(),
            )
            .expect("Update should succeed");

            assert!(finished);
            assert_eq!(new_transcripts.len(), 1);

            let (finished, new_transcripts) = update_schnorr_transcript_in_creation(
                PreSigId(0),
                &mut pre_sig,
                &mut transcripts,
                height,
                &no_op_logger(),
            )
            .expect("Update should succeed");

            assert!(finished);
            assert!(new_transcripts.is_empty());
        }
    }

    #[test]
    fn test_ecdsa_update_pre_signatures_in_creation() {
        let mut rng = reproducible_rng();
        let subnet_id = subnet_test_id(1);
        let key_id = fake_ecdsa_idkg_master_public_key_id();
        let (mut payload, env, mut block_reader) =
            set_up(&mut rng, subnet_id, vec![key_id.clone()], Height::from(100));
        let mut transcripts = BTreeMap::new();

        // Start quadruple creation
        let [ref lambda_config_ref, ref kappa_unmasked_config_ref] =
            create_new_pre_signature_in_creation(
                &env.nodes.ids::<Vec<_>>(),
                env.newest_registry_version,
                &mut payload.uid_generator,
                key_id,
                &mut payload.pre_signatures_in_creation,
            )[..]
        else {
            panic!("Should return two configs");
        };

        // 0. No action case
        let cur_height = Height::new(1000);
        let update_res = payload.uid_generator.update_height(cur_height);
        assert!(update_res.is_ok());
        let result = update_pre_signatures_in_creation(
            &mut payload,
            transcripts.clone(),
            cur_height,
            &no_op_logger(),
        );
        assert!(result.unwrap().is_empty());

        // check if nothing has changed
        assert!(payload.available_pre_signatures.is_empty());
        assert_eq!(payload.peek_next_transcript_id().id(), 2);
        assert!(transcript_ids(&payload).is_empty());
        assert_eq!(config_ids(&payload), [0, 1]);

        // 1. When lambda_masked is ready, expect a new key_times_lambda config.
        let lambda_transcript = env.nodes.run_idkg_and_create_and_verify_transcript(
            &lambda_config_ref.translate(&block_reader).unwrap(),
            &mut rng,
        );
        transcripts.insert(lambda_config_ref.transcript_id, lambda_transcript);
        let cur_height = Height::new(2000);
        let update_res = payload.uid_generator.update_height(cur_height);
        assert!(update_res.is_ok());
        let result = update_pre_signatures_in_creation(
            &mut payload,
            transcripts.clone(),
            cur_height,
            &no_op_logger(),
        )
        .unwrap();
        assert_eq!(result.len(), 1);
        for completed_transcript in result {
            block_reader.add_transcript(
                idkg::TranscriptRef::new(cur_height, completed_transcript.transcript_id),
                completed_transcript,
            );
        }
        // check if new config is made
        assert!(payload.available_pre_signatures.is_empty());
        assert_eq!(payload.peek_next_transcript_id().id(), 3);
        let key_times_lambda_config_id = IDkgTranscriptId::new(subnet_id, 2, cur_height);
        assert_eq!(transcript_ids(&payload), [1]);
        assert_eq!(config_ids(&payload), [0, 2]);

        // 2. When kappa_unmasked and lambda_masked is ready, expect kappa_times_lambda
        // config.
        let kappa_unmasked_transcript = env.nodes.run_idkg_and_create_and_verify_transcript(
            &kappa_unmasked_config_ref.translate(&block_reader).unwrap(),
            &mut rng,
        );
        transcripts.insert(
            kappa_unmasked_config_ref.transcript_id,
            kappa_unmasked_transcript,
        );
        let cur_height = Height::new(3000);
        let update_res = payload.uid_generator.update_height(cur_height);
        assert!(update_res.is_ok());
        let result = update_pre_signatures_in_creation(
            &mut payload,
            transcripts.clone(),
            cur_height,
            &no_op_logger(),
        )
        .unwrap();
        assert_eq!(result.len(), 1);
        for completed_transcript in result {
            block_reader.add_transcript(
                idkg::TranscriptRef::new(cur_height, completed_transcript.transcript_id),
                completed_transcript,
            );
        }
        // check if new config is made
        assert!(payload.available_pre_signatures.is_empty());
        assert_eq!(payload.peek_next_transcript_id().id(), 4);
        let kappa_times_lambda_config_id = IDkgTranscriptId::new(subnet_id, 3, cur_height);
        assert_eq!(transcript_ids(&payload), [0, 1]);
        assert_eq!(config_ids(&payload), [2, 3]);

        // 3. When both kappa_times_lambda and key_times_lambda are ready, quadruple is
        // complete.
        let kappa_times_lambda_transcript = {
            let param = payload
                .iter_transcript_configs_in_creation()
                .find(|x| x.transcript_id == kappa_times_lambda_config_id)
                .unwrap()
                .clone();
            env.nodes.run_idkg_and_create_and_verify_transcript(
                &param.translate(&block_reader).unwrap(),
                &mut rng,
            )
        };
        transcripts.insert(kappa_times_lambda_config_id, kappa_times_lambda_transcript);
        let key_times_lambda_transcript = {
            let param = payload
                .iter_transcript_configs_in_creation()
                .find(|x| x.transcript_id == key_times_lambda_config_id)
                .unwrap()
                .clone();
            env.nodes.run_idkg_and_create_and_verify_transcript(
                &param.translate(&block_reader).unwrap(),
                &mut rng,
            )
        };
        transcripts.insert(key_times_lambda_config_id, key_times_lambda_transcript);
        let cur_height = Height::new(5000);
        let update_res = payload.uid_generator.update_height(cur_height);
        assert!(update_res.is_ok());
        let result = update_pre_signatures_in_creation(
            &mut payload,
            transcripts,
            cur_height,
            &no_op_logger(),
        )
        .unwrap();
        assert_eq!(result.len(), 2);
        for completed_transcript in result {
            block_reader.add_transcript(
                idkg::TranscriptRef::new(cur_height, completed_transcript.transcript_id),
                completed_transcript,
            );
        }
        // check if new config is made
        assert_eq!(payload.available_pre_signatures.len(), 1);
        assert_eq!(payload.pre_signatures_in_creation.len(), 0);
        assert_eq!(payload.peek_next_transcript_id().id(), 4);
        assert_eq!(transcript_ids(&payload), [0, 1, 2, 3]);
        assert!(config_ids(&payload).is_empty());
        let PreSignatureRef::Ecdsa(quadruple) =
            payload.available_pre_signatures.values().next().unwrap()
        else {
            panic!("Expected ECDSA pre-signature");
        };
        quadruple
            .translate(&block_reader)
            .expect("Translating should succeed");
    }

    #[test]
    fn test_schnorr_update_pre_signatures_in_creation_all_algorithms() {
        for algorithm in SchnorrAlgorithm::iter() {
            test_schnorr_update_pre_signatures_in_creation(algorithm)
        }
    }

    fn test_schnorr_update_pre_signatures_in_creation(algorithm: SchnorrAlgorithm) {
        let mut rng = reproducible_rng();
        let subnet_id = subnet_test_id(1);
        let key_id: IDkgMasterPublicKeyId = fake_schnorr_idkg_master_public_key_id(algorithm);
        let (mut payload, env, mut block_reader) =
            set_up(&mut rng, subnet_id, vec![key_id.clone()], Height::from(100));
        let mut transcripts = BTreeMap::new();

        // Start pre-signature creation
        let [ref blinder_config_ref] = create_new_pre_signature_in_creation(
            &env.nodes.ids::<Vec<_>>(),
            env.newest_registry_version,
            &mut payload.uid_generator,
            key_id.clone(),
            &mut payload.pre_signatures_in_creation,
        )[..] else {
            panic!("Should return one config");
        };

        // 0. No action case
        let cur_height = Height::new(1000);
        let update_res = payload.uid_generator.update_height(cur_height);
        assert!(update_res.is_ok());
        let result = update_pre_signatures_in_creation(
            &mut payload,
            transcripts.clone(),
            cur_height,
            &no_op_logger(),
        );
        assert!(result.unwrap().is_empty());

        // check if nothing has changed
        assert!(payload.available_pre_signatures.is_empty());
        assert_eq!(payload.peek_next_transcript_id().id(), 1);
        assert!(transcript_ids(&payload).is_empty());
        assert_eq!(config_ids(&payload), [0]);

        // 1. When blinder_unmasked is ready, pre-signature should be completed.
        let blinder_transcript = env.nodes.run_idkg_and_create_and_verify_transcript(
            &blinder_config_ref.translate(&block_reader).unwrap(),
            &mut rng,
        );
        transcripts.insert(blinder_config_ref.transcript_id, blinder_transcript);
        let cur_height = Height::new(2000);
        let update_res = payload.uid_generator.update_height(cur_height);
        assert!(update_res.is_ok());
        let result = update_pre_signatures_in_creation(
            &mut payload,
            transcripts.clone(),
            cur_height,
            &no_op_logger(),
        )
        .unwrap();
        assert_eq!(result.len(), 1);
        for completed_transcript in result {
            block_reader.add_transcript(
                idkg::TranscriptRef::new(cur_height, completed_transcript.transcript_id),
                completed_transcript,
            );
        }
        assert_eq!(payload.available_pre_signatures.len(), 1);
        assert_eq!(payload.pre_signatures_in_creation.len(), 0);
        assert_eq!(payload.peek_next_transcript_id().id(), 1);
        assert_eq!(transcript_ids(&payload), [0]);
        assert!(config_ids(&payload).is_empty());

        let PreSignatureRef::Schnorr(transcript) =
            payload.available_pre_signatures.values().next().unwrap()
        else {
            panic!("Expected Schnorr pre-signature");
        };
        assert_eq!(
            MasterPublicKeyId::Schnorr(transcript.key_id.clone()),
            key_id.clone().into()
        );
        let translated = transcript
            .translate(&block_reader)
            .expect("Translating should succeed");
        assert_eq!(
            translated.blinder_unmasked().algorithm_id,
            AlgorithmId::from(key_id.inner())
        );
    }

    fn get_current_unmasked_key_transcript(payload: &IDkgPayload) -> UnmaskedTranscript {
        let transcript = payload.single_key_transcript().current.clone();
        transcript.unwrap().unmasked_transcript()
    }

    #[test]
    fn test_matched_pre_signatures_are_not_purged_all_algorithms() {
        for key_id in fake_master_public_key_ids_for_all_idkg_algorithms() {
            println!("Running test for key ID {key_id}");
            test_matched_pre_signatures_are_not_purged(key_id);
        }
    }

    fn test_matched_pre_signatures_are_not_purged(key_id: IDkgMasterPublicKeyId) {
        let mut rng = reproducible_rng();
        let (mut payload, env, _) = set_up(
            &mut rng,
            subnet_test_id(1),
            vec![key_id.clone()],
            Height::from(100),
        );
        let key_transcript = get_current_unmasked_key_transcript(&payload);

        let (dealers, receivers) = env.choose_dealers_and_receivers(
            &IDkgParticipants::AllNodesAsDealersAndReceivers,
            &mut rng,
        );
        let transcript = generate_key_transcript(
            &env,
            &dealers,
            &receivers,
            AlgorithmId::from(key_id.inner()),
            &mut rng,
        );
        let key_transcript2 =
            UnmaskedTranscript::try_from((Height::from(200), &transcript)).unwrap();

        // Create three pre-signatures, with the current, a different, no key transcript.
        let pre_sig_ids = vec![
            create_available_pre_signature_with_key_transcript(
                &mut payload,
                1,
                key_id.clone(),
                Some(key_transcript),
            ),
            create_available_pre_signature_with_key_transcript(
                &mut payload,
                2,
                key_id.clone(),
                Some(key_transcript2),
            ),
            create_available_pre_signature_with_key_transcript(
                &mut payload,
                3,
                key_id.clone(),
                None,
            ),
        ];

        // All three pre-signatures are matched with a context
        let contexts = BTreeMap::from_iter(pre_sig_ids.into_iter().map(|id| {
            fake_signature_request_context_with_pre_sig(
                request_id(id.id(), Height::from(300)),
                key_id.clone(),
                Some(id),
            )
        }));
        let contexts = into_idkg_contexts(&contexts);

        // None of them should be purged
        assert_eq!(payload.available_pre_signatures.len(), 3);
        purge_old_key_pre_signatures(&mut payload, &contexts);
        assert_eq!(payload.available_pre_signatures.len(), 3);
    }

    #[test]
    fn test_unmatched_pre_signatures_of_current_key_are_not_purged_all_algorithms() {
        for key_id in fake_master_public_key_ids_for_all_idkg_algorithms() {
            println!("Running test for key ID {key_id}");
            test_unmatched_pre_signatures_of_current_key_are_not_purged(key_id);
        }
    }

    fn test_unmatched_pre_signatures_of_current_key_are_not_purged(key_id: IDkgMasterPublicKeyId) {
        let mut rng = reproducible_rng();
        let height = Height::from(100);
        let (mut payload, _, _) = set_up(&mut rng, subnet_test_id(1), vec![key_id.clone()], height);
        let key_transcript = get_current_unmasked_key_transcript(&payload);

        // Create three pre-signatures of the current key transcript
        for i in 0..3 {
            create_available_pre_signature_with_key_transcript(
                &mut payload,
                i,
                key_id.clone(),
                Some(key_transcript),
            );
        }

        // None of them are matched to a context
        let contexts = BTreeMap::from_iter([fake_signature_request_context_with_pre_sig(
            request_id(1, height),
            key_id.clone(),
            None,
        )]);
        let contexts = into_idkg_contexts(&contexts);

        // None of them should be purged
        assert_eq!(payload.available_pre_signatures.len(), 3);
        purge_old_key_pre_signatures(&mut payload, &contexts);
        assert_eq!(payload.available_pre_signatures.len(), 3);
    }

    #[test]
    fn test_unmatched_pre_signatures_of_different_key_are_purged_all_algorithms() {
        for key_id in fake_master_public_key_ids_for_all_idkg_algorithms() {
            println!("Running test for key ID {key_id}");
            test_unmatched_pre_signatures_of_different_key_are_purged(key_id);
        }
    }

    fn test_unmatched_pre_signatures_of_different_key_are_purged(key_id: IDkgMasterPublicKeyId) {
        let mut rng = reproducible_rng();
        let (mut payload, env, _) = set_up(
            &mut rng,
            subnet_test_id(1),
            vec![key_id.clone()],
            Height::from(100),
        );

        let (dealers, receivers) = env.choose_dealers_and_receivers(
            &IDkgParticipants::AllNodesAsDealersAndReceivers,
            &mut rng,
        );
        let transcript = generate_key_transcript(
            &env,
            &dealers,
            &receivers,
            AlgorithmId::from(key_id.inner()),
            &mut rng,
        );
        let other_key_transcript =
            UnmaskedTranscript::try_from((Height::from(200), &transcript)).unwrap();

        // Create two pre-signatures of the other key transcript
        let pre_sig_ids = (0..2)
            .map(|i| {
                create_available_pre_signature_with_key_transcript(
                    &mut payload,
                    i,
                    key_id.clone(),
                    Some(other_key_transcript),
                )
            })
            .collect::<Vec<_>>();

        // The first one is matched to a context
        let contexts = BTreeMap::from_iter([fake_signature_request_context_with_pre_sig(
            request_id(1, Height::from(300)),
            key_id.clone(),
            Some(pre_sig_ids[0]),
        )]);
        let contexts = into_idkg_contexts(&contexts);

        // The second one should be purged
        assert_eq!(payload.available_pre_signatures.len(), 2);
        purge_old_key_pre_signatures(&mut payload, &contexts);
        assert_eq!(payload.available_pre_signatures.len(), 1);

        assert_eq!(
            payload.available_pre_signatures.into_keys().next().unwrap(),
            pre_sig_ids[0]
        );
    }
}<|MERGE_RESOLUTION|>--- conflicted
+++ resolved
@@ -1,13 +1,8 @@
-<<<<<<< HEAD
-use crate::payload_builder::IDkgPayloadError;
-use ic_logger::{debug, error, ReplicaLogger};
-=======
 // TODO(CON-1530): Remove this once the new code is called
 #![allow(dead_code)]
 use crate::{payload_builder::IDkgPayloadError, pre_signer::IDkgTranscriptBuilder};
 use ic_interfaces_state_manager::Labeled;
 use ic_logger::{ReplicaLogger, debug, error};
->>>>>>> e231c49c
 use ic_management_canister_types_private::MasterPublicKeyId;
 use ic_registry_subnet_features::ChainKeyConfig;
 use ic_replicated_state::{
@@ -22,14 +17,10 @@
         ecdsa::{PreSignatureQuadrupleRef, QuadrupleInCreation},
         schnorr::{PreSignatureTranscriptRef, TranscriptInCreation},
     },
-<<<<<<< HEAD
     crypto::{
+        AlgorithmId,
         canister_threshold_sig::idkg::{IDkgTranscript, IDkgTranscriptId},
-        AlgorithmId,
     },
-=======
-    crypto::{AlgorithmId, canister_threshold_sig::idkg::IDkgTranscript},
->>>>>>> e231c49c
     messages::CallbackId,
 };
 use std::{
@@ -755,11 +746,6 @@
 #[cfg(test)]
 pub(super) mod tests {
     use super::{test_utils::*, *};
-<<<<<<< HEAD
-    use crate::test_utils::{
-        create_available_pre_signature, create_available_pre_signature_with_key_transcript,
-        into_idkg_contexts, set_up_idkg_payload, IDkgPayloadTestHelper, TestIDkgBlockReader,
-=======
     use crate::{
         test_utils::{
             IDkgPayloadTestHelper, TestIDkgBlockReader, TestIDkgTranscriptBuilder,
@@ -767,7 +753,6 @@
             into_idkg_contexts, set_up_idkg_payload,
         },
         utils::block_chain_reader,
->>>>>>> e231c49c
     };
     use assert_matches::assert_matches;
     use ic_consensus_mocks::{Dependencies, dependencies};
