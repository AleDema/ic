//! This module implements the IDKG payload verifier.
//!
//! It validates a payload by doing an equality check with a payload
//! that would have been created by itself, given the same inputs.
//! This works because the payload creation is a deterministic process
//! once all inputs are fixed.
//!
//! Therefore, it is important to ensure all inputs are indeed the same
//! between all replicas in a subnet. Payload creation only reads completed
//! transcripts, dealings (for xnet resharing), and signatures from idkg
//! pool. In payload verification, we do the following:
//!
//! 1. Extract newly completed artifacts from the payload to be verified.
//! 2. Validate these artifacts.
//! 3. Treat them as inputs, and create a new payload to compare equality.
//!
//! This approach assumes the same deterministic (and correct) payload
//! creation process is adopted by all replicas in a subnet. Not all valid
//! payloads (e.g. those created through a different payload creation
//! algorithm) can be verified this way, but it is a simple and effective
//! approach, similar to what we have been doing in verifying other kinds
//! payloads.
#![allow(clippy::result_large_err)]

use crate::{
    metrics::timed_call,
    payload_builder::{create_data_payload_helper, create_summary_payload, IDkgPayloadError},
    pre_signer::IDkgTranscriptBuilder,
    signer::ThresholdSignatureBuilder,
    utils::{
        block_chain_cache, build_signature_inputs, get_idkg_chain_key_config_if_enabled,
        IDkgBlockReaderImpl, InvalidChainCacheError, MAX_PARALLELISM,
    },
};
use ic_consensus_utils::{crypto::ConsensusCrypto, pool_reader::PoolReader};
use ic_interfaces::{
    crypto::{ThresholdEcdsaSigVerifier, ThresholdSchnorrSigVerifier},
    validation::{ValidationError, ValidationResult},
};
use ic_interfaces_registry::RegistryClient;
use ic_interfaces_state_manager::StateManager;
use ic_management_canister_types_private::{
    Payload, ReshareChainKeyResponse, SignWithECDSAReply, SignWithSchnorrReply,
};
use ic_replicated_state::{
    metadata_state::subnet_call_context_manager::{
        IDkgSignWithThresholdContext, SignWithThresholdContext,
    },
    ReplicatedState,
};
use ic_types::{
    batch::ValidationContext,
    consensus::{
        idkg::{
            self,
            common::{BuildSignatureInputsError, CombinedSignature, ThresholdSigInputs},
            IDkgBlockReader, IDkgTranscriptParamsRef, TranscriptRef,
        },
        Block, BlockPayload, HasHeight,
    },
    crypto::canister_threshold_sig::{
        error::{
            IDkgVerifyInitialDealingsError, IDkgVerifyTranscriptError,
            ThresholdEcdsaVerifyCombinedSignatureError, ThresholdSchnorrVerifyCombinedSigError,
        },
        idkg::{IDkgTranscript, IDkgTranscriptId, InitialIDkgDealings, SignedIDkgDealing},
        ThresholdEcdsaCombinedSignature, ThresholdSchnorrCombinedSignature,
    },
    messages::CallbackId,
    registry::RegistryClientError,
    state_manager::StateManagerError,
    Height, SubnetId,
};
use prometheus::HistogramVec;
use rayon::iter::{IndexedParallelIterator, IntoParallelIterator, ParallelIterator};
use std::{collections::BTreeMap, convert::TryFrom};

#[allow(clippy::enum_variant_names)]
#[derive(Debug)]
// The fields are only read by the `Debug` implementation.
// The `dead_code` lint ignores `Debug` impls, see: https://github.com/rust-lang/rust/issues/88900.
#[allow(dead_code)]
/// Possible failures which could occur while validating an idkg payload. They don't imply that the
/// payload is invalid.
pub enum IDkgPayloadValidationFailure {
    RegistryClientError(RegistryClientError),
    StateManagerError(StateManagerError),
    TranscriptParamsError(idkg::TranscriptParamsError),
    ThresholdEcdsaVerifyCombinedSignatureError(ThresholdEcdsaVerifyCombinedSignatureError),
    ThresholdSchnorrVerifyCombinedSignatureError(ThresholdSchnorrVerifyCombinedSigError),
    IDkgVerifyTranscriptError(IDkgVerifyTranscriptError),
    IDkgVerifyInitialDealingsError(IDkgVerifyInitialDealingsError),
    NewSignatureBuildInputsError(BuildSignatureInputsError),
}

#[derive(Debug)]
// The fields are only read by the `Debug` implementation.
// The `dead_code` lint ignores `Debug` impls, see: https://github.com/rust-lang/rust/issues/88900.
#[allow(dead_code)]
/// Reasons for why an idkg payload might be invalid.
pub enum InvalidIDkgPayloadReason {
    // wrapper of other errors
    UnexpectedSummaryPayload(IDkgPayloadError),
    UnexpectedDataPayload(Option<IDkgPayloadError>),
    InvalidChainCacheError(InvalidChainCacheError),
    TranscriptParamsError(idkg::TranscriptParamsError),
    ThresholdEcdsaVerifyCombinedSignatureError(ThresholdEcdsaVerifyCombinedSignatureError),
    ThresholdSchnorrVerifyCombinedSignatureError(ThresholdSchnorrVerifyCombinedSigError),
    IDkgVerifyTranscriptError(IDkgVerifyTranscriptError),
    IDkgVerifyInitialDealingsError(IDkgVerifyInitialDealingsError),
    NewSignatureBuildInputsError(BuildSignatureInputsError),
    // local errors
    ConsensusRegistryVersionNotFound(Height),
    ChainKeyConfigNotFound,
    SummaryPayloadMismatch,
    DataPayloadMismatch,
    MissingIDkgDataPayload,
    NewTranscriptRefWrongHeight(TranscriptRef, Height),
    NewTranscriptNotFound(IDkgTranscriptId),
    NewTranscriptMiscount(u64),
    NewTranscriptMissingParams(IDkgTranscriptId),
    NewSignatureUnexpected(idkg::PseudoRandomId),
    NewSignatureMissingContext(idkg::PseudoRandomId),
    VetKdUnexpected(CallbackId),
    XNetReshareAgreementWithoutRequest(idkg::IDkgReshareRequest),
    XNetReshareRequestDisappeared(idkg::IDkgReshareRequest),
    DecodingError(String),
}

impl From<InvalidIDkgPayloadReason> for IDkgValidationError {
    fn from(err: InvalidIDkgPayloadReason) -> Self {
        ValidationError::InvalidArtifact(err)
    }
}

impl From<IDkgPayloadValidationFailure> for IDkgValidationError {
    fn from(err: IDkgPayloadValidationFailure) -> Self {
        ValidationError::ValidationFailed(err)
    }
}

impl From<InvalidChainCacheError> for InvalidIDkgPayloadReason {
    fn from(err: InvalidChainCacheError) -> Self {
        InvalidIDkgPayloadReason::InvalidChainCacheError(err)
    }
}

impl From<idkg::TranscriptParamsError> for InvalidIDkgPayloadReason {
    fn from(err: idkg::TranscriptParamsError) -> Self {
        InvalidIDkgPayloadReason::TranscriptParamsError(err)
    }
}

impl From<idkg::TranscriptParamsError> for IDkgPayloadValidationFailure {
    fn from(err: idkg::TranscriptParamsError) -> Self {
        IDkgPayloadValidationFailure::TranscriptParamsError(err)
    }
}

impl From<IDkgVerifyTranscriptError> for InvalidIDkgPayloadReason {
    fn from(err: IDkgVerifyTranscriptError) -> Self {
        InvalidIDkgPayloadReason::IDkgVerifyTranscriptError(err)
    }
}

impl From<IDkgVerifyTranscriptError> for IDkgPayloadValidationFailure {
    fn from(err: IDkgVerifyTranscriptError) -> Self {
        IDkgPayloadValidationFailure::IDkgVerifyTranscriptError(err)
    }
}

impl From<IDkgVerifyInitialDealingsError> for InvalidIDkgPayloadReason {
    fn from(err: IDkgVerifyInitialDealingsError) -> Self {
        InvalidIDkgPayloadReason::IDkgVerifyInitialDealingsError(err)
    }
}

impl From<IDkgVerifyInitialDealingsError> for IDkgPayloadValidationFailure {
    fn from(err: IDkgVerifyInitialDealingsError) -> Self {
        IDkgPayloadValidationFailure::IDkgVerifyInitialDealingsError(err)
    }
}

impl From<ThresholdEcdsaVerifyCombinedSignatureError> for InvalidIDkgPayloadReason {
    fn from(err: ThresholdEcdsaVerifyCombinedSignatureError) -> Self {
        InvalidIDkgPayloadReason::ThresholdEcdsaVerifyCombinedSignatureError(err)
    }
}

impl From<ThresholdEcdsaVerifyCombinedSignatureError> for IDkgPayloadValidationFailure {
    fn from(err: ThresholdEcdsaVerifyCombinedSignatureError) -> Self {
        IDkgPayloadValidationFailure::ThresholdEcdsaVerifyCombinedSignatureError(err)
    }
}

impl From<BuildSignatureInputsError> for InvalidIDkgPayloadReason {
    fn from(err: BuildSignatureInputsError) -> Self {
        InvalidIDkgPayloadReason::NewSignatureBuildInputsError(err)
    }
}

impl From<BuildSignatureInputsError> for IDkgPayloadValidationFailure {
    fn from(err: BuildSignatureInputsError) -> Self {
        IDkgPayloadValidationFailure::NewSignatureBuildInputsError(err)
    }
}

impl From<ThresholdSchnorrVerifyCombinedSigError> for InvalidIDkgPayloadReason {
    fn from(err: ThresholdSchnorrVerifyCombinedSigError) -> Self {
        InvalidIDkgPayloadReason::ThresholdSchnorrVerifyCombinedSignatureError(err)
    }
}

impl From<ThresholdSchnorrVerifyCombinedSigError> for IDkgPayloadValidationFailure {
    fn from(err: ThresholdSchnorrVerifyCombinedSigError) -> Self {
        IDkgPayloadValidationFailure::ThresholdSchnorrVerifyCombinedSignatureError(err)
    }
}

impl From<RegistryClientError> for IDkgPayloadValidationFailure {
    fn from(err: RegistryClientError) -> Self {
        IDkgPayloadValidationFailure::RegistryClientError(err)
    }
}

impl From<StateManagerError> for IDkgPayloadValidationFailure {
    fn from(err: StateManagerError) -> Self {
        IDkgPayloadValidationFailure::StateManagerError(err)
    }
}

pub(crate) type IDkgValidationError =
    ValidationError<InvalidIDkgPayloadReason, IDkgPayloadValidationFailure>;

#[allow(clippy::too_many_arguments)]
pub fn validate_payload(
    subnet_id: SubnetId,
    registry_client: &dyn RegistryClient,
    crypto: &dyn ConsensusCrypto,
    pool_reader: &PoolReader<'_>,
    state_manager: &dyn StateManager<State = ReplicatedState>,
    context: &ValidationContext,
    parent_block: &Block,
    payload: &BlockPayload,
    metrics: HistogramVec,
) -> ValidationResult<IDkgValidationError> {
    if payload.is_summary() {
        timed_call(
            "verify_summary_payload",
            || {
                validate_summary_payload(
                    subnet_id,
                    registry_client,
                    pool_reader,
                    context,
                    parent_block,
                    payload.as_summary().idkg.as_ref(),
                )
            },
            &metrics,
        )
    } else {
        timed_call(
            "verify_data_payload",
            || {
                validate_data_payload(
                    subnet_id,
                    registry_client,
                    crypto,
                    pool_reader,
                    state_manager,
                    context,
                    parent_block,
                    payload.as_data().idkg.as_ref(),
                    &metrics,
                )
            },
            &metrics,
        )
    }
}

/// Validates an IDKG summary payload.
/// This is an entirely deterministic operation, so we can just check if
/// the given summary payload matches what we would have created locally.
fn validate_summary_payload(
    subnet_id: SubnetId,
    registry_client: &dyn RegistryClient,
    pool_reader: &PoolReader<'_>,
    context: &ValidationContext,
    parent_block: &Block,
    summary_payload: Option<&idkg::IDkgPayload>,
) -> ValidationResult<IDkgValidationError> {
    let height = parent_block.height().increment();
    let registry_version = pool_reader.registry_version(height).ok_or(
        InvalidIDkgPayloadReason::ConsensusRegistryVersionNotFound(height),
    )?;
    let chain_key_config =
        get_idkg_chain_key_config_if_enabled(subnet_id, registry_version, registry_client)
            .map_err(IDkgPayloadValidationFailure::from)?;
    if chain_key_config.is_none() {
        if summary_payload.is_some() {
            return Err(InvalidIDkgPayloadReason::ChainKeyConfigNotFound.into());
        } else {
            return Ok(());
        }
    };
    match create_summary_payload(
        subnet_id,
        registry_client,
        pool_reader,
        context,
        parent_block,
        None,
        &ic_logger::replica_logger::no_op_logger(),
    ) {
        Ok(payload) => {
            if payload.as_ref() == summary_payload {
                Ok(())
            } else {
                Err(InvalidIDkgPayloadReason::SummaryPayloadMismatch.into())
            }
        }
        Err(IDkgPayloadError::RegistryClientError(err)) => {
            Err(IDkgPayloadValidationFailure::RegistryClientError(err).into())
        }
        Err(IDkgPayloadError::StateManagerError(err)) => {
            Err(IDkgPayloadValidationFailure::StateManagerError(err).into())
        }
        Err(err) => Err(InvalidIDkgPayloadReason::UnexpectedSummaryPayload(err).into()),
    }
}

#[allow(clippy::too_many_arguments)]
/// Validates an IDKG data payload.
fn validate_data_payload(
    subnet_id: SubnetId,
    registry_client: &dyn RegistryClient,
    crypto: &dyn ConsensusCrypto,
    pool_reader: &PoolReader<'_>,
    state_manager: &dyn StateManager<State = ReplicatedState>,
    context: &ValidationContext,
    parent_block: &Block,
    data_payload: Option<&idkg::IDkgPayload>,
    metrics: &HistogramVec,
) -> ValidationResult<IDkgValidationError> {
    if parent_block.payload.as_ref().as_idkg().is_none() {
        if data_payload.is_some() {
            return Err(InvalidIDkgPayloadReason::UnexpectedDataPayload(None).into());
        } else {
            return Ok(());
        }
    }

    let block_payload = &parent_block.payload.as_ref();
    let (prev_payload, curr_payload) = if block_payload.is_summary() {
        match &block_payload.as_summary().idkg {
            None => {
                if data_payload.is_some() {
                    return Err(InvalidIDkgPayloadReason::UnexpectedDataPayload(None).into());
                } else {
                    return Ok(());
                }
            }
            Some(idkg_summary) => {
                if data_payload.is_none() {
                    return Err(InvalidIDkgPayloadReason::MissingIDkgDataPayload.into());
                }
                (idkg_summary.clone(), data_payload.as_ref().unwrap())
            }
        }
    } else {
        match &block_payload.as_data().idkg {
            None => {
                if data_payload.is_some() {
                    return Err(InvalidIDkgPayloadReason::UnexpectedDataPayload(None).into());
                } else {
                    return Ok(());
                }
            }
            Some(payload) => {
                if data_payload.is_none() {
                    return Err(InvalidIDkgPayloadReason::MissingIDkgDataPayload.into());
                }
                (payload.clone(), data_payload.as_ref().unwrap())
            }
        }
    };

    let summary_block = pool_reader
        .dkg_summary_block(parent_block)
        .unwrap_or_else(|| {
            panic!(
                "Impossible: fail to the summary block that governs height {}",
                parent_block.height()
            )
        });
    let parent_chain = block_chain_cache(pool_reader, &summary_block, parent_block)
        .map_err(InvalidIDkgPayloadReason::from)?;
    let block_reader = IDkgBlockReaderImpl::new(parent_chain);
    let curr_height = parent_block.height().increment();

    let transcripts = timed_call(
        "validate_transcript_refs",
        || {
            validate_transcript_refs(
                crypto,
                &block_reader,
                &prev_payload,
                curr_payload,
                curr_height,
            )
        },
        metrics,
    )?;
    let dealings = timed_call(
        "validate_reshare_dealings",
        || validate_reshare_dealings(crypto, &block_reader, &prev_payload, curr_payload),
        metrics,
    )?;
    let state = state_manager
        .get_state_at(context.certified_height)
        .map_err(IDkgPayloadValidationFailure::StateManagerError)?;
    let signatures = timed_call(
        "validate_new_signature_agreements",
        || validate_new_signature_agreements(crypto, state.get_ref(), &prev_payload, curr_payload),
        metrics,
    )?;

    let builder = CachedBuilder {
        transcripts,
        dealings,
        signatures,
    };

    match create_data_payload_helper(
        subnet_id,
        context,
        parent_block,
        &summary_block,
        &block_reader,
        &builder,
        &builder,
        state_manager,
        registry_client,
        None,
        &ic_logger::replica_logger::no_op_logger(),
    ) {
        Ok(idkg_payload) => {
            if idkg_payload.as_ref() == data_payload {
                Ok(())
            } else {
                Err(InvalidIDkgPayloadReason::DataPayloadMismatch.into())
            }
        }
        Err(IDkgPayloadError::RegistryClientError(err)) => {
            Err(IDkgPayloadValidationFailure::RegistryClientError(err).into())
        }
        Err(IDkgPayloadError::StateManagerError(err)) => {
            Err(IDkgPayloadValidationFailure::StateManagerError(err).into())
        }
        Err(err) => Err(InvalidIDkgPayloadReason::UnexpectedDataPayload(Some(err)).into()),
    }
}

struct CachedBuilder {
    transcripts: BTreeMap<IDkgTranscriptId, IDkgTranscript>,
    dealings: BTreeMap<IDkgTranscriptId, Vec<SignedIDkgDealing>>,
    signatures: BTreeMap<CallbackId, CombinedSignature>,
}

impl IDkgTranscriptBuilder for CachedBuilder {
    fn get_completed_transcript(
        &self,
        params_ref: &IDkgTranscriptParamsRef,
    ) -> Option<IDkgTranscript> {
        self.transcripts.get(&params_ref.transcript_id).cloned()
    }

    fn get_validated_dealings(&self, transcript_id: IDkgTranscriptId) -> Vec<SignedIDkgDealing> {
        self.dealings
            .get(&transcript_id)
            .cloned()
            .unwrap_or_default()
    }
}

impl ThresholdSignatureBuilder for CachedBuilder {
    fn get_completed_signature(
        &self,
        id: CallbackId,
        _context: &SignWithThresholdContext,
    ) -> Option<CombinedSignature> {
        self.signatures.get(&id).cloned()
    }
}

// Validate transcript references
// - All references in the payload should resolve.
// - Newly added transcripts are referenced.
// - Newly added transcripts are valid.
//
// Since this function is only called on data payload, we can assume all references
// in prev_payload resolve correctly. So only new references need to be checked.
fn validate_transcript_refs(
    crypto: &dyn ConsensusCrypto,
    block_reader: &dyn IDkgBlockReader,
    prev_payload: &idkg::IDkgPayload,
    curr_payload: &idkg::IDkgPayload,
    curr_height: Height,
) -> Result<BTreeMap<IDkgTranscriptId, IDkgTranscript>, IDkgValidationError> {
    use InvalidIDkgPayloadReason::*;
    let idkg_transcripts = &curr_payload.idkg_transcripts;
    let prev_configs = prev_payload
        .iter_transcript_configs_in_creation()
        .map(|config| (config.transcript_id, config))
        .collect::<BTreeMap<_, _>>();
    let mut verify_transcript_args = Vec::new();
    for transcript_ref in curr_payload.active_transcripts().iter() {
        if transcript_ref.height >= curr_height || block_reader.transcript(transcript_ref).is_err()
        {
            if transcript_ref.height != curr_height {
                return Err(NewTranscriptRefWrongHeight(*transcript_ref, curr_height).into());
            }
            let transcript_id = &transcript_ref.transcript_id;
            if let Some(transcript) = idkg_transcripts.get(transcript_id) {
                let config = prev_configs
                    .get(transcript_id)
                    .ok_or(NewTranscriptMissingParams(*transcript_id))?;
                let params = config.translate(block_reader)?;
                verify_transcript_args.push((params, transcript));
            } else {
                return Err(NewTranscriptNotFound(*transcript_id).into());
            }
        }
    }
<<<<<<< HEAD
    let chunk_size = (verify_transcript_args.len() + MAX_PARALLELISM - 1) / MAX_PARALLELISM;
    let results = verify_transcript_args
        .into_par_iter()
        .chunks(chunk_size.max(1))
=======
    let chunk_size = (verify_transcript_args.len().max(1) + MAX_PARALLELISM - 1) / MAX_PARALLELISM;
    let results = verify_transcript_args
        .into_par_iter()
        .chunks(chunk_size)
>>>>>>> 3a56f99a
        .flat_map_iter(|chunk| {
            chunk.into_iter().map(|(params, transcript)| {
                crypto
                    .verify_transcript(&params, transcript)
                    .map_err(IDkgVerifyTranscriptError)
            })
        })
        .collect::<Result<Vec<_>, _>>()?;

    if results.len() != idkg_transcripts.len() {
        return Err(NewTranscriptMiscount(results.len() as u64).into());
    }

    Ok(idkg_transcripts.clone())
}

fn validate_reshare_dealings(
    crypto: &dyn ConsensusCrypto,
    block_reader: &dyn IDkgBlockReader,
    prev_payload: &idkg::IDkgPayload,
    curr_payload: &idkg::IDkgPayload,
) -> Result<BTreeMap<IDkgTranscriptId, Vec<SignedIDkgDealing>>, IDkgValidationError> {
    use InvalidIDkgPayloadReason::*;
    let mut new_reshare_agreement = BTreeMap::new();
    for (request, dealings) in curr_payload.xnet_reshare_agreements.iter() {
        if let idkg::CompletedReshareRequest::Unreported(dealings) = &dealings {
            if !prev_payload.xnet_reshare_agreements.contains_key(request) {
                if !prev_payload.ongoing_xnet_reshares.contains_key(request) {
                    return Err(XNetReshareAgreementWithoutRequest(request.clone()).into());
                }
                new_reshare_agreement.insert(request.clone(), dealings);
            }
        }
    }
    let mut new_dealings = BTreeMap::new();
    for (request, config) in prev_payload.ongoing_xnet_reshares.iter() {
        if !curr_payload.ongoing_xnet_reshares.contains_key(request) {
            if let Some(response) = new_reshare_agreement.get(request) {
                if let ic_types::messages::Payload::Data(data) = &response.payload {
                    let initial_dealings = decode_initial_dealings(data)?;
                    let transcript_id = config.as_ref().transcript_id;
                    let param = config.as_ref().translate(block_reader)?;
                    crypto.verify_initial_dealings(&param, &initial_dealings)?;
                    new_dealings.insert(transcript_id, initial_dealings.dealings().clone());
                }
            } else {
                return Err(XNetReshareRequestDisappeared(request.clone()).into());
            }
        }
    }
    Ok(new_dealings)
}

fn decode_initial_dealings(data: &[u8]) -> Result<InitialIDkgDealings, InvalidIDkgPayloadReason> {
    let reshare_chain_key_response = ReshareChainKeyResponse::decode(data)
        .map_err(|err| InvalidIDkgPayloadReason::DecodingError(format!("{:?}", err)))?;

    let initial_dealings = match reshare_chain_key_response {
        ReshareChainKeyResponse::IDkg(initial_idkg_dealings) => initial_idkg_dealings,
        ReshareChainKeyResponse::NiDkg(_) => {
            return Err(InvalidIDkgPayloadReason::DecodingError(
                "Found an NiDkg response".to_string(),
            ))
        }
    };

    InitialIDkgDealings::try_from(&initial_dealings)
        .map_err(|err| InvalidIDkgPayloadReason::DecodingError(format!("{:?}", err)))
}

// Validate new signature agreements in the current payload.
// New signatures are those that are Unreported in the curr_payload and not in prev_payload.
fn validate_new_signature_agreements(
    crypto: &dyn ConsensusCrypto,
    state: &ReplicatedState,
    prev_payload: &idkg::IDkgPayload,
    curr_payload: &idkg::IDkgPayload,
) -> Result<BTreeMap<CallbackId, CombinedSignature>, IDkgValidationError> {
    let contexts = state.signature_request_contexts();
    let context_map = contexts
        .iter()
        .flat_map(|(id, ctxt)| {
            IDkgSignWithThresholdContext::try_from(ctxt)
                .map(|ctxt| (ctxt.pseudo_random_id, (*id, ctxt)))
        })
        .collect::<BTreeMap<_, _>>();
    let mut verify_sig_args = Vec::new();
    for (random_id, completed) in curr_payload.signature_agreements.iter() {
        if let idkg::CompletedSignature::Unreported(response) = completed {
            if let ic_types::messages::Payload::Data(data) = &response.payload {
                if prev_payload.signature_agreements.contains_key(random_id) {
                    return Err(InvalidIDkgPayloadReason::NewSignatureUnexpected(*random_id).into());
                }
                let (id, context) = context_map.get(random_id).ok_or(
                    InvalidIDkgPayloadReason::NewSignatureMissingContext(*random_id),
                )?;
                verify_sig_args.push((*id, context, data));
            }
        }
    }
<<<<<<< HEAD

    let chunk_size = (verify_sig_args.len() + MAX_PARALLELISM - 1) / MAX_PARALLELISM;
    verify_sig_args
        .into_par_iter()
        .chunks(chunk_size.max(1))
=======
    let chunk_size = (verify_sig_args.len().max(1) + MAX_PARALLELISM - 1) / MAX_PARALLELISM;
    verify_sig_args
        .into_par_iter()
        .chunks(chunk_size)
>>>>>>> 3a56f99a
        .flat_map_iter(|chunk| {
            chunk
                .into_iter()
                .map(|(id, context, data)| validate_combined_signature(crypto, id, context, data))
        })
        .collect()
}

fn validate_combined_signature(
    crypto: &dyn ConsensusCrypto,
    id: CallbackId,
    context: &SignWithThresholdContext,
    data: &[u8],
) -> Result<(CallbackId, CombinedSignature), IDkgValidationError> {
    let (_, input) = build_signature_inputs(id, context)?;
    match input {
        ThresholdSigInputs::Ecdsa(input) => {
            let reply = SignWithECDSAReply::decode(data)
                .map_err(|err| InvalidIDkgPayloadReason::DecodingError(format!("{:?}", err)))?;
            let signature = ThresholdEcdsaCombinedSignature {
                signature: reply.signature,
            };
            ThresholdEcdsaSigVerifier::verify_combined_sig(crypto, &input, &signature)?;
            Ok((id, CombinedSignature::Ecdsa(signature)))
        }
        ThresholdSigInputs::Schnorr(input) => {
            let reply = SignWithSchnorrReply::decode(data)
                .map_err(|err| InvalidIDkgPayloadReason::DecodingError(format!("{:?}", err)))?;
            let signature = ThresholdSchnorrCombinedSignature {
                signature: reply.signature,
            };
            ThresholdSchnorrSigVerifier::verify_combined_sig(crypto, &input, &signature)?;
            Ok((id, CombinedSignature::Schnorr(signature)))
        }
        ThresholdSigInputs::VetKd(_) => {
            // We don't expect to find agreements for vet KD contexts in the IDKG payload
            Err(InvalidIDkgPayloadReason::VetKdUnexpected(id).into())
        }
    }
}

#[cfg(test)]
mod test {
    use super::*;
    use crate::{
        payload_builder::{
            filter_idkg_reshare_chain_key_contexts,
            resharing::{initiate_reshare_requests, update_completed_reshare_requests},
            signatures::update_signature_agreements,
        },
        test_utils::*,
    };
    use assert_matches::assert_matches;
    use ic_crypto_test_utils_canister_threshold_sigs::{
        dummy_values::dummy_dealings, CanisterThresholdSigTestEnvironment,
    };
    use ic_crypto_test_utils_reproducible_rng::reproducible_rng;
    use ic_interfaces_state_manager::CertifiedStateSnapshot;
    use ic_logger::replica_logger::no_op_logger;
    use ic_management_canister_types_private::{MasterPublicKeyId, Payload, SignWithECDSAReply};
    use ic_test_utilities::crypto::CryptoReturningOk;
    use ic_test_utilities_consensus::idkg::*;
    use ic_test_utilities_types::ids::subnet_test_id;
    use ic_types::{
        consensus::idkg::{
            common::PreSignatureRef, ecdsa::PreSignatureQuadrupleRef, CompletedSignature,
            IDkgMasterPublicKeyId,
        },
        crypto::AlgorithmId,
        messages::CallbackId,
        Height,
    };
    use idkg::RequestId;
    use std::collections::BTreeSet;

    #[test]
    fn test_validate_transcript_refs_all_algorithms() {
        for key_id in fake_master_public_key_ids_for_all_idkg_algorithms() {
            println!("Running test for key ID {key_id}");
            test_validate_transcript_refs(key_id);
        }
    }

    fn test_validate_transcript_refs(key_id: IDkgMasterPublicKeyId) {
        let mut rng = reproducible_rng();
        let num_of_nodes = 4;
        let subnet_id = subnet_test_id(1);
        let env = CanisterThresholdSigTestEnvironment::new(num_of_nodes, &mut rng);
        let registry_version = env.newest_registry_version;
        let crypto = &CryptoReturningOk::default();
        let mut block_reader = TestIDkgBlockReader::new();
        let mut prev_payload = empty_idkg_payload_with_key_ids(subnet_id, vec![key_id.clone()]);
        let mut curr_payload = prev_payload.clone();

        // Empty payload verifies
        assert!(validate_transcript_refs(
            crypto,
            &block_reader,
            &prev_payload,
            &curr_payload,
            Height::from(0)
        )
        .is_ok());

        // Add a transcript
        let height_100 = Height::new(100);
        let (transcript_0, transcript_ref_0, _) =
            generate_key_transcript(&key_id, &env, &mut rng, height_100);
        let transcript_id_0 = transcript_0.transcript_id;
        curr_payload
            .idkg_transcripts
            .insert(transcript_id_0, transcript_0);
        // Error because transcript is not referenced
        assert_matches!(
            validate_transcript_refs(
                crypto,
                &block_reader,
                &prev_payload,
                &curr_payload,
                height_100
            ),
            Err(ValidationError::InvalidArtifact(
                InvalidIDkgPayloadReason::NewTranscriptMiscount(_)
            ))
        );

        // Add the reference
        prev_payload.single_key_transcript_mut().next_in_creation =
            idkg::KeyTranscriptCreation::RandomTranscriptParams(idkg::RandomTranscriptParams::new(
                transcript_id_0,
                env.nodes.ids(),
                env.nodes.ids(),
                registry_version,
                AlgorithmId::from(key_id.inner()),
            ));
        curr_payload.single_key_transcript_mut().next_in_creation =
            idkg::KeyTranscriptCreation::Created(transcript_ref_0);
        let res = validate_transcript_refs(
            crypto,
            &block_reader,
            &prev_payload,
            &curr_payload,
            height_100,
        );
        assert!(res.is_ok());

        // Error because of height mismatch
        assert_matches!(
            validate_transcript_refs(
                crypto,
                &block_reader,
                &prev_payload,
                &curr_payload,
                Height::from(99),
            ),
            Err(ValidationError::InvalidArtifact(
                InvalidIDkgPayloadReason::NewTranscriptRefWrongHeight(_, _)
            ))
        );

        // Add another reference
        let (transcript_1, transcript_ref_1, _) =
            generate_key_transcript(&key_id, &env, &mut rng, height_100);
        curr_payload.single_key_transcript_mut().next_in_creation =
            idkg::KeyTranscriptCreation::Created(transcript_ref_1);
        assert_matches!(
            validate_transcript_refs(
                crypto,
                &block_reader,
                &prev_payload,
                &curr_payload,
                height_100
            ),
            Err(ValidationError::InvalidArtifact(
                InvalidIDkgPayloadReason::NewTranscriptNotFound(_)
            ))
        );

        curr_payload.idkg_transcripts = BTreeMap::new();
        block_reader.add_transcript(*transcript_ref_1.as_ref(), transcript_1);
        assert!(validate_transcript_refs(
            crypto,
            &block_reader,
            &prev_payload,
            &curr_payload,
            Height::from(101),
        )
        .is_ok());
    }

    #[test]
    fn test_validate_reshare_dealings_all_algorithms() {
        for key_id in fake_master_public_key_ids_for_all_idkg_algorithms() {
            println!("Running test for key ID {key_id}");
            test_validate_reshare_dealings(key_id);
        }
    }

    fn test_validate_reshare_dealings(key_id: IDkgMasterPublicKeyId) {
        let mut rng = reproducible_rng();
        let num_of_nodes = 4;
        let subnet_id = subnet_test_id(1);
        let crypto = &CryptoReturningOk::default();
        let env = CanisterThresholdSigTestEnvironment::new(num_of_nodes, &mut rng);

        let mut payload = empty_idkg_payload_with_key_ids(subnet_id, vec![key_id.clone()]);
        let mut block_reader = TestIDkgBlockReader::new();
        let transcript_builder = TestIDkgTranscriptBuilder::new();

        let req_1 = create_reshare_request(key_id.clone(), 1, 1);
        let req_2 = create_reshare_request(key_id.clone(), 2, 2);
        let reshare_requests = BTreeSet::from([req_1.clone(), req_2.clone()]);

        let contexts = BTreeMap::from([
            (
                ic_types::messages::CallbackId::from(0),
                dealings_context_from_reshare_request(req_1.clone()),
            ),
            (
                ic_types::messages::CallbackId::from(1),
                dealings_context_from_reshare_request(req_2.clone()),
            ),
        ]);
        let contexts = filter_idkg_reshare_chain_key_contexts(&contexts);

        let (key_transcript, key_transcript_ref) =
            payload.generate_current_key(&key_id, &env, &mut rng);
        block_reader.add_transcript(*key_transcript_ref.as_ref(), key_transcript);
        initiate_reshare_requests(&mut payload, reshare_requests.clone());
        let prev_payload = payload.clone();

        // Create completed dealings for request 1.
        let reshare_params = payload.ongoing_xnet_reshares.get(&req_1).unwrap().as_ref();
        assert_eq!(
            reshare_params.algorithm_id,
            AlgorithmId::from(key_id.inner())
        );
        let dealings = dummy_dealings(reshare_params.transcript_id, &reshare_params.dealers);
        transcript_builder.add_dealings(reshare_params.transcript_id, dealings);
        update_completed_reshare_requests(
            &mut payload,
            &contexts,
            &block_reader,
            &transcript_builder,
            &no_op_logger(),
        );
        assert_eq!(payload.xnet_reshare_agreements.len(), 1);
        assert_matches!(
            payload.xnet_reshare_agreements.get(&req_1).unwrap(),
            idkg::CompletedReshareRequest::Unreported(_)
        );

        // The payload should verify, and should return 1 dealing.
        let result = validate_reshare_dealings(crypto, &block_reader, &prev_payload, &payload);
        assert!(result.is_ok());
        assert_eq!(result.unwrap().len(), 1);

        // Removing request 2 from payload should give error.
        let mut payload_ = payload.clone();
        payload_.ongoing_xnet_reshares.remove(&req_2);
        let result = validate_reshare_dealings(crypto, &block_reader, &prev_payload, &payload_);
        assert_matches!(
            result,
            Err(ValidationError::InvalidArtifact(
                InvalidIDkgPayloadReason::XNetReshareRequestDisappeared(_)
            ))
        );

        // Create another request and dealings
        let reshare_params = payload.ongoing_xnet_reshares.get(&req_2).unwrap().as_ref();
        assert_eq!(
            reshare_params.algorithm_id,
            AlgorithmId::from(key_id.inner())
        );
        let dealings = dummy_dealings(reshare_params.transcript_id, &reshare_params.dealers);
        transcript_builder.add_dealings(reshare_params.transcript_id, dealings);
        let mut prev_payload = payload.clone();
        update_completed_reshare_requests(
            &mut payload,
            &contexts,
            &block_reader,
            &transcript_builder,
            &no_op_logger(),
        );

        // The payload should also verify, and should return 1 dealing.
        let result = validate_reshare_dealings(crypto, &block_reader, &prev_payload, &payload);
        assert!(result.is_ok());
        assert_eq!(result.unwrap().len(), 1);

        // remove request 2 from prev_payload, then payload should fail
        // to validate.
        prev_payload.ongoing_xnet_reshares.remove(&req_2);
        let result = validate_reshare_dealings(crypto, &block_reader, &prev_payload, &payload);
        assert_matches!(
            result,
            Err(ValidationError::InvalidArtifact(
                InvalidIDkgPayloadReason::XNetReshareAgreementWithoutRequest(_)
            ))
        );
    }

    #[test]
    fn test_validate_new_signature_agreements_all_algorithms() {
        for key_id in fake_master_public_key_ids_for_all_idkg_algorithms() {
            println!("Running test for key ID {key_id}");
            test_validate_new_signature_agreements(key_id);
        }
    }

    fn test_validate_new_signature_agreements(key_id: IDkgMasterPublicKeyId) {
        let subnet_id = subnet_test_id(0);
        let crypto = &CryptoReturningOk::default();
        let height = Height::from(1);
        let mut valid_keys = BTreeSet::new();
        valid_keys.insert(key_id.clone());

        let mut idkg_payload = empty_idkg_payload_with_key_ids(subnet_id, vec![key_id.clone()]);
        let pre_sig_id1 = idkg_payload.uid_generator.next_pre_signature_id();
        let pre_sig_id2 = idkg_payload.uid_generator.next_pre_signature_id();
        let pre_sig_id3 = idkg_payload.uid_generator.next_pre_signature_id();

        let ids = [
            request_id(1, height),
            request_id(2, height),
            request_id(3, height),
        ];

        // There are three requests in state, two are completed, one is still
        // missing its nonce.
        let signature_request_contexts = BTreeMap::from_iter([
            fake_signature_request_context_from_id(key_id.clone().into(), pre_sig_id1, ids[0]),
            fake_signature_request_context_from_id(key_id.clone().into(), pre_sig_id2, ids[1]),
            fake_signature_request_context_with_pre_sig(ids[2], key_id.clone(), Some(pre_sig_id3)),
        ]);
        let snapshot =
            fake_state_with_signature_requests(height, signature_request_contexts.clone());
        let signature_request_contexts = into_idkg_contexts(&signature_request_contexts);

        let pseudo_random_id = |i| {
            let request_id: &RequestId = &ids[i];
            let callback_id = request_id.callback_id;
            signature_request_contexts
                .get(&callback_id)
                .unwrap()
                .pseudo_random_id
        };

        // Only the first context has a completed signature so far
        let mut signature_builder = TestThresholdSignatureBuilder::new();
        signature_builder.signatures.insert(
            ids[0],
            CombinedSignature::Ecdsa(ThresholdEcdsaCombinedSignature {
                signature: vec![1; 32],
            }),
        );

        update_signature_agreements(
            &signature_request_contexts,
            &signature_builder,
            None,
            &mut idkg_payload,
            &valid_keys,
            None,
        );
        // First signature should now be in "unreported" agreement
        assert_eq!(idkg_payload.signature_agreements.len(), 1);
        assert_matches!(
            idkg_payload
                .signature_agreements
                .get(&pseudo_random_id(0))
                .unwrap(),
            CompletedSignature::Unreported(_)
        );

        let prev_payload = idkg_payload.clone();
        // Now the second context has a completed signature as well
        signature_builder.signatures.insert(
            ids[1],
            CombinedSignature::Ecdsa(ThresholdEcdsaCombinedSignature {
                signature: vec![1; 32],
            }),
        );
        update_signature_agreements(
            &signature_request_contexts,
            &signature_builder,
            None,
            &mut idkg_payload,
            &valid_keys,
            None,
        );
        // First signature should now be reported, second unreported.
        assert_eq!(idkg_payload.signature_agreements.len(), 2);
        assert_matches!(
            idkg_payload
                .signature_agreements
                .get(&pseudo_random_id(0))
                .unwrap(),
            CompletedSignature::ReportedToExecution
        );
        assert_matches!(
            idkg_payload
                .signature_agreements
                .get(&pseudo_random_id(1))
                .unwrap(),
            CompletedSignature::Unreported(_)
        );

        // Only unreported signatures are validated.
        let res = validate_new_signature_agreements(
            crypto,
            snapshot.get_state(),
            &prev_payload,
            &idkg_payload,
        )
        .unwrap();
        assert_eq!(res.len(), 1);
        assert_eq!(res.keys().next().unwrap(), &ids[1].callback_id);

        // Repeated signature leads to error
        let res = validate_new_signature_agreements(
            crypto,
            snapshot.get_state(),
            &idkg_payload,
            &idkg_payload,
        );
        assert_matches!(
            res,
            Err(ValidationError::InvalidArtifact(
                InvalidIDkgPayloadReason::NewSignatureUnexpected(id)
            ))
            if id == pseudo_random_id(1)
        );
    }

    #[test]
    fn test_validate_new_signature_agreements_missing_input_all_algorithms() {
        for key_id in fake_master_public_key_ids_for_all_idkg_algorithms() {
            println!("Running test for key ID {key_id}");
            test_validate_new_signature_agreements_missing_input(key_id);
        }
    }

    fn test_validate_new_signature_agreements_missing_input(key_id: IDkgMasterPublicKeyId) {
        let height = Height::from(0);
        let subnet_id = subnet_test_id(0);
        let crypto = &CryptoReturningOk::default();

        let mut prev_payload = empty_idkg_payload_with_key_ids(subnet_id, vec![key_id.clone()]);
        let pre_sig_id = prev_payload.uid_generator.next_pre_signature_id();
        let pre_sig_id2 = prev_payload.uid_generator.next_pre_signature_id();
        let pre_sig_id3 = prev_payload.uid_generator.next_pre_signature_id();

        let id1 = request_id(1, height);
        let id2 = request_id(2, height);
        let id3 = request_id(3, height);

        let malformed_context = fake_malformed_signature_request_context_from_id(
            key_id.clone().into(),
            pre_sig_id3,
            id3,
        );

        let signature_request_contexts = BTreeMap::from_iter([
            fake_signature_request_context_with_pre_sig(id1, key_id.clone(), Some(pre_sig_id)),
            fake_signature_request_context_from_id(key_id.clone().into(), pre_sig_id2, id2),
            malformed_context.clone(),
        ]);
        let snapshot =
            fake_state_with_signature_requests(height, signature_request_contexts.clone());

        let fake_context = fake_signature_request_context(key_id.clone().into(), [4; 32]);
        let fake_response =
            CompletedSignature::Unreported(ic_types::batch::ConsensusResponse::new(
                CallbackId::from(0),
                ic_types::messages::Payload::Data(match key_id.inner() {
                    MasterPublicKeyId::Ecdsa(_) => {
                        SignWithECDSAReply { signature: vec![] }.encode()
                    }
                    MasterPublicKeyId::Schnorr(_) => {
                        SignWithSchnorrReply { signature: vec![] }.encode()
                    }
                    MasterPublicKeyId::VetKd(_) => panic!("not applicable to vetKD"),
                }),
            ));

        // Insert agreement for incomplete context
        let mut idkg_payload_incomplete_context =
            empty_idkg_payload_with_key_ids(subnet_id, vec![key_id.clone()]);
        idkg_payload_incomplete_context
            .signature_agreements
            .insert([1; 32], fake_response.clone());
        let res = validate_new_signature_agreements(
            crypto,
            snapshot.get_state(),
            &prev_payload,
            &idkg_payload_incomplete_context,
        );
        assert_matches!(
            res,
            Err(ValidationError::InvalidArtifact(
                InvalidIDkgPayloadReason::NewSignatureBuildInputsError(
                    BuildSignatureInputsError::ContextIncomplete
                )
            ))
        );

        // Insert agreement for unknown context
        let mut idkg_payload_missing_context =
            empty_idkg_payload_with_key_ids(subnet_id, vec![key_id.clone()]);
        idkg_payload_missing_context
            .signature_agreements
            .insert(fake_context.pseudo_random_id, fake_response.clone());
        let res = validate_new_signature_agreements(
            crypto,
            snapshot.get_state(),
            &prev_payload,
            &idkg_payload_missing_context,
        );
        assert_matches!(
            res,
            Err(ValidationError::InvalidArtifact(
                InvalidIDkgPayloadReason::NewSignatureMissingContext(_)
            ))
        );

        // Insert agreement for malformed context
        let mut idkg_payload_malformed_context =
            empty_idkg_payload_with_key_ids(subnet_id, vec![key_id.clone()]);
        idkg_payload_malformed_context
            .signature_agreements
            .insert(malformed_context.1.pseudo_random_id, fake_response);
        let res = validate_new_signature_agreements(
            crypto,
            snapshot.get_state(),
            &prev_payload,
            &idkg_payload_malformed_context,
        );
        assert_matches!(
            res,
            Err(ValidationError::InvalidArtifact(
                InvalidIDkgPayloadReason::NewSignatureBuildInputsError(
                    BuildSignatureInputsError::ThresholdEcdsaSigInputsCreationError(_)
                        | BuildSignatureInputsError::ThresholdSchnorrSigInputsCreationError(_)
                )
            ))
        );
    }

    #[test]
    fn test_reject_new_idkg_signature_agreement_for_vetkd_context() {
        let height = Height::from(0);
        let subnet_id = subnet_test_id(0);
        let crypto = &CryptoReturningOk::default();
        // Create a parent block payload for a subnet with a single ECDSA key
        let ecdsa_key_id = fake_ecdsa_idkg_master_public_key_id();
        let prev_payload = empty_idkg_payload_with_key_ids(subnet_id, vec![ecdsa_key_id.clone()]);

        // Create a state requesting vetKD with callback/random ID '1'.
        let callback_id = CallbackId::from(1);
        let vetkd_key_id = fake_vetkd_master_public_key_id();
        let pseudo_random_id = [1; 32];
        let signature_request_contexts = BTreeMap::from_iter([(
            callback_id,
            fake_signature_request_context(vetkd_key_id, pseudo_random_id),
        )]);
        let snapshot =
            fake_state_with_signature_requests(height, signature_request_contexts.clone());

        // Create an (invalid) signature agreement or the callback ID requested above
        let fake_response =
            CompletedSignature::Unreported(ic_types::batch::ConsensusResponse::new(
                callback_id,
                ic_types::messages::Payload::Data(
                    SignWithSchnorrReply { signature: vec![] }.encode(),
                ),
            ));

        // A malicious node sends us an IDKG payload with a signature agreement
        // that references the requested vetKD context.
        let mut idkg_payload_vetkd_context =
            empty_idkg_payload_with_key_ids(subnet_id, vec![ecdsa_key_id]);
        idkg_payload_vetkd_context
            .signature_agreements
            .insert(pseudo_random_id, fake_response);

        // The payload should be rejected, because there should be no aggreements
        // for vetKD in the IDKG payload
        let res = validate_new_signature_agreements(
            crypto,
            snapshot.get_state(),
            &prev_payload,
            &idkg_payload_vetkd_context,
        );
        // The error should be "Signature missing context", because vetKD contexts
        // should be filtered out during IDKG payload validation.
        assert_matches!(
            res,
            Err(ValidationError::InvalidArtifact(
                InvalidIDkgPayloadReason::NewSignatureMissingContext(_)
            ))
        );
    }

    #[test]
    fn should_not_verify_same_transcript_many_times() {
        let mut rng = reproducible_rng();
        use ic_types::consensus::idkg::*;
        let num_of_nodes = 4;
        let subnet_id = subnet_test_id(1);
        let env = CanisterThresholdSigTestEnvironment::new(num_of_nodes, &mut rng);
        let registry_version = env.newest_registry_version;
        let algorithm_id = AlgorithmId::ThresholdEcdsaSecp256k1;
        let crypto = &CryptoReturningOk::default();
        let mut block_reader = TestIDkgBlockReader::new();
        let key_id = fake_ecdsa_key_id();
        let master_public_key_id: IDkgMasterPublicKeyId =
            MasterPublicKeyId::Ecdsa(key_id.clone()).try_into().unwrap();
        let mut prev_payload =
            empty_idkg_payload_with_key_ids(subnet_id, vec![master_public_key_id.clone()]);
        let mut curr_payload = prev_payload.clone();

        // Add a unmasked transcript
        let (transcript_0, transcript_ref_0, _) =
            generate_key_transcript(&master_public_key_id, &env, &mut rng, Height::new(100));
        let transcript_id_0 = transcript_0.transcript_id;

        // Add a masked transcript
        let transcript_1 = {
            let transcript_id = transcript_id_0.increment();
            let dealers: BTreeSet<_> = env.nodes.ids();
            let receivers = dealers.clone();
            let param = idkg::RandomTranscriptParams::new(
                transcript_id,
                dealers,
                receivers,
                registry_version,
                AlgorithmId::from(master_public_key_id.inner()),
            );
            env.nodes.run_idkg_and_create_and_verify_transcript(
                &param.as_ref().translate(&block_reader).unwrap(),
                &mut rng,
            )
        };
        let masked_transcript_1 =
            idkg::MaskedTranscript::try_from((Height::new(10), &transcript_1)).unwrap();
        block_reader.add_transcript(
            TranscriptRef::new(Height::new(10), transcript_1.transcript_id),
            transcript_1,
        );

        curr_payload
            .idkg_transcripts
            .insert(transcript_id_0, transcript_0.clone());

        // Add the reference
        let random_params = idkg::RandomTranscriptParams::new(
            transcript_id_0,
            env.nodes.ids(),
            env.nodes.ids(),
            registry_version,
            algorithm_id,
        );
        prev_payload.single_key_transcript_mut().next_in_creation =
            idkg::KeyTranscriptCreation::RandomTranscriptParams(random_params);
        curr_payload.single_key_transcript_mut().next_in_creation =
            idkg::KeyTranscriptCreation::Created(transcript_ref_0);

        const NUM_MALICIOUS_REFS: i32 = 10_000;
        for i in 0..NUM_MALICIOUS_REFS {
            let malicious_transcript_ref =
                idkg::UnmaskedTranscript::try_from((Height::new(i as u64), &transcript_0)).unwrap();
            curr_payload.available_pre_signatures.insert(
                curr_payload.uid_generator.next_pre_signature_id(),
                PreSignatureRef::Ecdsa(PreSignatureQuadrupleRef {
                    key_id: key_id.clone(),
                    kappa_unmasked_ref: malicious_transcript_ref,
                    lambda_masked_ref: masked_transcript_1,
                    kappa_times_lambda_ref: masked_transcript_1,
                    key_times_lambda_ref: masked_transcript_1,
                    key_unmasked_ref: transcript_ref_0,
                }),
            );
        }

        let error = validate_transcript_refs(
            crypto,
            &block_reader,
            &prev_payload,
            &curr_payload,
            Height::from(100),
        )
        .unwrap_err();

        // Previously it would report NewTranscriptMiscount error as a proof that
        // the same transcripts have been verified many times.
        // Now that we fixed the problem, it reports NewTranscriptRefWrongHeight instead.
        assert_matches!(
            error,
            ValidationError::InvalidArtifact(
                InvalidIDkgPayloadReason::NewTranscriptRefWrongHeight(_, _)
            )
        );
    }
}<|MERGE_RESOLUTION|>--- conflicted
+++ resolved
@@ -534,17 +534,10 @@
             }
         }
     }
-<<<<<<< HEAD
     let chunk_size = (verify_transcript_args.len() + MAX_PARALLELISM - 1) / MAX_PARALLELISM;
     let results = verify_transcript_args
         .into_par_iter()
         .chunks(chunk_size.max(1))
-=======
-    let chunk_size = (verify_transcript_args.len().max(1) + MAX_PARALLELISM - 1) / MAX_PARALLELISM;
-    let results = verify_transcript_args
-        .into_par_iter()
-        .chunks(chunk_size)
->>>>>>> 3a56f99a
         .flat_map_iter(|chunk| {
             chunk.into_iter().map(|(params, transcript)| {
                 crypto
@@ -645,18 +638,11 @@
             }
         }
     }
-<<<<<<< HEAD
 
     let chunk_size = (verify_sig_args.len() + MAX_PARALLELISM - 1) / MAX_PARALLELISM;
     verify_sig_args
         .into_par_iter()
         .chunks(chunk_size.max(1))
-=======
-    let chunk_size = (verify_sig_args.len().max(1) + MAX_PARALLELISM - 1) / MAX_PARALLELISM;
-    verify_sig_args
-        .into_par_iter()
-        .chunks(chunk_size)
->>>>>>> 3a56f99a
         .flat_map_iter(|chunk| {
             chunk
                 .into_iter()
