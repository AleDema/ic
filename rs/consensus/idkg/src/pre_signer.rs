--- conflicted
+++ resolved
@@ -2,20 +2,13 @@
 
 use crate::{
     complaints::IDkgTranscriptLoader,
-<<<<<<< HEAD
-    metrics::{timed_call, IDkgPayloadMetrics, IDkgPreSignerMetrics},
+    metrics::{IDkgPayloadMetrics, IDkgPreSignerMetrics, timed_call},
     utils::{
-        load_transcripts, transcript_op_summary, update_purge_height, IDkgBlockReaderImpl,
-        IDkgSchedule, MAX_PARALLELISM,
+        IDkgBlockReaderImpl, IDkgSchedule, MAX_PARALLELISM, load_transcripts,
+        transcript_op_summary, update_purge_height,
     },
 };
 use ic_consensus_utils::crypto::ConsensusCrypto;
-=======
-    metrics::{IDkgPayloadMetrics, IDkgPreSignerMetrics, timed_call},
-    utils::{IDkgBlockReaderImpl, load_transcripts, transcript_op_summary, update_purge_height},
-};
-use ic_consensus_utils::{RoundRobin, crypto::ConsensusCrypto};
->>>>>>> e231c49c
 use ic_interfaces::{
     consensus_pool::ConsensusBlockCache,
     crypto::{ErrorReproducibility, IDkgProtocol},
@@ -50,7 +43,7 @@
 use std::{
     collections::{BTreeMap, BTreeSet},
     fmt::{self, Debug, Formatter},
-    sync::Arc,
+    sync::{Arc, RwLock},
 };
 
 /// Key to identify how many signature shares we have received for a <transcript_id, dealer_id,
@@ -90,12 +83,8 @@
     pub(crate) crypto: Arc<dyn ConsensusCrypto>,
     pub(crate) metrics: IDkgPreSignerMetrics,
     pub(crate) log: ReplicaLogger,
-<<<<<<< HEAD
-=======
-    prev_finalized_height: RefCell<Height>,
     validated_dealing_supports:
-        RefCell<BTreeMap<IDkgValidatedDealingSupportIdentifier, BTreeSet<NodeId>>>,
->>>>>>> e231c49c
+        RwLock<BTreeMap<IDkgValidatedDealingSupportIdentifier, BTreeSet<NodeId>>>,
 }
 
 impl IDkgPreSignerImpl {
@@ -112,11 +101,7 @@
             crypto,
             metrics: IDkgPreSignerMetrics::new(metrics_registry),
             log,
-<<<<<<< HEAD
-=======
-            prev_finalized_height: RefCell::new(Height::from(0)),
-            validated_dealing_supports: RefCell::new(BTreeMap::new()),
->>>>>>> e231c49c
+            validated_dealing_supports: RwLock::new(BTreeMap::new()),
         }
     }
 
@@ -190,25 +175,6 @@
         let mut ret = Vec::new();
         for (id, signed_dealing) in idkg_pool.unvalidated().signed_dealings() {
             let dealing = signed_dealing.idkg_dealing();
-<<<<<<< HEAD
-=======
-            // We already accepted a dealing for the same <transcript_id, dealer_id>
-            // in the current batch, drop the subsequent ones. This scheme does create a
-            // risk when we get several invalid dealings for the same <transcript_id, dealer_id>
-            // before we see a good one. In this case, we would spend several cycles
-            // to just check/discard the invalid ones.
-            let key = (dealing.transcript_id, signed_dealing.dealer_id());
-            if validated_dealings.contains(&key) {
-                self.metrics
-                    .pre_sign_errors_inc("duplicate_dealing_in_batch");
-                ret.push(IDkgChangeAction::HandleInvalid(
-                    id,
-                    format!("Duplicate dealing in unvalidated batch: {signed_dealing}"),
-                ));
-                continue;
-            }
-
->>>>>>> e231c49c
             // Disable the height check on target subnet side for the initial transcripts.
             // Since the transcript_id.source_height is from the source subnet, the height
             // cannot be relied upon. This also lets us process the shares for the initial
@@ -226,32 +192,9 @@
                 &dealing.transcript_id,
             ) {
                 Action::Process(transcript_params_ref) => {
-<<<<<<< HEAD
                     if !transcript_params_ref
                         .dealers
                         .contains(&signed_dealing.dealer_id())
-=======
-                    let transcript_params = match self.resolve_ref(
-                        transcript_params_ref,
-                        block_reader,
-                        "validate_dealings",
-                    ) {
-                        Some(transcript_params) => transcript_params,
-                        None => {
-                            ret.push(IDkgChangeAction::HandleInvalid(
-                                id,
-                                format!(
-                                    "validate_dealings(): failed to translate transcript_params_ref: {signed_dealing}"
-                                ),
-                            ));
-                            continue;
-                        }
-                    };
-
-                    if !transcript_params
-                        .dealers()
-                        .contains(signed_dealing.dealer_id())
->>>>>>> e231c49c
                     {
                         // The node is not in the dealer list for this transcript
                         self.metrics.pre_sign_errors_inc("unexpected_dealing");
@@ -390,10 +333,9 @@
                     None
                 }
             })
-<<<<<<< HEAD
             .collect::<Vec<_>>();
         let chunk_size = (inputs.len().max(1) + MAX_PARALLELISM - 1) / MAX_PARALLELISM;
-        inputs
+        let changes = inputs
             .par_chunks(chunk_size)
             .flat_map_iter(|chunk| {
                 chunk
@@ -419,37 +361,23 @@
                         }
                         self.crypto_create_dealing_support(id, &transcript_params, signed_dealing)
                     })
-=======
-            .filter_map(|(id, transcript_params, signed_dealing)| {
-                let dealing = signed_dealing.idkg_dealing();
-                if source_subnet_xnet_transcripts.contains(&dealing.transcript_id) {
-                    self.metrics
-                        .pre_sign_errors_inc("create_support_for_xnet_transcript");
-                    warn!(
-                        self.log,
-                        "Dealing support creation: support for target xnet dealing: {}",
-                        signed_dealing,
-                    );
-                }
-                let action =
-                    self.crypto_create_dealing_support(&id, &transcript_params, &signed_dealing);
-
-                if let Some(IDkgChangeAction::AddToValidated(IDkgMessage::DealingSupport(
-                    ref support,
-                ))) = action
-                {
-                    // Record our share in the map of validated dealing supports
-                    self.validated_dealing_supports
-                        .borrow_mut()
-                        .entry(IDkgValidatedDealingSupportIdentifier::from(support))
-                        .or_default()
-                        .insert(support.sig_share.signer);
-                }
-
+            })
+            .collect();
+
+        let mut validated_dealing_supports = self.validated_dealing_supports.write().unwrap();
+        for action in &changes {
+            if let &IDkgChangeAction::AddToValidated(IDkgMessage::DealingSupport(ref support)) =
                 action
->>>>>>> e231c49c
-            })
-            .collect()
+            {
+                // Record our share in the map of validated dealing supports
+                validated_dealing_supports
+                    .entry(IDkgValidatedDealingSupportIdentifier::from(support))
+                    .or_default()
+                    .insert(support.sig_share.signer);
+            }
+        }
+
+        changes
     }
 
     /// Processes the received dealing support messages
@@ -486,29 +414,11 @@
             target_subnet_xnet_transcripts.insert(transcript_params_ref.transcript_id);
         }
 
-<<<<<<< HEAD
         let mut inputs = Vec::new();
         let mut ret = Vec::new();
+        let mut optimistic_validations: BTreeMap<_, BTreeSet<NodeId>> = BTreeMap::new();
+        let mut validated_dealing_supports = self.validated_dealing_supports.write().unwrap();
         for (id, support) in idkg_pool.unvalidated().dealing_support() {
-=======
-        let mut ret = Vec::new();
-        for (id, support) in idkg_pool.unvalidated().dealing_support() {
-            // Dedup dealing support by checking whether a previous (transcript_id, dealer_id,
-            // dealing_hash) was already signed by the signer
-            let key = IDkgValidatedDealingSupportIdentifier::from(&support);
-            let mut valid_dealing_supports = self.validated_dealing_supports.borrow_mut();
-            let maybe_signers = valid_dealing_supports.get_mut(&key);
-            if maybe_signers
-                .as_ref()
-                .is_some_and(|signers| signers.contains(&support.sig_share.signer))
-            {
-                ret.push(IDkgChangeAction::HandleInvalid(
-                    id,
-                    format!("Duplicate dealing support in unvalidated batch: {support}"),
-                ));
-                continue;
-            };
->>>>>>> e231c49c
             // Drop shares for xnet reshare transcripts
             if source_subnet_xnet_transcripts.contains(&support.transcript_id) {
                 self.metrics.pre_sign_errors_inc("xnet_reshare_support");
@@ -529,6 +439,7 @@
                 Some(support.transcript_id.source_height())
             };
 
+            let key = IDkgValidatedDealingSupportIdentifier::from(&support);
             match Action::action(
                 block_reader,
                 &transcript_param_map,
@@ -536,35 +447,22 @@
                 &support.transcript_id,
             ) {
                 Action::Process(transcript_params_ref) => {
-<<<<<<< HEAD
-                    if !transcript_params_ref
-                        .receivers
-                        .contains(&support.sig_share.signer)
-=======
-                    let transcript_params = match self.resolve_ref(
-                        transcript_params_ref,
-                        block_reader,
-                        "validate_dealing_support",
-                    ) {
-                        Some(transcript_params) => transcript_params,
-                        None => {
-                            ret.push(IDkgChangeAction::HandleInvalid(
-                                id,
-                                format!("Failed to translate transcript_params_ref: {support}"),
-                            ));
-                            continue;
-                        }
-                    };
-
-                    if maybe_signers.as_ref().map_or(0, |signers| signers.len())
-                        >= transcript_params.verification_threshold().get() as usize
+                    let validators_cached = validated_dealing_supports
+                        .get(&key)
+                        .map(|s| s.len())
+                        .unwrap_or_default();
+                    let validators_optimistic = optimistic_validations
+                        .get(&key)
+                        .map(|s| s.len())
+                        .unwrap_or_default();
+                    if validators_cached + validators_optimistic
+                        >= transcript_params_ref.verification_threshold()
                     {
                         // Already have enough valid supports for this dealing
                         ret.push(IDkgChangeAction::RemoveUnvalidated(id));
-                    } else if !transcript_params
-                        .receivers()
-                        .contains(support.sig_share.signer)
->>>>>>> e231c49c
+                    } else if !transcript_params_ref
+                        .receivers
+                        .contains(&support.sig_share.signer)
                     {
                         // The node is not in the receiver list for this transcript,
                         // support share is not expected from it
@@ -606,26 +504,12 @@
                                 ),
                             ))
                         } else {
-<<<<<<< HEAD
+                            // assume validation will succeed
+                            optimistic_validations
+                                .entry(key)
+                                .or_default()
+                                .insert(support.sig_share.signer);
                             inputs.push((id, support, signed_dealing, transcript_params_ref));
-=======
-                            let signer = support.sig_share.signer;
-                            let action = self.crypto_verify_dealing_support(
-                                id,
-                                &transcript_params,
-                                signed_dealing,
-                                support,
-                                idkg_pool.stats(),
-                            );
-                            if let Some(IDkgChangeAction::MoveToValidated(_)) = action {
-                                if let Some(signers) = maybe_signers {
-                                    signers.insert(signer);
-                                } else {
-                                    valid_dealing_supports.insert(key, BTreeSet::from([signer]));
-                                }
-                            }
-                            ret.append(&mut action.into_iter().collect());
->>>>>>> e231c49c
                         }
                     } else {
                         // If the dealer_id in the share is invalid, drop it.
@@ -677,11 +561,7 @@
             .flat_map_iter(|chunk| {
                 chunk.into_iter().flat_map(
                     |(id, support, signed_dealing, transcript_params_ref)| {
-                        let key = (
-                            support.transcript_id,
-                            support.dealer_id,
-                            support.sig_share.signer,
-                        );
+                        let key = IDkgValidatedDealingSupportIdentifier::from(&support);
                         let Some(transcript_params) = self.resolve_ref(
                             transcript_params_ref,
                             block_reader,
@@ -706,10 +586,15 @@
             })
             .collect();
 
-        let mut validated_dealing_supports = BTreeSet::new();
         for (key, id, action) in results.into_iter() {
-            if matches!(&action, IDkgChangeAction::MoveToValidated(_)) {
-                if validated_dealing_supports.contains(&key) {
+            if let IDkgChangeAction::MoveToValidated(IDkgMessage::DealingSupport(support)) = &action
+            {
+                let maybe_signers = validated_dealing_supports.get_mut(&key);
+                let signer = support.sig_share.signer;
+                if maybe_signers
+                    .as_ref()
+                    .is_some_and(|signers| signers.contains(&signer))
+                {
                     ret.push(IDkgChangeAction::HandleInvalid(
                         id,
                         format!(
@@ -719,7 +604,11 @@
                     ));
                     continue;
                 };
-                validated_dealing_supports.insert(key);
+                if let Some(signers) = maybe_signers {
+                    signers.insert(signer);
+                } else {
+                    validated_dealing_supports.insert(key, BTreeSet::from([signer]));
+                }
             }
             ret.push(action);
         }
@@ -789,7 +678,7 @@
         let ret = ret.chain(action);
 
         // Validated dealing support.
-        let mut valid_dealing_supports = self.validated_dealing_supports.borrow_mut();
+        let mut valid_dealing_supports = self.validated_dealing_supports.write().unwrap();
         let action = idkg_pool
             .validated()
             .dealing_support()
@@ -2227,11 +2116,15 @@
                     &NODE_2,
                 ));
 
-                assert_eq!(pre_signer.validated_dealing_supports.borrow().len(), 1);
+                assert_eq!(
+                    pre_signer.validated_dealing_supports.read().unwrap().len(),
+                    1
+                );
                 assert!(
                     pre_signer
                         .validated_dealing_supports
-                        .borrow()
+                        .read()
+                        .unwrap()
                         .iter()
                         .next()
                         .is_some_and(|(support_identifier, signers)| support_identifier
@@ -2247,11 +2140,15 @@
                 let change_set = pre_signer.send_dealing_support(&idkg_pool, &block_reader);
                 assert!(change_set.is_empty());
 
-                assert_eq!(pre_signer.validated_dealing_supports.borrow().len(), 1);
+                assert_eq!(
+                    pre_signer.validated_dealing_supports.read().unwrap().len(),
+                    1
+                );
                 assert!(
                     pre_signer
                         .validated_dealing_supports
-                        .borrow()
+                        .read()
+                        .unwrap()
                         .iter()
                         .next()
                         .is_some_and(|(support_identifier, signers)| support_identifier
@@ -2308,7 +2205,13 @@
                 let change_set = pre_signer.send_dealing_support(&idkg_pool, &block_reader);
                 assert!(change_set.is_empty());
 
-                assert!(pre_signer.validated_dealing_supports.borrow().is_empty());
+                assert!(
+                    pre_signer
+                        .validated_dealing_supports
+                        .read()
+                        .unwrap()
+                        .is_empty()
+                );
             })
         })
     }
@@ -2350,7 +2253,13 @@
                 assert_eq!(change_set.len(), 1);
                 assert!(is_handle_invalid(&change_set, &dealing.message_id()));
 
-                assert!(pre_signer.validated_dealing_supports.borrow().is_empty());
+                assert!(
+                    pre_signer
+                        .validated_dealing_supports
+                        .read()
+                        .unwrap()
+                        .is_empty()
+                );
             })
         })
     }
@@ -2385,7 +2294,13 @@
                 let change_set = pre_signer.send_dealing_support(&idkg_pool, &block_reader);
                 assert!(change_set.is_empty());
 
-                assert!(pre_signer.validated_dealing_supports.borrow().is_empty());
+                assert!(
+                    pre_signer
+                        .validated_dealing_supports
+                        .read()
+                        .unwrap()
+                        .is_empty()
+                );
             })
         })
     }
@@ -2410,7 +2325,13 @@
                 let change_set = pre_signer.send_dealing_support(&idkg_pool, &block_reader);
                 assert!(change_set.is_empty());
 
-                assert!(pre_signer.validated_dealing_supports.borrow().is_empty());
+                assert!(
+                    pre_signer
+                        .validated_dealing_supports
+                        .read()
+                        .unwrap()
+                        .is_empty()
+                );
             })
         })
     }
@@ -2552,11 +2473,15 @@
                 );
                 assert!(is_removed_from_unvalidated(&change_set, &msg_id_4));
 
-                assert_eq!(pre_signer.validated_dealing_supports.borrow().len(), 1);
+                assert_eq!(
+                    pre_signer.validated_dealing_supports.read().unwrap().len(),
+                    1
+                );
                 assert!(
                     pre_signer
                         .validated_dealing_supports
-                        .borrow()
+                        .read()
+                        .unwrap()
                         .get(&validated_id_2)
                         .is_some_and(|signers| *signers == BTreeSet::from([NODE_3]))
                 );
@@ -2584,7 +2509,13 @@
                 assert!(is_handle_invalid(&change_set, &msg_id_2_dupl));
                 assert!(is_removed_from_unvalidated(&change_set, &msg_id_4));
 
-                assert!(pre_signer.validated_dealing_supports.borrow().is_empty());
+                assert!(
+                    pre_signer
+                        .validated_dealing_supports
+                        .read()
+                        .unwrap()
+                        .is_empty()
+                );
             })
         });
 
@@ -2611,7 +2542,13 @@
                 assert!(is_handle_invalid(&change_set, &msg_id_2_dupl));
                 assert!(is_removed_from_unvalidated(&change_set, &msg_id_4));
 
-                assert!(pre_signer.validated_dealing_supports.borrow().is_empty());
+                assert!(
+                    pre_signer
+                        .validated_dealing_supports
+                        .read()
+                        .unwrap()
+                        .is_empty()
+                );
             })
         });
     }
@@ -2675,11 +2612,15 @@
                 assert_eq!(accepted.len(), 2 * f + 1);
                 assert_eq!(dropped.len(), f);
 
-                assert_eq!(pre_signer.validated_dealing_supports.borrow().len(), 1);
+                assert_eq!(
+                    pre_signer.validated_dealing_supports.read().unwrap().len(),
+                    1
+                );
                 assert!(
                     pre_signer
                         .validated_dealing_supports
-                        .borrow()
+                        .read()
+                        .unwrap()
                         .get(&validated_id)
                         .is_some_and(|signers| signers.len() == 2 * f + 1
                             && signers.is_subset(&node_ids.into_iter().collect()))
@@ -2710,7 +2651,7 @@
                 let validated_id = IDkgValidatedDealingSupportIdentifier::from(&support);
                 {
                     let mut valid_dealing_supports =
-                        pre_signer.validated_dealing_supports.borrow_mut();
+                        pre_signer.validated_dealing_supports.write().unwrap();
                     valid_dealing_supports
                         .entry(validated_id.clone())
                         .or_default()
@@ -2739,11 +2680,15 @@
                 assert!(is_handle_invalid(&change_set, &msg_id));
 
                 // The original validated dealing support should still be there
-                assert_eq!(pre_signer.validated_dealing_supports.borrow().len(), 1);
+                assert_eq!(
+                    pre_signer.validated_dealing_supports.read().unwrap().len(),
+                    1
+                );
                 assert!(
                     pre_signer
                         .validated_dealing_supports
-                        .borrow()
+                        .read()
+                        .unwrap()
                         .get(&validated_id)
                         .is_some_and(|signers| *signers == BTreeSet::from([NODE_3]))
                 );
@@ -2780,7 +2725,13 @@
                 assert_eq!(change_set.len(), 1);
                 assert!(is_handle_invalid(&change_set, &msg_id));
 
-                assert!(pre_signer.validated_dealing_supports.borrow().is_empty());
+                assert!(
+                    pre_signer
+                        .validated_dealing_supports
+                        .read()
+                        .unwrap()
+                        .is_empty()
+                );
             })
         })
     }
@@ -2821,7 +2772,13 @@
                 assert_eq!(change_set.len(), 1);
                 assert!(is_handle_invalid(&change_set, &msg_id));
 
-                assert!(pre_signer.validated_dealing_supports.borrow().is_empty());
+                assert!(
+                    pre_signer
+                        .validated_dealing_supports
+                        .read()
+                        .unwrap()
+                        .is_empty()
+                );
             })
         })
     }
@@ -2862,7 +2819,13 @@
                 assert_eq!(change_set.len(), 1);
                 assert!(is_removed_from_unvalidated(&change_set, &msg_id));
 
-                assert!(pre_signer.validated_dealing_supports.borrow().is_empty());
+                assert!(
+                    pre_signer
+                        .validated_dealing_supports
+                        .read()
+                        .unwrap()
+                        .is_empty()
+                );
             })
         })
     }
@@ -2904,7 +2867,13 @@
                 assert_eq!(change_set.len(), 1);
                 assert!(is_removed_from_unvalidated(&change_set, &msg_id));
 
-                assert!(pre_signer.validated_dealing_supports.borrow().is_empty());
+                assert!(
+                    pre_signer
+                        .validated_dealing_supports
+                        .read()
+                        .unwrap()
+                        .is_empty()
+                );
             })
         })
     }
@@ -3084,7 +3053,7 @@
 
                 {
                     let mut valid_dealing_supports =
-                        pre_signer.validated_dealing_supports.borrow_mut();
+                        pre_signer.validated_dealing_supports.write().unwrap();
                     valid_dealing_supports
                         .entry(validated_id_1.clone())
                         .or_default()
@@ -3112,18 +3081,23 @@
                 assert_eq!(change_set.len(), 1);
                 assert!(is_removed_from_validated(&change_set, &msg_id_2));
 
-                assert_eq!(pre_signer.validated_dealing_supports.borrow().len(), 2);
+                assert_eq!(
+                    pre_signer.validated_dealing_supports.read().unwrap().len(),
+                    2
+                );
                 assert!(
                     pre_signer
                         .validated_dealing_supports
-                        .borrow()
+                        .read()
+                        .unwrap()
                         .get(&validated_id_1)
                         .is_some_and(|signers| *signers == BTreeSet::from([NODE_3]))
                 );
                 assert!(
                     pre_signer
                         .validated_dealing_supports
-                        .borrow()
+                        .read()
+                        .unwrap()
                         .get(&validated_id_3)
                         .is_some_and(|signers| *signers == BTreeSet::from([NODE_3]))
                 );
