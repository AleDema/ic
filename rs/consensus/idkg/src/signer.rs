--- conflicted
+++ resolved
@@ -2,20 +2,13 @@
 
 use crate::{
     complaints::IDkgTranscriptLoader,
-<<<<<<< HEAD
-    metrics::{timed_call, IDkgPayloadMetrics, ThresholdSignerMetrics},
+    metrics::{IDkgPayloadMetrics, ThresholdSignerMetrics, timed_call},
     utils::{
-        build_signature_inputs, load_transcripts, update_purge_height, IDkgSchedule,
-        MAX_PARALLELISM,
+        IDkgSchedule, MAX_PARALLELISM, build_signature_inputs, load_transcripts,
+        update_purge_height,
     },
 };
 use ic_consensus_utils::crypto::ConsensusCrypto;
-=======
-    metrics::{IDkgPayloadMetrics, ThresholdSignerMetrics, timed_call},
-    utils::{build_signature_inputs, load_transcripts, update_purge_height},
-};
-use ic_consensus_utils::{RoundRobin, crypto::ConsensusCrypto};
->>>>>>> e231c49c
 use ic_interfaces::{
     crypto::{
         ErrorReproducibility, ThresholdEcdsaSigVerifier, ThresholdEcdsaSigner,
@@ -238,21 +231,6 @@
         let mut ret = Vec::new();
         // Iterate over all signature shares of all schemes
         for (id, share) in idkg_pool.unvalidated().signature_shares() {
-<<<<<<< HEAD
-=======
-            // Remove the duplicate entries
-            let key = (share.request_id(), share.signer());
-            if validated_sig_shares.contains(&key) {
-                self.metrics
-                    .sign_errors_inc("duplicate_sig_shares_in_batch");
-                ret.push(IDkgChangeAction::HandleInvalid(
-                    id,
-                    format!("Duplicate share in unvalidated batch: {share}"),
-                ));
-                continue;
-            }
-
->>>>>>> e231c49c
             match Action::new(
                 &sig_inputs_map,
                 &share.request_id(),
@@ -319,23 +297,6 @@
         share: SigShare,
         inputs: &ThresholdSigInputs,
     ) -> Option<IDkgChangeAction> {
-<<<<<<< HEAD
-=======
-        if self.signer_has_issued_share(
-            idkg_pool,
-            &share.signer(),
-            &share.request_id(),
-            share.scheme(),
-        ) {
-            // The node already sent a valid share for this request
-            self.metrics.sign_errors_inc("duplicate_sig_share");
-            return Some(IDkgChangeAction::HandleInvalid(
-                id,
-                format!("Duplicate signature share: {share}"),
-            ));
-        }
-
->>>>>>> e231c49c
         let share_string = share.to_string();
         match self.crypto_verify_sig_share(inputs, share, idkg_pool.stats()) {
             Err(error) if error.is_reproducible() => {
