--- conflicted
+++ resolved
@@ -1959,12 +1959,8 @@
             fake_state_with_signature_requests,
         },
     };
-<<<<<<< HEAD
     use ic_test_utilities_crypto::CryptoReturningOk;
-    use ic_test_utilities_registry::{add_subnet_record, SubnetRecordBuilder};
-=======
     use ic_test_utilities_registry::{SubnetRecordBuilder, add_subnet_record};
->>>>>>> 7a9b006a
     use ic_test_utilities_time::FastForwardTimeSource;
     use ic_test_utilities_types::{
         ids::{node_test_id, subnet_test_id},
