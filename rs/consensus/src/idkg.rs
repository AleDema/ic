//! This module provides the component responsible for generating and validating
//! payloads relevant to canister threshold signatures.
//!
//! # Goal
//! We want canisters to be able to hold tokens of other chains, i.e. BTC, ETH, SOL,
//! and for them to create transactions for these networks, i.e. bitcoin, ethereum,
//! solana. Since those networks use specific signature schemes such as ECDSA or Schnorr,
//! a canister must be able to create signatures according to these schemes. Since a
//! canister cannot hold the secret key itself, the secret key will be shared among the
//! replicas of the subnet, and they must be able to collaboratively create threshold
//! signatures.
//!
//! # High level implementation design
//! Each subnet will have a single threshold key for each scheme deployed to the subnet.
//! Currently, only threshold ECDSA and threshold Schnorr are supported. From this key,
//! we will derive per-canister keys. A canister can via a system API request a signature,
//! and this request is stored in the replicated state. Consensus will observe these
//! requests and begin working on them by assembling required artifacts in blocks.
//!
//! ## Interactive Distributed Key Generation & Transcripts
//! To create canister threshold signatures we need a `Transcript` that gives all
//! replicas shares of a secret key. However, this is not sufficient: we need additional
//! transcripts to share the ephemeral values used in a signature.
//!
//! The creation of one ECDSA signature requires a transcript that
//! shares the ECDSA signing key `x`, and additionally four IDKG transcripts,
//! with a special structure: we need transcripts `t1`, `t2`, `t3`, `t4`, such
//! that `t1` and `t2` share random values `r1` and `r2` respectively, `t3`
//! shares the product `r1 * r2`, and `t4` shares `r2 * x`.
//!
//! Similarly, the creation of one Schnorr signature requires a transcript that
//! shares the Schnorr signing key `x`, and one additional IDKG transcript (blinder) `t`,
//! such that `t` shares a random value `r`.
//!
//! Such transcripts are created via an interactive distributed key generation (IDKG)
//! protocol. Especially for the ECDSA case, the DKG for these transcripts must be
//! computationally efficient, because we need four transcripts per signature, and we
//! want to be able to create many signatures. This means that we need interactive DKG
//! for canister threshold signatures, instead of non-interactive DKG like we do for
//! our threshold BLS signatures.
//!
//! Consensus orchestrates the creation of these transcripts. Blocks contain
//! configs (also called params) indicating which transcripts should be created.
//! Such configs come in different types, because some transcripts should share a
//! random value, while others need to share the product of two other transcripts.
//! Complete transcripts will be included in blocks via the functions
//! `create_data_payload` and `create_summary_payload`.
//!
//! # [IDkgImpl] behavior
//! The IDKG component is responsible for adding artifacts to the IDKG
//! artifact pool, and validating artifacts in that pool, by exposing a function
//! `on_state_change`. This function behaves as follows, where `finalized_tip`
//! denotes the latest finalized consensus block, and `certified_state` denotes
//! the latest certified state.
//!
//! ## add DKG dealings
//! for every config in `finalized_tip.idkg.configs`, do the following: if this
//! replica is a dealer in this config, and no dealing for this config created
//! by this replica is in the validated pool, attempt to load the dependencies and,
//! if successful, create a dealing for this config, and add it to the validated pool.
//! If loading the dependencies (i.e. t3 depends on t2 and t1) wasn't successful,
//! we instead send a complaint for the transcript that failed to load.
//!
//! ## validate IDKG dealings
//! for every unvalidated dealing d, do the following. If `d.config_id` is an
//! element of `finalized_tip.idkg.configs`, the validated pool does not yet
//! contain a dealing from `d.dealer` for `d.config_id`, then do the public
//! cryptographic validation of the dealing, and move it to the validated pool
//! if valid, or remove it from the unvalidated pool if invalid.
//!
//! ## Support DKG dealings
//! In the previous step, we only did the "public" verification of the dealings,
//! which does not check that the dealing encrypts a good share for this
//! replica. For every validated dealing d for which no support message by this
//! replica exists in the validated pool, do the "private" cryptographic
//! validation, and if valid, add a support dealing message for d to the
//! validated pool.
//!
//! ## Remove stale dealings
//! for every validated or unvalidated dealing or support d, do the following.
//! If `d.config_id` is not an element of `finalized_tip.idkg.configs`, and
//! `d.config_id` is older than `finalized_tip`, remove `d` from the pool.
//!
//! ## add signature shares
//! for every signature request `req` in
//! `certified_state.signature_requests`, do the following: if this replica
//! is a signer for `req` and no signature share by this replica is in the
//! validated pool, load the dependencies (i.e. the pre-signature and key transcripts),
//! then create a signature share for `req` and add it to the validated pool.
//!
//! ## validate signature shares
//! for every unvalidated signature share `s`, do the following: if `s.request_id`
//! is an element of `certified_state.signature_requests`, and there is no signature
//! share by `s.signer` for `s.request_id` in the validated pool yet, then load the
//! dependencies and cryptographically validate the signature share. If valid, move
//! `s` to validated, and if invalid, remove `s` from unvalidated.
//!
//! ## aggregate signature shares
//! Signature shares are aggregated into full signatures and included into a block
//! by the block maker, once enough shares are available.
//!
//! ## validate complaints
//! for every unvalidated complaint `c`, do the following: if `c.config_id`
//! is an element of `finalized_tip.idkg.configs`, and there is no complaint
//! by `c.complainer` for `c.config_id` in the validated pool yet, then
//! cryptographically validate the signature of the complaint and the complaint
//! itself. If valid, move `c` to validated, and if invalid, remove `c` from unvalidated.
//!
//! ## send openings
//! for every validated complaint `c` for which this node has not sent an opening yet and
//! for which `c.config_id` is an element of `finalized_tip.idkg.configs`: create and sign
//! the opening, and add it to the validated pool.
//!
//!
//! # IDKG payload on blocks
//! The IDKG payload on blocks serves some purposes: it should ensure that all
//! replicas are doing IDKGs to help create the transcripts required for more
//! pre-signatures which are used to create threshold signatures. Additionally, it
//! should contain newly aggregated signatures that can be delivered back to execution.
//!
//! Every block contains
//! - a set of "pre-signatures being created"
//! - a set of "available pre-signatures"
//! - newly finished signatures to deliver up
//!
//! The ECDSA "pre-signatures in creation" contain the following information
//! - kappa_config: config for 1st unmasked random transcript
//! - optionally, kappa_unmasked: transcript resulting from kappa_config
//! - lambda_config: config for 2nd masked random transcript
//! - optionally, lambda_masked: transcript resulting from lambda_config
//! - optionally, key_times_lambda_config: multiplication of the ECDSA secret
//!   key and lambda_masked transcript (so masked multiplication of unmasked and
//!   masked)
//! - optionally, key_times_lambda: transcript resulting from
//!   key_times_lambda_config
//! - optionally, kappa_times_lambda_config: config of multiplication
//!   kappa_unmasked and lambda_masked (so masked multiplication of unmasked and
//!   masked)
//! - optionally, kappa_times_lambda: transcript resulting from
//!   kappa_times_lambda_config
//!
//! The relation between the different configs/transcripts can be summarized as
//! follows:
//! ```text
//! kappa_unmasked ─────────►
//!                           kappa_times_lambda
//!         ┌───────────────►
//!         │
//! lambda_masked
//!         │
//!         └───────────────►
//!                           key_times_lambda
//! ecdsa_key  ─────────────►
//! ```
//! The data transforms like a state machine:
//! - when a new transcript is complete, it is added to the corresponding
//!   "4-tuple being created"
//!     - when lambda_masked is set, key_times_lambda_config should be set
//!     - when lambda_masked and kappa_unmasked are set,
//!       kappa_times_lambda_config must be set
//!     - when kappa_unmasked, lambda_masked, key_times_lambda,
//!       kappa_times_lambda are set, the tuple should no longer be in "in
//!       creation", but instead be moved to the complete 4-tuples.
//!
//! //! The Schnorr "pre-signatures in creation" contain the following information
//! - blinder_config: config for unmasked random transcript
//! - optionally, blinder_unmasked: transcript resulting from blinder_config
//!
//! The relation between the different configs/transcripts can be summarized as
//! follows:
//! ```text
//! blinder_unmasked
//! ```
//! The data transforms like a state machine:
//! - when a new transcript is complete, it is added to the corresponding
//!   "pre-signature being created"
//!     - when blinder_unmasked is set, the pre-signature should no longer be in "in
//!       creation", but instead be moved to the complete pre-signatures.
//!
//! Completed pre-signatures are delivered to the deterministic state machnine,
//! where they are matched with incoming signature requests.

use crate::bouncer_metrics::BouncerMetrics;
use crate::idkg::complaints::{IDkgComplaintHandler, IDkgComplaintHandlerImpl};
use crate::idkg::metrics::{
    timed_call, IDkgClientMetrics, CRITICAL_ERROR_IDKG_RETAIN_ACTIVE_TRANSCRIPTS,
};
use crate::idkg::pre_signer::{IDkgPreSigner, IDkgPreSignerImpl};
use crate::idkg::signer::{ThresholdSigner, ThresholdSignerImpl};
use crate::idkg::utils::IDkgBlockReaderImpl;

use ic_consensus_utils::crypto::ConsensusCrypto;
use ic_consensus_utils::RoundRobin;
use ic_interfaces::{
    consensus_pool::ConsensusBlockCache,
    crypto::IDkgProtocol,
    idkg::{IDkgChangeSet, IDkgPool},
    p2p::consensus::{Bouncer, BouncerFactory, BouncerValue, PoolMutationsProducer},
};
use ic_interfaces_state_manager::StateReader;
use ic_logger::{error, warn, ReplicaLogger};
use ic_metrics::MetricsRegistry;
use ic_replicated_state::ReplicatedState;
use ic_types::crypto::canister_threshold_sig::error::IDkgRetainKeysError;
use ic_types::{
    artifact::IDkgMessageId, consensus::idkg::IDkgBlockReader, malicious_flags::MaliciousFlags,
    Height, NodeId, SubnetId,
};

use std::cell::RefCell;
use std::collections::HashSet;
use std::sync::Arc;
use std::time::{Duration, Instant};

pub(crate) mod complaints;
#[cfg(any(feature = "malicious_code", test))]
pub mod malicious_pre_signer;
pub(crate) mod metrics;
pub(crate) mod payload_builder;
pub(crate) mod payload_verifier;
pub(crate) mod pre_signer;
pub(crate) mod signer;
pub mod stats;
#[cfg(test)]
pub(crate) mod test_utils;
pub(crate) mod utils;

pub(crate) use payload_builder::{
    create_data_payload, create_summary_payload, make_bootstrap_summary,
};
pub(crate) use payload_verifier::{
    validate_payload, IDkgPayloadValidationFailure, InvalidIDkgPayloadReason,
};
pub use stats::IDkgStatsImpl;

/// Similar to consensus, we don't fetch artifacts too far ahead in future.
const LOOK_AHEAD: u64 = 10;

/// Frequency for clearing the inactive key transcripts.
pub(crate) const INACTIVE_TRANSCRIPT_PURGE_SECS: Duration = Duration::from_secs(60);

/// `IDkgImpl` is the consensus component responsible for processing threshold
/// IDKG payloads.
pub struct IDkgImpl {
    /// The Pre-Signer subcomponent
    pub pre_signer: Box<IDkgPreSignerImpl>,
    signer: Box<dyn ThresholdSigner>,
    complaint_handler: Box<dyn IDkgComplaintHandler>,
    consensus_block_cache: Arc<dyn ConsensusBlockCache>,
    crypto: Arc<dyn ConsensusCrypto>,
    schedule: RoundRobin,
    last_transcript_purge_ts: RefCell<Instant>,
    metrics: IDkgClientMetrics,
    logger: ReplicaLogger,
    #[cfg_attr(not(feature = "malicious_code"), allow(dead_code))]
    malicious_flags: MaliciousFlags,
}

impl IDkgImpl {
    /// Builds a new IDKG component
    pub fn new(
        node_id: NodeId,
        consensus_block_cache: Arc<dyn ConsensusBlockCache>,
        crypto: Arc<dyn ConsensusCrypto>,
        state_reader: Arc<dyn StateReader<State = ReplicatedState>>,
        metrics_registry: MetricsRegistry,
        logger: ReplicaLogger,
        malicious_flags: MaliciousFlags,
    ) -> Self {
        let pre_signer = Box::new(IDkgPreSignerImpl::new(
            node_id,
            consensus_block_cache.clone(),
            crypto.clone(),
            metrics_registry.clone(),
            logger.clone(),
        ));
        let signer = Box::new(ThresholdSignerImpl::new(
            node_id,
            consensus_block_cache.clone(),
            crypto.clone(),
            state_reader,
            metrics_registry.clone(),
            logger.clone(),
        ));
        let complaint_handler = Box::new(IDkgComplaintHandlerImpl::new(
            node_id,
            consensus_block_cache.clone(),
            crypto.clone(),
            metrics_registry.clone(),
            logger.clone(),
        ));
        Self {
            pre_signer,
            signer,
            complaint_handler,
            crypto,
            consensus_block_cache,
            schedule: RoundRobin::default(),
            last_transcript_purge_ts: RefCell::new(Instant::now()),
            metrics: IDkgClientMetrics::new(metrics_registry),
            logger,
            malicious_flags,
        }
    }

    /// Purges the transcripts that are no longer active.
    fn purge_inactive_transcripts(&self, block_reader: &dyn IDkgBlockReader) {
        let mut active_transcripts = HashSet::new();
        let mut error_count = 0;
        for transcript_ref in block_reader.active_transcripts() {
            match block_reader.transcript(&transcript_ref) {
                Ok(transcript) => {
                    self.metrics
                        .client_metrics
                        .with_label_values(&["resolve_active_transcript_refs"])
                        .inc();
                    active_transcripts.insert(transcript);
                }
                Err(error) => {
                    warn!(
                        self.logger,
                        "purge_inactive_transcripts(): failed to resolve transcript ref: err = {:?}, \
                        {:?}",
                        error,
                        transcript_ref,
                    );
                    self.metrics
                        .client_errors
                        .with_label_values(&["resolve_active_transcript_refs"])
                        .inc();
                    error_count += 1;
                }
            }
        }

        if error_count > 0 {
            warn!(
                self.logger,
                "purge_inactive_transcripts(): abort due to {} errors", error_count,
            );
            return;
        }

        match IDkgProtocol::retain_active_transcripts(&*self.crypto, &active_transcripts) {
            Err(IDkgRetainKeysError::TransientInternalError { internal_error }) => {
                warn!(
                    self.logger,
                    "purge_inactive_transcripts(): failed due to transient error: {}",
                    internal_error
                );
                self.metrics
                    .client_errors
                    .with_label_values(&["retain_active_transcripts_transient"])
                    .inc();
            }
            Err(error) => {
                error!(
                    self.logger,
                    "{}: failed with error = {:?}",
                    CRITICAL_ERROR_IDKG_RETAIN_ACTIVE_TRANSCRIPTS,
                    error
                );
                self.metrics
                    .critical_error_idkg_retain_active_transcripts
                    .inc();
            }
            Ok(()) => {
                self.metrics
                    .client_metrics
                    .with_label_values(&["retain_active_transcripts"])
                    .inc();
            }
        }
    }
}

impl<T: IDkgPool> PoolMutationsProducer<T> for IDkgImpl {
    type Mutations = IDkgChangeSet;

    fn on_state_change(&self, idkg_pool: &T) -> IDkgChangeSet {
        let metrics = self.metrics.clone();
        let pre_signer = || {
            let changeset = timed_call(
                "pre_signer",
                || {
                    self.pre_signer
                        .on_state_change(idkg_pool, self.complaint_handler.as_transcript_loader())
                },
                &metrics.on_state_change_duration,
            );
            #[cfg(any(feature = "malicious_code", test))]
            if self.malicious_flags.is_idkg_malicious() {
                return super::idkg::malicious_pre_signer::maliciously_alter_changeset(
                    changeset,
                    &self.pre_signer,
                    &self.malicious_flags,
                );
            }
            changeset
        };
        let signer = || {
            timed_call(
                "signer",
                || {
                    self.signer
                        .on_state_change(idkg_pool, self.complaint_handler.as_transcript_loader())
                },
                &metrics.on_state_change_duration,
            )
        };
        let complaint_handler = || {
            timed_call(
                "complaint_handler",
                || self.complaint_handler.on_state_change(idkg_pool),
                &metrics.on_state_change_duration,
            )
        };

        let calls: [&'_ dyn Fn() -> IDkgChangeSet; 3] = [&pre_signer, &signer, &complaint_handler];
        let ret = self.schedule.call_next(&calls);

        if self.last_transcript_purge_ts.borrow().elapsed() >= INACTIVE_TRANSCRIPT_PURGE_SECS {
            let block_reader =
                IDkgBlockReaderImpl::new(self.consensus_block_cache.finalized_chain());
            timed_call(
                "purge_inactive_transcripts",
                || self.purge_inactive_transcripts(&block_reader),
                &metrics.on_state_change_duration,
            );
            *self.last_transcript_purge_ts.borrow_mut() = Instant::now();
        }
        ret
    }
}

/// Implements the BouncerFactory interface for IDkg.
pub struct IDkgBouncer {
    subnet_id: SubnetId,
    consensus_block_cache: Arc<dyn ConsensusBlockCache>,
    state_reader: Arc<dyn StateReader<State = ReplicatedState>>,
    metrics: BouncerMetrics,
}

impl IDkgBouncer {
    /// Builds a new IDkgBouncer component
    pub fn new(
        metrics_registry: &MetricsRegistry,
        subnet_id: SubnetId,
        consensus_block_cache: Arc<dyn ConsensusBlockCache>,
        state_reader: Arc<dyn StateReader<State = ReplicatedState>>,
    ) -> Self {
        Self {
            subnet_id,
            consensus_block_cache,
            state_reader,
            metrics: BouncerMetrics::new(metrics_registry, "idkg_pool"),
        }
    }
}

struct IDkgBouncerArgs {
    finalized_height: Height,
    certified_height: Height,
}

impl IDkgBouncerArgs {
    fn new(
        block_reader: &dyn IDkgBlockReader,
        state_reader: &dyn StateReader<State = ReplicatedState>,
    ) -> Self {
        Self {
            finalized_height: block_reader.tip_height(),
            certified_height: state_reader.latest_certified_height(),
        }
    }
}

impl<Pool: IDkgPool> BouncerFactory<IDkgMessageId, Pool> for IDkgBouncer {
    fn new_bouncer(&self, _idkg_pool: &Pool) -> Bouncer<IDkgMessageId> {
        let _timer = self.metrics.update_duration.start_timer();

        let block_reader = IDkgBlockReaderImpl::new(self.consensus_block_cache.finalized_chain());
        let subnet_id = self.subnet_id;
        let args = IDkgBouncerArgs::new(&block_reader, self.state_reader.as_ref());
        Box::new(move |id| compute_bouncer(id, subnet_id, &args))
    }

    fn refresh_period(&self) -> Duration {
        Duration::from_secs(3)
    }
}

fn compute_bouncer(
    id: &IDkgMessageId,
    subnet_id: SubnetId,
    args: &IDkgBouncerArgs,
) -> BouncerValue {
    match id {
        IDkgMessageId::Dealing(_, data) => {
            if data.get_ref().subnet_id != subnet_id {
                return BouncerValue::Wants;
            }

            if data.get_ref().height <= args.finalized_height + Height::from(LOOK_AHEAD) {
                BouncerValue::Wants
            } else {
                BouncerValue::MaybeWantsLater
            }
        }
        IDkgMessageId::DealingSupport(_, data) => {
            // For xnet dealings(target side), always fetch the artifacts,
            // as the source_height from different subnet cannot be compared
            // anyways.
            if data.get_ref().subnet_id != subnet_id {
                return BouncerValue::Wants;
            }

            if data.get_ref().height <= args.finalized_height + Height::from(LOOK_AHEAD) {
                BouncerValue::Wants
            } else {
                BouncerValue::MaybeWantsLater
            }
        }
        IDkgMessageId::EcdsaSigShare(_, data) => {
            if data.get_ref().height <= args.certified_height + Height::from(LOOK_AHEAD) {
                BouncerValue::Wants
            } else {
                BouncerValue::MaybeWantsLater
            }
        }
        IDkgMessageId::SchnorrSigShare(_, data) => {
            if data.get_ref().height <= args.certified_height + Height::from(LOOK_AHEAD) {
                BouncerValue::Wants
            } else {
                BouncerValue::MaybeWantsLater
            }
        }
        IDkgMessageId::VetKdShare(_, data) => {
            if data.get_ref().height <= args.certified_height + Height::from(LOOK_AHEAD) {
                BouncerValue::Wants
            } else {
                BouncerValue::MaybeWantsLater
            }
        }
        IDkgMessageId::Complaint(_, data) => {
            if data.get_ref().height <= args.finalized_height + Height::from(LOOK_AHEAD) {
                BouncerValue::Wants
            } else {
                BouncerValue::MaybeWantsLater
            }
        }
        IDkgMessageId::Opening(_, data) => {
            if data.get_ref().height <= args.finalized_height + Height::from(LOOK_AHEAD) {
                BouncerValue::Wants
            } else {
                BouncerValue::MaybeWantsLater
            }
        }
    }
}

#[cfg(test)]
mod tests {
    use self::test_utils::TestIDkgBlockReader;

    use super::*;
    use ic_test_utilities::state_manager::RefMockStateManager;
    use ic_types::consensus::idkg::{
        complaint_prefix, dealing_prefix, dealing_support_prefix, ecdsa_sig_share_prefix,
        opening_prefix, schnorr_sig_share_prefix, IDkgArtifactIdData,
    };
    use ic_types::{
        consensus::idkg::{RequestId, SigShareIdData},
        crypto::{canister_threshold_sig::idkg::IDkgTranscriptId, CryptoHash},
    };
    use ic_types_test_utils::ids::{NODE_1, NODE_2, SUBNET_1, SUBNET_2};
    use test_utils::request_id;

    #[test]
    fn test_idkg_priority_fn_args() {
        let state_manager = Arc::new(RefMockStateManager::default());
        let height = Height::from(100);
<<<<<<< HEAD

=======
>>>>>>> 9d768e5d
        state_manager
            .get_mut()
            .expect_latest_certified_height()
            .returning(move || height);

        let block_reader = TestIDkgBlockReader::for_signer_test(height.increment(), vec![]);

        let args = IDkgBouncerArgs::new(&block_reader, state_manager.as_ref());
        assert_eq!(args.certified_height, height);
        assert_eq!(args.finalized_height, height.increment());
    }

    fn get_fake_artifact_id_data(i: IDkgTranscriptId) -> IDkgArtifactIdData {
        IDkgArtifactIdData {
            height: i.source_height(),
            subnet_id: *i.source_subnet(),
            hash: CryptoHash(vec![]),
        }
    }

    fn get_fake_share_id_data(i: &RequestId) -> SigShareIdData {
        SigShareIdData {
            hash: CryptoHash(vec![]),
            height: i.height,
        }
    }

    // Tests the bouncer computation for dealings/support.
    #[test]
    fn test_idkg_priority_fn_dealing_support() {
        let xnet_transcript_id = IDkgTranscriptId::new(SUBNET_1, 1, Height::from(1000));
        let local_subnet_id = SUBNET_2;
        let transcript_id_fetch_1 = IDkgTranscriptId::new(local_subnet_id, 1, Height::from(80));
        let transcript_id_fetch_2 = IDkgTranscriptId::new(local_subnet_id, 3, Height::from(102));
        let transcript_id_stash = IDkgTranscriptId::new(local_subnet_id, 4, Height::from(200));

        let args = IDkgBouncerArgs {
            finalized_height: Height::from(100),
            certified_height: Height::from(100),
        };

        let tests = vec![
            // Signed dealings
            (
                IDkgMessageId::Dealing(
                    dealing_prefix(&xnet_transcript_id, &NODE_1),
                    get_fake_artifact_id_data(xnet_transcript_id).into(),
                ),
                BouncerValue::Wants,
            ),
            (
                IDkgMessageId::Dealing(
                    dealing_prefix(&transcript_id_fetch_1, &NODE_1),
                    get_fake_artifact_id_data(transcript_id_fetch_1).into(),
                ),
                BouncerValue::Wants,
            ),
            (
                IDkgMessageId::Dealing(
                    dealing_prefix(&transcript_id_fetch_2, &NODE_1),
                    get_fake_artifact_id_data(transcript_id_fetch_2).into(),
                ),
                BouncerValue::Wants,
            ),
            (
                IDkgMessageId::Dealing(
                    dealing_prefix(&transcript_id_stash, &NODE_1),
                    get_fake_artifact_id_data(transcript_id_stash).into(),
                ),
                BouncerValue::MaybeWantsLater,
            ),
            // Dealing support
            (
                IDkgMessageId::DealingSupport(
                    dealing_support_prefix(&xnet_transcript_id, &NODE_1, &NODE_2),
                    get_fake_artifact_id_data(xnet_transcript_id).into(),
                ),
                BouncerValue::Wants,
            ),
            (
                IDkgMessageId::DealingSupport(
                    dealing_support_prefix(&transcript_id_fetch_1, &NODE_1, &NODE_2),
                    get_fake_artifact_id_data(transcript_id_fetch_1).into(),
                ),
                BouncerValue::Wants,
            ),
            (
                IDkgMessageId::DealingSupport(
                    dealing_support_prefix(&transcript_id_fetch_2, &NODE_1, &NODE_2),
                    get_fake_artifact_id_data(transcript_id_fetch_2).into(),
                ),
                BouncerValue::Wants,
            ),
            (
                IDkgMessageId::DealingSupport(
                    dealing_support_prefix(&transcript_id_stash, &NODE_1, &NODE_2),
                    get_fake_artifact_id_data(transcript_id_stash).into(),
                ),
                BouncerValue::MaybeWantsLater,
            ),
        ];

        for (id, expected) in tests {
            assert_eq!(compute_bouncer(&id, local_subnet_id, &args), expected);
        }
    }

    // Tests the bouncer computation for sig shares.
    #[test]
    fn test_idkg_priority_fn_sig_shares() {
        let local_subnet_id = SUBNET_2;
        let request_id_fetch_1 = request_id(1, Height::from(80));
        let request_id_fetch_2 = request_id(2, Height::from(102));
        let request_id_stash = request_id(3, Height::from(200));

        let args = IDkgBouncerArgs {
            finalized_height: Height::from(100),
            certified_height: Height::from(100),
        };

        let tests = vec![
            (
                IDkgMessageId::EcdsaSigShare(
                    ecdsa_sig_share_prefix(&request_id_fetch_1, &NODE_1),
                    get_fake_share_id_data(&request_id_fetch_1).into(),
                ),
                BouncerValue::Wants,
            ),
            (
                IDkgMessageId::SchnorrSigShare(
                    schnorr_sig_share_prefix(&request_id_fetch_1, &NODE_1),
                    get_fake_share_id_data(&request_id_fetch_1).into(),
                ),
                BouncerValue::Wants,
            ),
            (
                IDkgMessageId::EcdsaSigShare(
                    ecdsa_sig_share_prefix(&request_id_fetch_2, &NODE_1),
                    get_fake_share_id_data(&request_id_fetch_2).into(),
                ),
                BouncerValue::Wants,
            ),
            (
                IDkgMessageId::SchnorrSigShare(
                    schnorr_sig_share_prefix(&request_id_fetch_2, &NODE_1),
                    get_fake_share_id_data(&request_id_fetch_2).into(),
                ),
                BouncerValue::Wants,
            ),
            (
                IDkgMessageId::EcdsaSigShare(
                    ecdsa_sig_share_prefix(&request_id_stash, &NODE_1),
                    get_fake_share_id_data(&request_id_stash).into(),
                ),
                BouncerValue::MaybeWantsLater,
            ),
            (
                IDkgMessageId::SchnorrSigShare(
                    schnorr_sig_share_prefix(&request_id_stash, &NODE_1),
                    get_fake_share_id_data(&request_id_stash).into(),
                ),
                BouncerValue::MaybeWantsLater,
            ),
        ];

        for (id, expected) in tests {
            assert_eq!(compute_bouncer(&id, local_subnet_id, &args), expected);
        }
    }

    // Tests the priority computation for complaints/openings.
    #[test]
    fn test_idkg_priority_fn_complaint_opening() {
        let local_subnet_id = SUBNET_2;
        let transcript_id_fetch_1 = IDkgTranscriptId::new(local_subnet_id, 1, Height::from(80));
        let transcript_id_fetch_2 = IDkgTranscriptId::new(local_subnet_id, 3, Height::from(102));
        let transcript_id_stash = IDkgTranscriptId::new(local_subnet_id, 4, Height::from(200));
        let transcript_id_fetch_3 = IDkgTranscriptId::new(local_subnet_id, 5, Height::from(80));

        let args = IDkgBouncerArgs {
            finalized_height: Height::from(100),
            certified_height: Height::from(100),
        };

        let tests = vec![
            // Complaints
            (
                IDkgMessageId::Complaint(
                    complaint_prefix(&transcript_id_fetch_1, &NODE_1, &NODE_2),
                    get_fake_artifact_id_data(transcript_id_fetch_1).into(),
                ),
                BouncerValue::Wants,
            ),
            (
                IDkgMessageId::Complaint(
                    complaint_prefix(&transcript_id_fetch_2, &NODE_1, &NODE_2),
                    get_fake_artifact_id_data(transcript_id_fetch_2).into(),
                ),
                BouncerValue::Wants,
            ),
            (
                IDkgMessageId::Complaint(
                    complaint_prefix(&transcript_id_stash, &NODE_1, &NODE_2),
                    get_fake_artifact_id_data(transcript_id_stash).into(),
                ),
                BouncerValue::MaybeWantsLater,
            ),
            (
                IDkgMessageId::Complaint(
                    complaint_prefix(&transcript_id_fetch_3, &NODE_1, &NODE_2),
                    get_fake_artifact_id_data(transcript_id_fetch_3).into(),
                ),
                BouncerValue::Wants,
            ),
            // Openings
            (
                IDkgMessageId::Opening(
                    opening_prefix(&transcript_id_fetch_1, &NODE_1, &NODE_2),
                    get_fake_artifact_id_data(transcript_id_fetch_1).into(),
                ),
                BouncerValue::Wants,
            ),
            (
                IDkgMessageId::Opening(
                    opening_prefix(&transcript_id_fetch_2, &NODE_1, &NODE_2),
                    get_fake_artifact_id_data(transcript_id_fetch_2).into(),
                ),
                BouncerValue::Wants,
            ),
            (
                IDkgMessageId::Opening(
                    opening_prefix(&transcript_id_stash, &NODE_1, &NODE_2),
                    get_fake_artifact_id_data(transcript_id_stash).into(),
                ),
                BouncerValue::MaybeWantsLater,
            ),
            (
                IDkgMessageId::Opening(
                    opening_prefix(&transcript_id_fetch_3, &NODE_1, &NODE_2),
                    get_fake_artifact_id_data(transcript_id_fetch_3).into(),
                ),
                BouncerValue::Wants,
            ),
        ];

        for (id, expected) in tests {
            assert_eq!(compute_bouncer(&id, local_subnet_id, &args), expected);
        }
    }
}<|MERGE_RESOLUTION|>--- conflicted
+++ resolved
@@ -580,10 +580,6 @@
     fn test_idkg_priority_fn_args() {
         let state_manager = Arc::new(RefMockStateManager::default());
         let height = Height::from(100);
-<<<<<<< HEAD
-
-=======
->>>>>>> 9d768e5d
         state_manager
             .get_mut()
             .expect_latest_certified_height()
