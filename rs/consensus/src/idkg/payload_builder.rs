--- conflicted
+++ resolved
@@ -818,11 +818,7 @@
     }
 
     fn set_up_signature_request_contexts(
-<<<<<<< HEAD
-        parameters: Vec<(MasterPublicKeyId, u64, Time, Option<PreSigId>)>,
-=======
         parameters: Vec<(IDkgMasterPublicKeyId, u64, Time, Option<PreSigId>)>,
->>>>>>> 9d768e5d
     ) -> BTreeMap<CallbackId, SignWithThresholdContext> {
         let mut contexts = BTreeMap::new();
         for (key_id, id, batch_time, pre_sig) in parameters {
@@ -1097,11 +1093,7 @@
 
         signature_builder.signatures.insert(
             request_id,
-<<<<<<< HEAD
-            match key_id {
-=======
             match key_id.inner() {
->>>>>>> 9d768e5d
                 MasterPublicKeyId::Ecdsa(_) => {
                     CombinedSignature::Ecdsa(ThresholdEcdsaCombinedSignature {
                         signature: vec![1; 32],
