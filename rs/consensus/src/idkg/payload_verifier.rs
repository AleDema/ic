--- conflicted
+++ resolved
@@ -430,13 +430,8 @@
 impl ThresholdSignatureBuilder for CachedBuilder {
     fn get_completed_signature(
         &self,
-<<<<<<< HEAD
-        _id: CallbackId,
-        context: &SignWithThresholdContext,
-=======
         id: CallbackId,
         _context: &SignWithThresholdContext,
->>>>>>> 9d768e5d
     ) -> Option<CombinedSignature> {
         self.signatures.get(&id).cloned()
     }
@@ -555,12 +550,6 @@
 ) -> Result<BTreeMap<CallbackId, CombinedSignature>, IDkgValidationError> {
     use InvalidIDkgPayloadReason::*;
     let mut new_signatures = BTreeMap::new();
-<<<<<<< HEAD
-    let contexts = state.signature_request_contexts();
-    let context_map = contexts
-        .iter()
-        .map(|(id, c)| (c.pseudo_random_id, (id, c)))
-=======
     let context_map = state
         .signature_request_contexts()
         .iter()
@@ -568,7 +557,6 @@
             IDkgSignWithThresholdContext::try_from(ctxt)
                 .map(|ctxt| (ctxt.pseudo_random_id, (*id, ctxt)))
         })
->>>>>>> 9d768e5d
         .collect::<BTreeMap<_, _>>();
     for (random_id, completed) in curr_payload.signature_agreements.iter() {
         if let idkg::CompletedSignature::Unreported(response) = completed {
@@ -579,11 +567,7 @@
                 let (id, context) = context_map.get(random_id).ok_or(
                     InvalidIDkgPayloadReason::NewSignatureMissingContext(*random_id),
                 )?;
-<<<<<<< HEAD
-                let (_, input_ref) = build_signature_inputs(**id, context, block_reader)
-=======
                 let (_, input_ref) = build_signature_inputs(*id, context, block_reader)
->>>>>>> 9d768e5d
                     .map_err(InvalidIDkgPayloadReason::NewSignatureBuildInputsError)?;
                 match input_ref {
                     ThresholdSigInputsRef::Ecdsa(input_ref) => {
@@ -924,10 +908,7 @@
         ]);
         let snapshot =
             fake_state_with_signature_requests(height, signature_request_contexts.clone());
-<<<<<<< HEAD
-=======
         let signature_request_contexts = into_idkg_contexts(&signature_request_contexts);
->>>>>>> 9d768e5d
 
         let pseudo_random_id = |i| {
             let request_id: &RequestId = &ids[i];
@@ -1035,11 +1016,7 @@
         )
         .unwrap();
         assert_eq!(res.len(), 1);
-<<<<<<< HEAD
-        assert_eq!(res.keys().next().unwrap(), &pseudo_random_id(1));
-=======
         assert_eq!(res.keys().next().unwrap(), &ids[1].callback_id);
->>>>>>> 9d768e5d
 
         // Repeated signature leads to error
         let res = validate_new_signature_agreements(
