--- conflicted
+++ resolved
@@ -457,14 +457,10 @@
         let ingress_expiry = match &parsed_message {
             Message::Query(query) => match query.source {
                 QuerySource::User { ingress_expiry, .. } => ingress_expiry,
-<<<<<<< HEAD
                 QuerySource::Canister { .. } => {
                     panic!("Expected a user query but got one from canister")
                 }
-                QuerySource::System => panic!("Expected a user query but got an anonymous one"),
-=======
                 QuerySource::System => panic!("Expected a user query but got a system one"),
->>>>>>> ee8aa2f9
             },
             _ => panic!(
                 "parse_message() returned an unexpected message type: {:?}",
