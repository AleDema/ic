use crate::eth_logs::{
    report_transaction_error, LogParser, LogScraping, ReceivedErc20LogScraping,
    ReceivedEthLogScraping, ReceivedEthOrErc20LogScraping, ReceivedEvent, ReceivedEventError,
};
use crate::eth_rpc::{BlockSpec, GetLogsParam, HttpOutcallError, LogEntry, Topic};
use crate::eth_rpc_client::{EthRpcClient, MultiCallError};
use crate::guard::TimerGuard;
use crate::logs::{DEBUG, INFO};
use crate::numeric::{BlockNumber, BlockRangeInclusive, LedgerMintIndex};
use crate::state::{
    audit::process_event, event::EventType, mutate_state, read_state, State, TaskType,
};
use ic_canister_log::log;
use ic_ethereum_types::Address;
use num_traits::ToPrimitive;
use scopeguard::ScopeGuard;
use std::collections::VecDeque;
use std::time::Duration;

async fn mint() {
    use icrc_ledger_client_cdk::{CdkRuntime, ICRC1Client};
    use icrc_ledger_types::icrc1::transfer::TransferArg;

    let _guard = match TimerGuard::new(TaskType::Mint) {
        Ok(guard) => guard,
        Err(_) => return,
    };

    let (eth_ledger_canister_id, events) = read_state(|s| (s.cketh_ledger_id, s.events_to_mint()));
    let mut error_count = 0;

    for event in events {
        // Ensure that even if we were to panic in the callback, after having contacted the ledger to mint the tokens,
        // this event will not be processed again.
        let prevent_double_minting_guard = scopeguard::guard(event.clone(), |event| {
            mutate_state(|s| {
                process_event(
                    s,
                    EventType::QuarantinedDeposit {
                        event_source: event.source(),
                    },
                )
            });
        });
        let (token_symbol, ledger_canister_id) = match &event {
            ReceivedEvent::Eth(_) => ("ckETH".to_string(), eth_ledger_canister_id),
            ReceivedEvent::Erc20(event) => {
                if let Some(result) = read_state(|s| {
                    s.ckerc20_tokens
                        .get_entry_alt(&event.erc20_contract_address)
                        .map(|(principal, symbol)| (symbol.to_string(), *principal))
                }) {
                    result
                } else {
                    panic!(
                        "Failed to mint ckERC20: {event:?} Unsupported ERC20 contract address. (This should have already been filtered out by process_event)"
                    )
                }
            }
        };
        let client = ICRC1Client {
            runtime: CdkRuntime,
            ledger_canister_id,
        };
        let block_index = match client
            .transfer(TransferArg {
                from_subaccount: None,
                to: event.beneficiary(),
                fee: None,
                created_at_time: None,
                memo: Some((&event).into()),
                amount: event.value(),
            })
            .await
        {
            Ok(Ok(block_index)) => block_index.0.to_u64().expect("nat does not fit into u64"),
            Ok(Err(err)) => {
                log!(INFO, "Failed to mint {token_symbol}: {event:?} {err}");
                error_count += 1;
                // minting failed, defuse guard
                ScopeGuard::into_inner(prevent_double_minting_guard);
                continue;
            }
            Err(err) => {
                log!(
                    INFO,
                    "Failed to send a message to the ledger ({ledger_canister_id}): {err:?}"
                );
                error_count += 1;
                // minting failed, defuse guard
                ScopeGuard::into_inner(prevent_double_minting_guard);
                continue;
            }
        };
        mutate_state(|s| {
            process_event(
                s,
                match &event {
                    ReceivedEvent::Eth(event) => EventType::MintedCkEth {
                        event_source: event.source(),
                        mint_block_index: LedgerMintIndex::new(block_index),
                    },

                    ReceivedEvent::Erc20(event) => EventType::MintedCkErc20 {
                        event_source: event.source(),
                        mint_block_index: LedgerMintIndex::new(block_index),
                        erc20_contract_address: event.erc20_contract_address,
                        ckerc20_token_symbol: token_symbol.clone(),
                    },
                },
            )
        });
        log!(
            INFO,
            "Minted {} {token_symbol} to {} in block {block_index}",
            event.value(),
            event.beneficiary()
        );
        // minting succeeded, defuse guard
        ScopeGuard::into_inner(prevent_double_minting_guard);
    }

    if error_count > 0 {
        log!(
            INFO,
            "Failed to mint {error_count} events, rescheduling the minting"
        );
        ic_cdk_timers::set_timer(crate::MINT_RETRY_DELAY, || ic_cdk::spawn(mint()));
    }
}

pub async fn scrape_logs() {
    let _guard = match TimerGuard::new(TaskType::ScrapEthLogs) {
        Ok(guard) => guard,
        Err(_) => return,
    };
    let last_block_number = match update_last_observed_block_number().await {
        Some(block_number) => block_number,
        None => {
            log!(
                DEBUG,
                "[scrape_logs]: skipping scrapping logs: no last observed block number"
            );
            return;
        }
    };
    let max_block_spread = read_state(|s| s.max_block_spread_for_logs_scraping());
    scrape_until_block::<ReceivedEthLogScraping>(last_block_number, max_block_spread).await;
    scrape_until_block::<ReceivedErc20LogScraping>(last_block_number, max_block_spread).await;
    scrape_until_block::<ReceivedEthOrErc20LogScraping>(last_block_number, max_block_spread).await;
}

pub async fn update_last_observed_block_number() -> Option<BlockNumber> {
    let block_height = read_state(State::ethereum_block_height);
    match read_state(EthRpcClient::from_state)
        .eth_get_block_by_number(BlockSpec::Tag(block_height))
        .await
    {
        Ok(latest_block) => {
            let block_number = Some(latest_block.number);
            mutate_state(|s| s.last_observed_block_number = block_number);
            block_number
        }
        Err(e) => {
            log!(
                INFO,
                "Failed to get the latest {block_height} block number: {e:?}"
            );
            read_state(|s| s.last_observed_block_number)
        }
    }
}

async fn scrape_until_block<S>(last_block_number: BlockNumber, max_block_spread: u16)
where
    S: LogScraping,
{
    let scrape = match read_state(S::next_scrape) {
        Some(s) => s,
        None => {
            log!(
                DEBUG,
                "[scrape_contract_logs]: skipping scraping {} logs: not active",
                S::display_id()
            );
            return;
        }
    };
    let block_range = BlockRangeInclusive::new(
        scrape
            .last_scraped_block_number
            .checked_increment()
            .unwrap_or(BlockNumber::MAX),
        last_block_number,
    );
    log!(
        DEBUG,
        "[scrape_contract_logs]: Scraping {} logs in block range {block_range}",
        S::display_id()
    );
    let rpc_client = read_state(EthRpcClient::from_state);
    for block_range in block_range.into_chunks(max_block_spread) {
        match scrape_block_range::<S>(
            &rpc_client,
            scrape.contract_address,
            scrape.topics.clone(),
            block_range.clone(),
        )
        .await
        {
            Ok(()) => {}
            Err(e) => {
                log!(
                    INFO,
                    "[scrape_contract_logs]: Failed to scrape {} logs in range {block_range}: {e:?}",
                    S::display_id()
                );
                return;
            }
        }
    }
}

async fn scrape_block_range<S>(
    rpc_client: &EthRpcClient,
    contract_address: Address,
    topics: Vec<Topic>,
    block_range: BlockRangeInclusive,
) -> Result<(), MultiCallError<Vec<LogEntry>>>
where
    S: LogScraping,
{
    let mut subranges = VecDeque::new();
    subranges.push_back(block_range);

    while !subranges.is_empty() {
        let range = subranges.pop_front().unwrap();
        let (from_block, to_block) = range.clone().into_inner();

        let request = GetLogsParam {
            from_block: BlockSpec::from(from_block),
            to_block: BlockSpec::from(to_block),
            address: vec![contract_address],
            topics: topics.clone(),
        };

        let result = rpc_client
            .eth_get_logs(request)
            .await
            .map(<S::Parser>::parse_all_logs);

        match result {
            Ok((events, errors)) => {
                register_deposit_events(S::display_id(), events, errors);
                mutate_state(|s| S::update_last_scraped_block_number(s, to_block));
            }
            Err(e) => {
                log!(
                    INFO,
                    "Failed to get {} logs in range {range}: {e:?}",
                    S::display_id()
                );
                if e.has_http_outcall_error_matching(HttpOutcallError::is_response_too_large) {
                    if from_block == to_block {
                        mutate_state(|s| {
                            process_event(
                                s,
                                EventType::SkippedBlockForContract {
                                    contract_address,
                                    block_number: to_block,
                                },
                            );
                        });
                        mutate_state(|s| S::update_last_scraped_block_number(s, to_block));
                    } else {
                        let (left_half, right_half) = range.partition_into_halves();
                        if let Some(r) = right_half {
                            let upper_range = subranges
                                .pop_front()
                                .map(|current_next| r.clone().join_with(current_next))
                                .unwrap_or(r);
                            subranges.push_front(upper_range);
                        }
                        if let Some(lower_range) = left_half {
                            subranges.push_front(lower_range);
                        }
                        log!(
                            INFO,
                            "Too many logs received. Will retry with ranges {subranges:?}"
                        );
                    }
                } else {
                    log!(
                        INFO,
                        "Failed to get {} logs in range {range}: {e:?}",
                        S::display_id()
                    );
                    return Err(e);
                }
            }
        }
    }
    Ok(())
}

pub fn register_deposit_events(
    scraping_display_name: &str,
    transaction_events: Vec<ReceivedEvent>,
    errors: Vec<ReceivedEventError>,
) {
    for event in transaction_events {
        log!(
            INFO,
            "Received event {event:?}; will mint {} {scraping_display_name} to {}",
            event.value(),
<<<<<<< HEAD
            event.principal()
=======
            event.beneficiary()
>>>>>>> 5d38f7c3
        );
        if crate::blocklist::is_blocked(&event.from_address()) {
            log!(
                INFO,
                "Received event from a blocked address: {} for {} {scraping_display_name}",
                event.from_address(),
                event.value(),
            );
            mutate_state(|s| {
                process_event(
                    s,
                    EventType::InvalidDeposit {
                        event_source: event.source(),
                        reason: format!("blocked address {}", event.from_address()),
                    },
                )
            });
        } else {
            mutate_state(|s| process_event(s, event.into_deposit()));
        }
    }
    if read_state(State::has_events_to_mint) {
        ic_cdk_timers::set_timer(Duration::from_secs(0), || ic_cdk::spawn(mint()));
    }
    for error in errors {
        if let ReceivedEventError::InvalidEventSource { source, error } = &error {
            mutate_state(|s| {
                process_event(
                    s,
                    EventType::InvalidDeposit {
                        event_source: *source,
                        reason: error.to_string(),
                    },
                )
            });
        }
        report_transaction_error(error);
    }
}<|MERGE_RESOLUTION|>--- conflicted
+++ resolved
@@ -313,11 +313,7 @@
             INFO,
             "Received event {event:?}; will mint {} {scraping_display_name} to {}",
             event.value(),
-<<<<<<< HEAD
-            event.principal()
-=======
             event.beneficiary()
->>>>>>> 5d38f7c3
         );
         if crate::blocklist::is_blocked(&event.from_address()) {
             log!(
