//! This module contains definitions for communicating with an Ethereum API using the [JSON RPC](https://ethereum.org/en/developers/docs/apis/json-rpc/)
//! interface.

use crate::address::Address;
use crate::checked_amount::CheckedAmountOf;
use crate::endpoints::CandidBlockTag;
use crate::eth_rpc_client::providers::RpcApi;
use crate::eth_rpc_client::responses::TransactionReceipt;
use crate::eth_rpc_client::RpcTransport;
use crate::eth_rpc_error::{sanitize_send_raw_transaction_result, Parser};
use crate::logs::{DEBUG, TRACE_HTTP};
use crate::numeric::{BlockNumber, LogIndex, TransactionCount, Wei, WeiPerGas};
use crate::state::{mutate_state, State};
use candid::{candid_method, CandidType, Principal};
use ethnum;
use ic_canister_log::log;
use ic_cdk::api::call::{call_with_payment128, RejectionCode};
use ic_cdk::api::management_canister::http_request::{
    CanisterHttpRequestArgument, HttpHeader, HttpMethod, HttpResponse, TransformArgs,
    TransformContext,
};
use ic_cdk_macros::query;
use minicbor::{Decode, Encode};
use serde::{de::DeserializeOwned, Deserialize, Serialize};
use std::fmt;
use std::fmt::{Debug, Display, Formatter, LowerHex, UpperHex};
use thiserror::Error;

#[cfg(test)]
mod tests;

// This constant is our approximation of the expected header size.
// The HTTP standard doesn't define any limit, and many implementations limit
// the headers size to 8 KiB. We chose a lower limit because headers observed on most providers
// fit in the constant defined below, and if there is spike, then the payload size adjustment
// should take care of that.
const HEADER_SIZE_LIMIT: u64 = 2 * 1024;

// This constant comes from the IC specification:
// > If provided, the value must not exceed 2MB
const HTTP_MAX_SIZE: u64 = 2_000_000;

pub const MAX_PAYLOAD_SIZE: u64 = HTTP_MAX_SIZE - HEADER_SIZE_LIMIT;

pub type Quantity = ethnum::u256;

pub fn into_nat(quantity: Quantity) -> candid::Nat {
    use num_bigint::BigUint;
    candid::Nat::from(BigUint::from_bytes_be(&quantity.to_be_bytes()))
}

#[derive(Debug, Clone, Deserialize, Serialize, PartialEq, Eq, CandidType)]
#[serde(transparent)]
pub struct Data(#[serde(with = "crate::serde_data")] pub Vec<u8>);

impl AsRef<[u8]> for Data {
    fn as_ref(&self) -> &[u8] {
        &self.0
    }
}

#[derive(Clone, Deserialize, Serialize, PartialEq, Eq, Hash, CandidType)]
#[serde(transparent)]
pub struct FixedSizeData(#[serde(with = "crate::serde_data")] pub [u8; 32]);

impl AsRef<[u8]> for FixedSizeData {
    fn as_ref(&self) -> &[u8] {
        &self.0
    }
}

impl std::str::FromStr for FixedSizeData {
    type Err = String;

    fn from_str(s: &str) -> Result<Self, Self::Err> {
        if !s.starts_with("0x") {
            return Err("Ethereum hex string doesn't start with 0x".to_string());
        }
        let mut bytes = [0u8; 32];
        hex::decode_to_slice(&s[2..], &mut bytes)
            .map_err(|e| format!("failed to decode hash from hex: {}", e))?;
        Ok(Self(bytes))
    }
}

impl Debug for FixedSizeData {
    fn fmt(&self, f: &mut Formatter<'_>) -> std::fmt::Result {
        write!(f, "{:x}", self)
    }
}

impl Display for FixedSizeData {
    fn fmt(&self, f: &mut Formatter<'_>) -> std::fmt::Result {
        write!(f, "{:x}", self)
    }
}

impl LowerHex for FixedSizeData {
    fn fmt(&self, f: &mut Formatter<'_>) -> std::fmt::Result {
        write!(f, "0x{}", hex::encode(self.0))
    }
}

impl UpperHex for FixedSizeData {
    fn fmt(&self, f: &mut Formatter<'_>) -> std::fmt::Result {
        write!(f, "0x{}", hex::encode_upper(self.0))
    }
}

#[derive(Debug, Clone, Deserialize, Serialize, PartialEq, Eq, CandidType)]
pub enum SendRawTransactionResult {
    Ok,
    InsufficientFunds,
    NonceTooLow,
    NonceTooHigh,
}

impl HttpResponsePayload for SendRawTransactionResult {
    fn response_transform() -> Option<ResponseTransform> {
        Some(ResponseTransform::SendRawTransaction)
    }
}

#[derive(
    Clone,
    Copy,
    Deserialize,
    Serialize,
    PartialEq,
    Eq,
    Hash,
    Ord,
    PartialOrd,
    Encode,
    Decode,
    CandidType,
)]
#[serde(transparent)]
#[cbor(transparent)]
pub struct Hash(
    #[serde(with = "crate::serde_data")]
    #[cbor(n(0), with = "minicbor::bytes")]
    pub [u8; 32],
);

impl Debug for Hash {
    fn fmt(&self, f: &mut Formatter<'_>) -> std::fmt::Result {
        write!(f, "{:x}", self)
    }
}

impl Display for Hash {
    fn fmt(&self, f: &mut Formatter<'_>) -> std::fmt::Result {
        write!(f, "{:x}", self)
    }
}

impl LowerHex for Hash {
    fn fmt(&self, f: &mut Formatter<'_>) -> std::fmt::Result {
        write!(f, "0x{}", hex::encode(self.0))
    }
}

impl UpperHex for Hash {
    fn fmt(&self, f: &mut Formatter<'_>) -> std::fmt::Result {
        write!(f, "0x{}", hex::encode_upper(self.0))
    }
}

impl std::str::FromStr for Hash {
    type Err = String;

    fn from_str(s: &str) -> Result<Self, Self::Err> {
        if !s.starts_with("0x") {
            return Err("Ethereum hash doesn't start with 0x".to_string());
        }
        let mut bytes = [0u8; 32];
        hex::decode_to_slice(&s[2..], &mut bytes)
            .map_err(|e| format!("failed to decode hash from hex: {}", e))?;
        Ok(Self(bytes))
    }
}

impl HttpResponsePayload for Hash {}

/// Block tags.
/// See <https://ethereum.org/en/developers/docs/apis/json-rpc/#default-block>
#[derive(Debug, Default, Copy, Clone, Serialize, Deserialize, PartialEq, Eq, CandidType)]
#[serde(rename_all = "lowercase")]
pub enum BlockTag {
    /// The latest mined block.
    #[default]
    Latest,
    /// The latest safe head block.
    /// See
    /// <https://www.alchemy.com/overviews/ethereum-commitment-levels#what-are-ethereum-commitment-levels>
    Safe,
    /// The latest finalized block.
    /// See
    /// <https://www.alchemy.com/overviews/ethereum-commitment-levels#what-are-ethereum-commitment-levels>
    Finalized,
}

impl From<CandidBlockTag> for BlockTag {
    fn from(block_tag: CandidBlockTag) -> BlockTag {
        match block_tag {
            CandidBlockTag::Latest => BlockTag::Latest,
            CandidBlockTag::Safe => BlockTag::Safe,
            CandidBlockTag::Finalized => BlockTag::Finalized,
        }
    }
}

impl Display for BlockTag {
    fn fmt(&self, f: &mut Formatter<'_>) -> fmt::Result {
        match self {
            Self::Latest => write!(f, "latest"),
            Self::Safe => write!(f, "safe"),
            Self::Finalized => write!(f, "finalized"),
        }
    }
}

/// The block specification indicating which block to query.
#[derive(Debug, Clone, Serialize, Deserialize, PartialEq, Eq, CandidType)]
#[serde(untagged)]
pub enum BlockSpec {
    /// Query the block with the specified index.
    Number(BlockNumber),
    /// Query the block with the specified tag.
    Tag(BlockTag),
}

impl Default for BlockSpec {
    fn default() -> Self {
        Self::Tag(BlockTag::default())
    }
}

impl std::str::FromStr for BlockSpec {
    type Err = String;

    fn from_str(s: &str) -> Result<Self, Self::Err> {
        if s.starts_with("0x") {
            let block_number = BlockNumber::from_str_hex(s)
                .map_err(|e| format!("failed to parse block number '{s}': {e}"))?;
            return Ok(BlockSpec::Number(block_number));
        }
        Ok(BlockSpec::Tag(match s {
            "latest" => BlockTag::Latest,
            "safe" => BlockTag::Safe,
            "finalized" => BlockTag::Finalized,
            _ => return Err(format!("unknown block tag '{s}'")),
        }))
    }
}

/// Parameters of the [`eth_getLogs`](https://ethereum.org/en/developers/docs/apis/json-rpc/#eth_getlogs) call.
<<<<<<< HEAD
#[derive(Debug, Clone, Serialize, Deserialize, CandidType)]
=======
#[derive(Debug, Clone, Serialize)]
>>>>>>> 3b76961a
#[serde(rename_all = "camelCase")]
pub struct GetLogsParam {
    /// Integer block number, or "latest" for the last mined block or "pending", "earliest" for not yet mined transactions.
    pub from_block: BlockSpec,
    /// Integer block number, or "latest" for the last mined block or "pending", "earliest" for not yet mined transactions.
    pub to_block: BlockSpec,
    /// Contract address or a list of addresses from which logs should originate.
    pub address: Vec<Address>,
    /// Array of 32 Bytes DATA topics.
    /// Topics are order-dependent.
    /// Each topic can also be an array of DATA with "or" options.
    #[serde(skip_serializing_if = "Vec::is_empty")]
    pub topics: Vec<FixedSizeData>,
}

/// An entry of the [`eth_getLogs`](https://ethereum.org/en/developers/docs/apis/json-rpc/#eth_getlogs) call reply.
// Example:
// ```json
// {
//    "address": "0x7e41257f7b5c3dd3313ef02b1f4c864fe95bec2b",
//    "topics": [
//      "0x2a2607d40f4a6feb97c36e0efd57e0aa3e42e0332af4fceb78f21b7dffcbd657"
//    ],
//    "data": "0x00000000000000000000000055654e7405fcb336386ea8f36954a211b2cda764000000000000000000000000000000000000000000000000002386f26fc100000000000000000000000000000000000000000000000000000000000000000060000000000000000000000000000000000000000000000000000000000000003f62327071372d71677a7a692d74623564622d72357363692d637736736c2d6e646f756c2d666f7435742d347a7732702d657a6677692d74616a32792d76716500",
//    "blockNumber": "0x3aa4f4",
//    "transactionHash": "0x5618f72c485bd98a3df58d900eabe9e24bfaa972a6fe5227e02233fad2db1154",
//    "transactionIndex": "0x6",
//    "blockHash": "0x908e6b84d26d71421bfaa08e7966e0afcef3883a28a53a0a7a31104caf1e94c2",
//    "logIndex": "0x8",
//    "removed": false
//  }
// ```
#[derive(Debug, Clone, Deserialize, Serialize, PartialEq, Eq, CandidType)]
#[serde(rename_all = "camelCase")]
pub struct LogEntry {
    /// The address from which this log originated.
    pub address: Address,
    /// Array of 0 to 4 32 Bytes DATA of indexed log arguments.
    /// In solidity: The first topic is the event signature hash (e.g. Deposit(address,bytes32,uint256)),
    /// unless you declared the event with the anonymous specifier.
    pub topics: Vec<FixedSizeData>,
    /// Contains one or more 32-byte non-indexed log arguments.
    pub data: Data,
    /// The block number in which this log appeared.
    /// None if the block is pending.
    pub block_number: Option<BlockNumber>,
    // 32 Bytes - hash of the transactions from which this log was created.
    // None when its pending log.
    pub transaction_hash: Option<Hash>,
    // Integer of the transactions position within the block the log was created from.
    // None if the log is pending.
    pub transaction_index: Option<CheckedAmountOf<()>>,
    /// 32 Bytes - hash of the block in which this log appeared.
    /// None if the block is pending.
    pub block_hash: Option<Hash>,
    /// Integer of the log index position in the block.
    /// None if the log is pending.
    pub log_index: Option<LogIndex>,
    /// "true" when the log was removed due to a chain reorganization.
    /// "false" if it's a valid log.
    #[serde(default)]
    pub removed: bool,
}

impl HttpResponsePayload for Vec<LogEntry> {
    fn response_transform() -> Option<ResponseTransform> {
        Some(ResponseTransform::LogEntries)
    }
}

/// Parameters of the [`eth_getBlockByNumber`](https://ethereum.org/en/developers/docs/apis/json-rpc/#eth_getblockbynumber) call.
#[derive(Debug, Serialize, Clone)]
#[serde(into = "(BlockSpec, bool)")]
pub struct GetBlockByNumberParams {
    /// Integer block number, or "latest" for the last mined block or "pending", "earliest" for not yet mined transactions.
    pub block: BlockSpec,
    /// If true, returns the full transaction objects. If false, returns only the hashes of the transactions.
    pub include_full_transactions: bool,
}

impl From<GetBlockByNumberParams> for (BlockSpec, bool) {
    fn from(value: GetBlockByNumberParams) -> Self {
        (value.block, value.include_full_transactions)
    }
}

/// Parameters of the [`eth_feeHistory`](https://ethereum.github.io/execution-apis/api-documentation/) call.
#[derive(Debug, Serialize, Clone)]
#[serde(into = "(Quantity, BlockSpec, Vec<u8>)")]
pub struct FeeHistoryParams {
    /// Number of blocks in the requested range.
    /// Typically providers request this to be between 1 and 1024.
    pub block_count: Quantity,
    /// Highest block of the requested range.
    /// Integer block number, or "latest" for the last mined block or "pending", "earliest" for not yet mined transactions.
    pub highest_block: BlockSpec,
    /// A monotonically increasing list of percentile values between 0 and 100.
    /// For each block in the requested range, the transactions will be sorted in ascending order
    /// by effective tip per gas and the corresponding effective tip for the percentile
    /// will be determined, accounting for gas consumed.
    pub reward_percentiles: Vec<u8>,
}

impl From<FeeHistoryParams> for (Quantity, BlockSpec, Vec<u8>) {
    fn from(value: FeeHistoryParams) -> Self {
        (
            value.block_count,
            value.highest_block,
            value.reward_percentiles,
        )
    }
}

#[derive(Debug, Clone, Serialize, Deserialize, PartialEq, CandidType)]
#[serde(rename_all = "camelCase")]
pub struct FeeHistory {
    /// Lowest number block of the returned range.
    pub oldest_block: BlockNumber,
    /// An array of block base fees per gas.
    /// This includes the next block after the newest of the returned range,
    /// because this value can be derived from the newest block.
    /// Zeroes are returned for pre-EIP-1559 blocks.
    pub base_fee_per_gas: Vec<WeiPerGas>,
    /// A two-dimensional array of effective priority fees per gas at the requested block percentiles.
<<<<<<< HEAD
    #[serde(default)]
    pub reward: Vec<Vec<Wei>>,
=======
    pub reward: Vec<Vec<WeiPerGas>>,
>>>>>>> 3b76961a
}

impl HttpResponsePayload for FeeHistory {
    fn response_transform() -> Option<ResponseTransform> {
        Some(ResponseTransform::FeeHistory)
    }
}

impl HttpResponsePayload for Wei {}

impl From<BlockNumber> for BlockSpec {
    fn from(value: BlockNumber) -> Self {
        BlockSpec::Number(value)
    }
}

#[derive(Debug, Clone, Serialize, Deserialize, PartialEq, Eq, CandidType)]
#[serde(rename_all = "camelCase")]
pub struct Block {
    ///The block number. `None` when its pending block.
    pub number: BlockNumber,
    /// Base fee value of this block
    pub base_fee_per_gas: Wei,
}

impl HttpResponsePayload for Block {
    fn response_transform() -> Option<ResponseTransform> {
        Some(ResponseTransform::Block)
    }
}

/// An envelope for all JSON-RPC requests.
#[derive(Clone, Serialize, Deserialize)]
pub struct JsonRpcRequest<T> {
    jsonrpc: String,
    method: String,
    id: u64,
    pub params: T,
}

#[derive(Debug, PartialEq, Eq, Serialize, Deserialize)]
#[serde(rename_all = "camelCase")]
pub struct JsonRpcReply<T> {
    pub id: u64,
    pub jsonrpc: String,
    #[serde(flatten)]
    pub result: JsonRpcResult<T>,
}

/// An envelope for all JSON-RPC replies.
#[derive(Debug, Clone, PartialEq, Eq, Serialize, Deserialize, CandidType)]
#[serde(rename_all = "camelCase")]
pub enum JsonRpcResult<T> {
    Result(T),
    Error { code: i64, message: String },
}

<<<<<<< HEAD
impl<T> JsonRpcResult<T> {
    pub fn unwrap(self) -> T {
        match self {
            Self::Result(t) => t,
            Self::Error { code, message } => panic!(
                "expected JSON RPC call to succeed, got an error: error_code = {code}, message = {message}"
            ),
        }
    }
}

impl<T> From<JsonRpcResult<T>> for Result<T, RpcError> {
    fn from(result: JsonRpcResult<T>) -> Self {
        match result {
            JsonRpcResult::Result(r) => Ok(r),
            JsonRpcResult::Error { code, message } => Err(JsonRpcError { code, message }.into()),
        }
    }
}

=======
>>>>>>> 3b76961a
/// Describes a payload transformation to execute before passing the HTTP response to consensus.
/// The purpose of these transformations is to ensure that the response encoding is deterministic
/// (the field order is the same).
#[derive(Encode, Decode, Debug)]
pub enum ResponseTransform {
    #[n(0)]
    Block,
    #[n(1)]
    LogEntries,
    #[n(2)]
    TransactionReceipt,
    #[n(3)]
    FeeHistory,
    #[n(4)]
    SendRawTransaction,
}

impl ResponseTransform {
    fn apply(&self, body_bytes: &mut Vec<u8>) {
        fn redact_response<T>(body: &mut Vec<u8>)
        where
            T: Serialize + DeserializeOwned,
        {
            let response: JsonRpcReply<T> = match serde_json::from_slice(body) {
                Ok(response) => response,
                Err(_) => return,
            };
            *body = serde_json::to_string(&response)
                .expect("BUG: failed to serialize response")
                .into_bytes();
        }

        fn redact_collection_response<T>(body: &mut Vec<u8>)
        where
            T: Serialize + DeserializeOwned,
        {
            let mut response: JsonRpcReply<Vec<T>> = match serde_json::from_slice(body) {
                Ok(response) => response,
                Err(_) => return,
            };

            if let JsonRpcResult::Result(ref mut result) = response.result {
                sort_by_hash(result);
            }

            *body = serde_json::to_string(&response)
                .expect("BUG: failed to serialize response")
                .into_bytes();
        }

        match self {
            Self::Block => redact_response::<Block>(body_bytes),
            Self::LogEntries => redact_collection_response::<LogEntry>(body_bytes),
            Self::TransactionReceipt => redact_response::<TransactionReceipt>(body_bytes),
            Self::FeeHistory => redact_response::<FeeHistory>(body_bytes),
            Self::SendRawTransaction => {
                sanitize_send_raw_transaction_result(body_bytes, Parser::new())
            }
        }
    }
}

#[query]
#[candid_method(query)]
fn cleanup_response(mut args: TransformArgs) -> HttpResponse {
    args.response.headers.clear();
    ic_cdk::println!(
        "RAW RESPONSE BEFORE TRANSFORM:\nstatus: {:?}\nbody:{:?}",
        args.response.status,
        String::from_utf8_lossy(&args.response.body).to_string()
    );
    let status_ok = args.response.status >= 200u16 && args.response.status < 300u16;
    if status_ok && !args.context.is_empty() {
        let maybe_transform: Result<ResponseTransform, _> = minicbor::decode(&args.context[..]);
        if let Ok(transform) = maybe_transform {
            transform.apply(&mut args.response.body);
        }
    }
    ic_cdk::println!(
        "RAW RESPONSE AFTER TRANSFORM:\nstatus: {:?}\nbody:{:?}",
        args.response.status,
        String::from_utf8_lossy(&args.response.body).to_string()
    );
    args.response
}

#[derive(Clone, Debug, PartialEq, Eq, CandidType, Deserialize)]
pub enum RpcError {
    // #[error("RPC provider error")]
    ProviderError(/* #[source] */ ProviderError),
    // #[error("HTTPS outcall error")]
    HttpOutcallError(/* #[source] */ HttpOutcallError),
    // #[error("JSON-RPC error")]
    JsonRpcError(/* #[source] */ JsonRpcError),
    // #[error("data format error")]
    DataFormatError(/* #[source] */ DataFormatError),
}

impl From<ProviderError> for RpcError {
    fn from(err: ProviderError) -> Self {
        RpcError::ProviderError(err)
    }
}

impl From<HttpOutcallError> for RpcError {
    fn from(err: HttpOutcallError) -> Self {
        RpcError::HttpOutcallError(err)
    }
}

impl From<JsonRpcError> for RpcError {
    fn from(err: JsonRpcError) -> Self {
        RpcError::JsonRpcError(err)
    }
}

impl From<DataFormatError> for RpcError {
    fn from(err: DataFormatError) -> Self {
        RpcError::DataFormatError(err)
    }
}

#[derive(Clone, Debug, PartialEq, Eq, CandidType, Deserialize)]
pub enum ProviderError {
    // #[error("no permission")]
    NoPermission,
    // #[error("too few cycles (expected {expected}, received {received})")]
    TooFewCycles { expected: u128, received: u128 },
    // #[error("service URL parse error: {0}")]
    ServiceUrlParseError(String),
    // #[error("service host not allowed: {0}")]
    ServiceHostNotAllowed(String),
    // #[error("provider not found")]
    ProviderNotFound,
}

#[derive(Clone, Hash, Debug, PartialEq, Eq, PartialOrd, Ord, CandidType, Deserialize)]
pub enum HttpOutcallError {
    /// Error from the IC system API.
    // #[error("IC system error code {}: {message}", *.code as i32)]
    IcError {
        code: RejectionCode,
        message: String,
    },
    /// Response is not a valid JSON-RPC response,
    /// which means that the response was not successful (status other than 2xx)
    /// or that the response body could not be deserialized into a JSON-RPC response.
    // #[error("invalid JSON-RPC response {status}: {})", .parsing_error.as_deref().unwrap_or(.body))]
    InvalidHttpJsonRpcResponse {
        status: u16,
        body: String,
        parsing_error: Option<String>,
    },
}

pub type HttpOutcallResult<T> = Result<T, HttpOutcallError>;

#[derive(Clone, Hash, Debug, PartialEq, Eq, PartialOrd, Ord, CandidType, Deserialize)]
pub enum DataFormatError {
    // #[error("invalid hex data: {0}")]
    InvalidHex(String),
}

pub fn are_errors_consistent<T: PartialEq>(
    left: &Result<T, RpcError>,
    right: &Result<T, RpcError>,
) -> bool {
    match (left, right) {
        (Ok(_), _) | (_, Ok(_)) => true,
        _ => left == right,
    }
}

#[derive(
    Clone, Hash, Debug, PartialEq, Eq, PartialOrd, Ord, CandidType, Serialize, Deserialize, Error,
)]
#[error("code {code}: {message}")]
pub struct JsonRpcError {
    pub code: i64,
    pub message: String,
}

#[derive(Clone, Copy, PartialEq, Eq, PartialOrd, Ord)]
pub struct ResponseSizeEstimate(u64);

impl ResponseSizeEstimate {
    pub fn new(num_bytes: u64) -> Self {
        assert!(num_bytes > 0);
        assert!(num_bytes <= MAX_PAYLOAD_SIZE);
        Self(num_bytes)
    }

    /// Describes the expected (90th percentile) number of bytes in the HTTP response body.
    /// This number should be less than `MAX_PAYLOAD_SIZE`.
    pub fn get(self) -> u64 {
        self.0
    }

    /// Returns a higher estimate for the payload size.
    pub fn adjust(self) -> Self {
        Self(self.0.max(1024).saturating_mul(2).min(MAX_PAYLOAD_SIZE))
    }
}

impl fmt::Display for ResponseSizeEstimate {
    fn fmt(&self, f: &mut fmt::Formatter<'_>) -> fmt::Result {
        write!(f, "{}", self.0)
    }
}

pub trait HttpResponsePayload {
    fn response_transform() -> Option<ResponseTransform> {
        None
    }
}

impl<T: HttpResponsePayload> HttpResponsePayload for Option<T> {}

impl HttpResponsePayload for TransactionCount {}

/// Calls a JSON-RPC method on an Ethereum node at the specified URL.
pub async fn call<T, I, O>(
    api: RpcApi,
    method: impl Into<String>,
    params: I,
    mut response_size_estimate: ResponseSizeEstimate,
) -> Result<O, RpcError>
where
    T: RpcTransport,
    I: Serialize,
    O: DeserializeOwned + HttpResponsePayload,
{
    let eth_method = method.into();
    let mut rpc_request = JsonRpcRequest {
        jsonrpc: "2.0".to_string(),
        params,
        method: eth_method.clone(),
        id: 1,
    };
    let url = api.url;
    let mut headers = vec![HttpHeader {
        name: "Content-Type".to_string(),
        value: "application/json".to_string(),
    }];
    headers.extend(api.headers);

    loop {
        rpc_request.id = mutate_state(State::next_request_id);
        let payload = serde_json::to_string(&rpc_request).unwrap();
        log!(
            TRACE_HTTP,
            "Calling url: {}, with payload: {payload}",
            url.clone()
        );

        let effective_size_estimate = response_size_estimate.get() + HEADER_SIZE_LIMIT;
        let transform_op = O::response_transform()
            .as_ref()
            .map(|t| {
                let mut buf = vec![];
                minicbor::encode(t, &mut buf).unwrap();
                buf
            })
            .unwrap_or_default();

        let request = CanisterHttpRequestArgument {
            url: url.clone(),
            max_response_bytes: Some(effective_size_estimate),
            method: HttpMethod::POST,
            headers: headers.clone(),
            body: Some(payload.as_bytes().to_vec()),
            transform: Some(TransformContext::from_name(
                "cleanup_response".to_owned(),
                transform_op,
            )),
        };

        // Details of the values used in the following lines can be found here:
        // https://internetcomputer.org/docs/current/developer-docs/production/computation-and-storage-costs
        let base_cycles = 400_000_000u128 + 100_000u128 * (2 * effective_size_estimate as u128);

        const BASE_SUBNET_SIZE: u128 = 13;
        // const SUBNET_SIZE: u128 = 34;
        let subnet_size = T::get_subnet_size() as u128;
        let cycles = base_cycles * subnet_size / BASE_SUBNET_SIZE;

        let cycles_available = ic_cdk::api::call::msg_cycles_available128();
        if cycles_available < cycles {
            return Err(ProviderError::TooFewCycles {
                expected: cycles,
                received: cycles_available,
            }
            .into());
        }
        ic_cdk::api::call::msg_cycles_accept128(cycles);

        let response: HttpResponse = match call_with_payment128(
            Principal::management_canister(),
            "http_request",
            (request,),
            cycles,
        )
        .await
        {
            Ok((response,)) => response,
            Err((code, message))
                if code == RejectionCode::SysFatal && message.contains("size limit") =>
            {
                let new_estimate = response_size_estimate.adjust();
                if response_size_estimate == new_estimate {
                    return Err(HttpOutcallError::IcError { code, message }.into());
                }
                log!(DEBUG, "The {eth_method} response didn't fit into {response_size_estimate} bytes, retrying with {new_estimate}");
                response_size_estimate = new_estimate;
                continue;
            }
            Err((code, message)) => return Err(HttpOutcallError::IcError { code, message }.into()),
        };

        log!(
            TRACE_HTTP,
            "Got response: {} from url: {} with status: {}",
            String::from_utf8_lossy(&response.body),
            url,
            response.status
        );

        // JSON-RPC responses over HTTP should have a 2xx status code,
        // even if the contained JsonRpcResult is an error.
        // If the server is not available, it will sometimes (wrongly) return HTML that will fail parsing as JSON.
        let http_status_code = http_status_code(&response);
        if !is_successful_http_code(&http_status_code) {
            return Err(HttpOutcallError::InvalidHttpJsonRpcResponse {
                status: http_status_code,
                body: String::from_utf8_lossy(&response.body).to_string(),
                parsing_error: None,
            }
            .into());
        }

        let reply: JsonRpcReply<O> = serde_json::from_slice(&response.body).map_err(|e| {
            HttpOutcallError::InvalidHttpJsonRpcResponse {
                status: http_status_code,
                body: String::from_utf8_lossy(&response.body).to_string(),
                parsing_error: Some(e.to_string()),
            }
        })?;

        return reply.result.into();
    }
}

fn http_status_code(response: &HttpResponse) -> u16 {
    use num_traits::cast::ToPrimitive;
    // HTTP status code are always 3 decimal digits, hence at most 999.
    // See https://httpwg.org/specs/rfc9110.html#status.code.extensibility
    response.status.0.to_u16().expect("valid HTTP status code")
}

fn is_successful_http_code(status: &u16) -> bool {
    const OK: u16 = 200;
    const REDIRECTION: u16 = 300;
    (OK..REDIRECTION).contains(status)
}

fn sort_by_hash<T: Serialize + DeserializeOwned>(to_sort: &mut [T]) {
    use ic_crypto_sha3::Keccak256;
    to_sort.sort_by(|a, b| {
        let a_hash = Keccak256::hash(serde_json::to_vec(a).expect("BUG: failed to serialize"));
        let b_hash = Keccak256::hash(serde_json::to_vec(b).expect("BUG: failed to serialize"));
        a_hash.cmp(&b_hash)
    });
}<|MERGE_RESOLUTION|>--- conflicted
+++ resolved
@@ -256,11 +256,7 @@
 }
 
 /// Parameters of the [`eth_getLogs`](https://ethereum.org/en/developers/docs/apis/json-rpc/#eth_getlogs) call.
-<<<<<<< HEAD
 #[derive(Debug, Clone, Serialize, Deserialize, CandidType)]
-=======
-#[derive(Debug, Clone, Serialize)]
->>>>>>> 3b76961a
 #[serde(rename_all = "camelCase")]
 pub struct GetLogsParam {
     /// Integer block number, or "latest" for the last mined block or "pending", "earliest" for not yet mined transactions.
@@ -385,12 +381,8 @@
     /// Zeroes are returned for pre-EIP-1559 blocks.
     pub base_fee_per_gas: Vec<WeiPerGas>,
     /// A two-dimensional array of effective priority fees per gas at the requested block percentiles.
-<<<<<<< HEAD
     #[serde(default)]
-    pub reward: Vec<Vec<Wei>>,
-=======
     pub reward: Vec<Vec<WeiPerGas>>,
->>>>>>> 3b76961a
 }
 
 impl HttpResponsePayload for FeeHistory {
@@ -448,7 +440,6 @@
     Error { code: i64, message: String },
 }
 
-<<<<<<< HEAD
 impl<T> JsonRpcResult<T> {
     pub fn unwrap(self) -> T {
         match self {
@@ -469,8 +460,6 @@
     }
 }
 
-=======
->>>>>>> 3b76961a
 /// Describes a payload transformation to execute before passing the HTTP response to consensus.
 /// The purpose of these transformations is to ensure that the response encoding is deterministic
 /// (the field order is the same).
