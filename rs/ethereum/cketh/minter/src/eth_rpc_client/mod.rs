--- conflicted
+++ resolved
@@ -1,14 +1,8 @@
-<<<<<<< HEAD
 use crate::eth_rpc::{self, JsonRpcError, RpcError};
 use crate::eth_rpc::{
-    are_errors_consistent, Block, BlockSpec, FeeHistory, FeeHistoryParams, GetLogsParam, Hash,
-    HttpResponsePayload, LogEntry, ResponseSizeEstimate, SendRawTransactionResult,
-=======
-use crate::eth_rpc::{
     self, are_errors_consistent, Block, BlockSpec, FeeHistory, FeeHistoryParams, GetLogsParam,
-    Hash, HttpOutcallError, HttpOutcallResult, HttpResponsePayload, JsonRpcResult, LogEntry,
-    ResponseSizeEstimate, SendRawTransactionResult,
->>>>>>> 3b76961a
+    Hash, HttpOutcallError, HttpOutcallResult, HttpResponsePayload, JsonRpcError, JsonRpcResult, LogEntry,
+    ResponseSizeEstimate, RpcError, SendRawTransactionResult,
 };
 use crate::eth_rpc_client::providers::{RpcNodeProvider, MAINNET_PROVIDERS, SEPOLIA_PROVIDERS};
 use crate::eth_rpc_client::requests::GetTransactionCountParams;
@@ -218,14 +212,7 @@
         results.reduce_with_equality()
     }
 
-<<<<<<< HEAD
     pub async fn eth_fee_history(&self, params: FeeHistoryParams) -> Result<FeeHistory, RpcError> {
-=======
-    pub async fn eth_fee_history(
-        &self,
-        params: FeeHistoryParams,
-    ) -> Result<FeeHistory, MultiCallError<FeeHistory>> {
->>>>>>> 3b76961a
         // A typical response is slightly above 300 bytes.
         let results: MultiCallResults<FeeHistory> = self
             .parallel_call("eth_feeHistory", params, ResponseSizeEstimate::new(512))
@@ -325,16 +312,12 @@
     }
 }
 
-<<<<<<< HEAD
 #[derive(Debug, PartialEq, Eq, CandidType)]
-=======
-#[derive(Debug, PartialEq, Eq)]
 pub enum SingleCallError {
     HttpOutcallError(HttpOutcallError),
     JsonRpcError { code: i64, message: String },
 }
-#[derive(Debug, PartialEq, Eq)]
->>>>>>> 3b76961a
+#[derive(Debug, PartialEq, Eq, CandidType)]
 pub enum MultiCallError<T> {
     ConsistentError(RpcError),
     InconsistentResults(MultiCallResults<T>),
