use crate::{
    canister_manager::{
        CanisterManager, CanisterManagerError, CanisterMgrConfig, DtsInstallCodeResult,
        InstallCodeContext, PausedInstallCodeExecution, StopCanisterResult, UploadChunkResult,
    },
    canister_settings::CanisterSettings,
    execution::{
        call_or_task::execute_call_or_task, inspect_message, install_code::validate_controller,
        response::execute_response,
    },
    execution_environment_metrics::{
        ExecutionEnvironmentMetrics, SUBMITTED_OUTCOME_LABEL, SUCCESS_STATUS_LABEL,
    },
    hypervisor::Hypervisor,
    ic00_permissions::Ic00MethodPermissions,
    metrics::{CallTreeMetrics, CallTreeMetricsImpl, IngressFilterMetrics},
};
use candid::Encode;
use ic_base_types::PrincipalId;
use ic_config::execution_environment::Config as ExecutionConfig;
use ic_config::flag_status::FlagStatus;
use ic_crypto_utils_canister_threshold_sig::{
    derive_threshold_public_key, derive_vetkd_public_key,
};
use ic_cycles_account_manager::{
    is_delayed_ingress_induction_cost, CyclesAccountManager, IngressInductionCost,
    ResourceSaturation,
};
use ic_error_types::{ErrorCode, RejectCode, UserError};
use ic_interfaces::execution_environment::{
    ChainKeyData, ExecutionMode, IngressHistoryWriter, RegistryExecutionSettings,
    SubnetAvailableMemory,
};
use ic_limits::{LOG_CANISTER_OPERATION_CYCLES_THRESHOLD, SMALL_APP_SUBNET_MAX_SIZE};
use ic_logger::{error, info, warn, ReplicaLogger};
use ic_management_canister_types_private::{
    CanisterChangeOrigin, CanisterHttpRequestArgs, CanisterIdRecord, CanisterInfoRequest,
    CanisterInfoResponse, CanisterStatusType, ClearChunkStoreArgs, ComputeInitialIDkgDealingsArgs,
    CreateCanisterArgs, DeleteCanisterSnapshotArgs, ECDSAPublicKeyArgs, ECDSAPublicKeyResponse,
    EmptyBlob, InstallChunkedCodeArgs, InstallCodeArgsV2, ListCanisterSnapshotArgs,
    LoadCanisterSnapshotArgs, MasterPublicKeyId, Method as Ic00Method, NodeMetricsHistoryArgs,
    Payload as Ic00Payload, ProvisionalCreateCanisterWithCyclesArgs, ProvisionalTopUpCanisterArgs,
    SchnorrPublicKeyArgs, SchnorrPublicKeyResponse, SetupInitialDKGArgs, SignWithECDSAArgs,
    SignWithSchnorrArgs, SignWithSchnorrAux, StoredChunksArgs, SubnetInfoArgs, SubnetInfoResponse,
    TakeCanisterSnapshotArgs, UninstallCodeArgs, UpdateSettingsArgs, UploadChunkArgs,
    VetKdDeriveEncryptedKeyArgs, VetKdPublicKeyArgs, VetKdPublicKeyResult, IC_00,
};
use ic_metrics::MetricsRegistry;
use ic_registry_provisional_whitelist::ProvisionalWhitelist;
use ic_registry_subnet_type::SubnetType;
use ic_replicated_state::{
    canister_state::{
        execution_state::WasmExecutionMode,
        system_state::{CyclesUseCase, PausedExecutionId},
        NextExecution,
    },
    metadata_state::subnet_call_context_manager::{
<<<<<<< HEAD
        EcdsaArguments, InstallCodeCall, InstallCodeCallId, ReshareChainKeyContext,
        SchnorrArguments, SetupInitialDkgContext, SignWithThresholdContext, StopCanisterCall,
        SubnetCallContext, ThresholdArguments,
=======
        EcdsaArguments, IDkgDealingsContext, InstallCodeCall, InstallCodeCallId, SchnorrArguments,
        SetupInitialDkgContext, SignWithThresholdContext, StopCanisterCall, SubnetCallContext,
        ThresholdArguments, VetKdArguments,
>>>>>>> 85184bf1
    },
    page_map::PageAllocatorFileDescriptor,
    CanisterState, ExecutionTask, NetworkTopology, ReplicatedState,
};
use ic_system_api::{ExecutionParameters, InstructionLimits};
use ic_types::{
    canister_http::CanisterHttpRequestContext,
    crypto::{
        canister_threshold_sig::{MasterPublicKey, PublicKey},
        threshold_sig::ni_dkg::NiDkgTargetId,
        vetkd::VetKdDerivationDomain,
        ExtendedDerivationPath,
    },
    ingress::{IngressState, IngressStatus, WasmResult},
    messages::{
        extract_effective_canister_id, CanisterCall, CanisterCallOrTask, CanisterMessage,
        CanisterMessageOrTask, CanisterTask, Payload, RejectContext, Request, Response,
        SignedIngressContent, StopCanisterCallId, StopCanisterContext,
        MAX_INTER_CANISTER_PAYLOAD_IN_BYTES,
    },
    methods::SystemMethod,
    nominal_cycles::NominalCycles,
    CanisterId, Cycles, ExecutionRound, Height, NumBytes, NumInstructions, ReplicaVersion,
    SubnetId, Time,
};
use ic_types::{messages::MessageId, methods::WasmMethod};
use ic_utils_thread::deallocator_thread::{DeallocationSender, DeallocatorThread};
use ic_wasm_types::WasmHash;
use phantom_newtype::AmountOf;
use prometheus::IntCounter;
use rand::RngCore;
use std::{
    collections::{BTreeMap, HashMap},
    convert::{Into, TryFrom},
    fmt,
    str::FromStr,
    sync::{Arc, Mutex},
    time::{Duration, Instant},
};
use strum::ParseError;

#[cfg(test)]
mod tests;

/// The response of the executed message created by the `ic0.msg_reply()`
/// or `ic0.msg_reject()` System API functions.
/// If the execution failed or did not call these System API functions,
/// then the response is empty.
#[derive(Debug)]
pub enum ExecutionResponse {
    Ingress((MessageId, IngressStatus)),
    Request(Response),
    Empty,
}

/// The data structure returned by
/// `ExecutionEnvironment.execute_canister_input()`.
#[derive(Debug)]
pub enum ExecuteMessageResult {
    Finished {
        /// The new state of the canister after execution.
        canister: CanisterState,

        /// The response of the executed message. The caller needs to either push it
        /// to the output queue of the canister or update the ingress status.
        response: ExecutionResponse,

        /// The number of instructions used by the message execution.
        instructions_used: NumInstructions,

        /// The size of the heap delta the canister produced
        heap_delta: NumBytes,

        /// The call duration, if the call context completed.
        call_duration: Option<Duration>,
    },
    Paused {
        /// The old state of the canister before execution
        /// with some changes necessary for DTS.
        canister: CanisterState,

        /// The paused execution that the caller can either resume or abort.
        paused_execution: Box<dyn PausedExecution>,

        /// If the original message was an ingress message, then this field
        /// contains an ingress status with the state `Processing`.
        ingress_status: Option<(MessageId, IngressStatus)>,
    },
}

/// The result of executing a subnet message.
///
/// Most messages will end up in the `Finished` state once the management
/// canister handles them.
///
/// `Processing` can occur for messages that do not complete immediately, like
/// stop_canister requests or the ones that need to be handled by consensus.
#[derive(Debug)]
enum ExecuteSubnetMessageResult {
    Processing,
    Finished {
        response: Result<(Vec<u8>, Option<CanisterId>), UserError>,
        refund: Cycles,
    },
}

/// Contains counters needed to keep track of unexpected errors.
#[derive(Clone)]
pub struct RoundCounters<'a> {
    pub execution_refund_error: &'a IntCounter,
    pub state_changes_error: &'a IntCounter,
    pub invalid_system_call_error: &'a IntCounter,
    pub charging_from_balance_error: &'a IntCounter,
    pub unexpected_response_error: &'a IntCounter,
    pub response_cycles_refund_error: &'a IntCounter,
    pub invalid_canister_state_error: &'a IntCounter,
    pub ingress_with_cycles_error: &'a IntCounter,
}

/// Contains round-specific context necessary for resuming a paused execution.
#[derive(Clone)]
pub struct RoundContext<'a> {
    pub network_topology: &'a NetworkTopology,
    pub hypervisor: &'a Hypervisor,
    pub cycles_account_manager: &'a CyclesAccountManager,
    pub counters: RoundCounters<'a>,
    pub log: &'a ReplicaLogger,
    pub time: Time,
}

/// Keeps track of instruction remaining in the current execution round.
/// This type is useful for deterministic time slicing because it allows
/// to distinguish a round instructions from a message instructions.
///
/// Another motivation for this type is that `NumInstructions` is backed
/// by an unsigned integer and loses information below zero whereas this
/// type is signed and works well if Wasm execution overshoots the limit
/// making the remaining instructions negative.
pub struct RoundInstructionsTag;
pub type RoundInstructions = AmountOf<RoundInstructionsTag, i64>;

/// Orphan rules prevent defining `From` / `Into` helpers, so we have to define
/// standalone helpers.
pub fn as_round_instructions(n: NumInstructions) -> RoundInstructions {
    RoundInstructions::from(i64::try_from(n.get()).unwrap_or(i64::MAX))
}
pub fn as_num_instructions(a: RoundInstructions) -> NumInstructions {
    NumInstructions::from(u64::try_from(a.get()).unwrap_or(0))
}

/// Contains limits (or budget) for various resources that affect duration of
/// a round such as
/// - executed instructions,
/// - produced heap delta,
/// - allocated bytes,
/// - etc.
///
/// This struct is passed by a mutable reference throughout the entire
/// execution layer:
/// - the scheduler initializes the limits at the start of each round.
/// - high-level execution functions pass the reference through.
/// - low-level execution functions decrease the limits based on the data returned
///   by the Wasm executor.
///
/// A recommended pattern for adding a new limit:
/// - the limit is represented as a signed integer to avoid losing information when
///   a Wasm execution overshoots the limit.
/// - the round stops when the limit reaches zero.
/// - the scheduler (and any other high-level caller) can compute consumption of
///   some function `foo()` as follows:
///   ```text
///   let limit_before = round_limits.$limit;
///   foo(..., &mut round_limits);
///   let consumption = limit_before - round_limits.$limit;
///   ```
///
/// Note that other entry-points of the execution layer such as the query handler,
/// inspect message, benchmarks, tests also have to initialize the round limits.
/// In such cases the "round" should be considered as a trivial round consisting
/// of a single message.
#[derive(Clone, Debug, Default)]
pub struct RoundLimits {
    /// Keeps track of remaining instructions in this execution round.
    pub instructions: RoundInstructions,

    /// Keeps track of the available storage memory. It decreases if
    /// - Wasm execution grows the Wasm/stable memory.
    /// - Wasm execution pushes a new guaranteed response request to the output
    ///   queue.
    pub subnet_available_memory: SubnetAvailableMemory,

    /// The number of outgoing calls that can still be made across the subnet before
    /// canisters are limited to their own callback quota.
    pub subnet_available_callbacks: i64,

    // TODO would be nice to change that to available, but this requires
    // a lot of changes since available allocation sits in CanisterManager config
    pub compute_allocation_used: u64,
}

impl RoundLimits {
    /// Returns true if the instructions limit has been reached.
    pub fn instructions_reached(&self) -> bool {
        self.instructions <= RoundInstructions::from(0)
    }
}

/// Represent a paused execution that can be resumed or aborted.
pub trait PausedExecution: std::fmt::Debug + Send {
    /// Resumes a paused execution.
    /// It takes:
    /// - the canister state,
    /// - system parameters that can change while the execution is in progress,
    /// - helpers.
    ///
    /// If the execution finishes, then it returns the new canister state and
    /// the result of the execution.
    fn resume(
        self: Box<Self>,
        canister: CanisterState,
        round_context: RoundContext,
        round_limits: &mut RoundLimits,
        subnet_size: usize,
        call_tree_metrics: &dyn CallTreeMetrics,
        deallocation_sender: &DeallocationSender,
    ) -> ExecuteMessageResult;

    /// Aborts the paused execution.
    /// Returns the original message and the cycles prepaid for execution.
    fn abort(self: Box<Self>, log: &ReplicaLogger) -> (CanisterMessageOrTask, Cycles);

    /// Returns a reference to the message or task being executed.
    fn input(&self) -> CanisterMessageOrTask;
}

/// Stores all paused executions keyed by their ids.
#[derive(Default)]
struct PausedExecutionRegistry {
    // A counter that increases monotonically until it wraps around.
    // Wrapping around is not a problem because all paused executions
    // are aborted before the next checkpoint and there cannot be
    // more than 2^64 paused executions between two checkpoints.
    next_id: u64,

    // Paused executions of ordinary canister messages.
    paused_execution: HashMap<PausedExecutionId, Box<dyn PausedExecution>>,

    // Paused executions of `install_code` subnet messages.
    paused_install_code: HashMap<PausedExecutionId, Box<dyn PausedInstallCodeExecution>>,
}

// The replies that can be returned for a `stop_canister` request.
#[derive(Eq, PartialEq, Debug)]
enum StopCanisterReply {
    // The stop request was completed successfully.
    Completed,
    // The stop request timed out.
    Timeout,
}

/// ExecutionEnvironment is the component responsible for executing messages
/// on the IC.
pub struct ExecutionEnvironment {
    log: ReplicaLogger,
    hypervisor: Arc<Hypervisor>,
    canister_manager: CanisterManager,
    ingress_history_writer: Arc<dyn IngressHistoryWriter<State = ReplicatedState>>,
    metrics: ExecutionEnvironmentMetrics,
    call_tree_metrics: CallTreeMetricsImpl,
    config: ExecutionConfig,
    cycles_account_manager: Arc<CyclesAccountManager>,
    own_subnet_id: SubnetId,
    own_subnet_type: SubnetType,
    // Global registry of all the paused executions and install code executions
    // on the current subnet.
    paused_execution_registry: Arc<Mutex<PausedExecutionRegistry>>,
    // This scaling factor accounts for the execution threads running in
    // parallel and potentially reserving resources. It should be initialized to
    // the number of scheduler cores.
    resource_saturation_scaling: usize,
    deallocator_thread: DeallocatorThread,
}

/// This is a helper enum that indicates whether the current DTS execution of
/// install_code is the first execution or not.
#[derive(Eq, PartialEq, Debug)]
pub enum DtsInstallCodeStatus {
    StartingFirstExecution,
    ResumingPausedOrAbortedExecution,
}

impl fmt::Display for DtsInstallCodeStatus {
    fn fmt(&self, f: &mut fmt::Formatter<'_>) -> fmt::Result {
        let status = match &self {
            DtsInstallCodeStatus::StartingFirstExecution => "StartingFirstExecution",
            DtsInstallCodeStatus::ResumingPausedOrAbortedExecution => {
                "ResumingPausedOrAbortedExecution"
            }
        };
        write!(f, "{status}")
    }
}

impl ExecutionEnvironment {
    #[allow(clippy::too_many_arguments)]
    pub fn new(
        log: ReplicaLogger,
        hypervisor: Arc<Hypervisor>,
        ingress_history_writer: Arc<dyn IngressHistoryWriter<State = ReplicatedState>>,
        metrics_registry: &MetricsRegistry,
        own_subnet_id: SubnetId,
        own_subnet_type: SubnetType,
        compute_capacity: usize,
        config: ExecutionConfig,
        cycles_account_manager: Arc<CyclesAccountManager>,
        resource_saturation_scaling: usize,
        fd_factory: Arc<dyn PageAllocatorFileDescriptor>,
        heap_delta_rate_limit: NumBytes,
        upload_wasm_chunk_instructions: NumInstructions,
        canister_snapshot_baseline_instructions: NumInstructions,
    ) -> Self {
        // Assert the flag implication: DTS => sandboxing.
        assert!(
            config.deterministic_time_slicing == FlagStatus::Disabled
                || config.canister_sandboxing_flag == FlagStatus::Enabled,
            "Deterministic time slicing works only with canister sandboxing."
        );
        let canister_manager_config: CanisterMgrConfig = CanisterMgrConfig::new(
            config.subnet_memory_capacity,
            config.default_provisional_cycles_balance,
            config.default_freeze_threshold,
            own_subnet_id,
            own_subnet_type,
            config.max_controllers,
            compute_capacity,
            config.max_canister_memory_size_wasm32,
            config.max_canister_memory_size_wasm64,
            config.rate_limiting_of_instructions,
            config.allocatable_compute_capacity_in_percent,
            config.rate_limiting_of_heap_delta,
            heap_delta_rate_limit,
            upload_wasm_chunk_instructions,
            config.embedders_config.wasm_max_size,
            canister_snapshot_baseline_instructions,
            config.default_wasm_memory_limit,
        );
        let metrics = ExecutionEnvironmentMetrics::new(metrics_registry);
        let canister_manager = CanisterManager::new(
            Arc::clone(&hypervisor),
            log.clone(),
            canister_manager_config,
            Arc::clone(&cycles_account_manager),
            Arc::clone(&ingress_history_writer),
            fd_factory,
        );
        // Deallocate `SystemStates` and `ExecutionStates` in the background. Sleep for
        // 0.1 ms between deallocations, to spread out the load on the memory allocator
        // (the 0.1 ms was determined by running a benchmark with thousands of messages
        // executed per round and checking CPU profiles to ensure that the vast majority
        // of deallocations happened on the background thread).
        let deallocator_thread =
            DeallocatorThread::new("ExecutionDeallocator", Duration::from_micros(100));
        Self {
            log,
            hypervisor,
            canister_manager,
            ingress_history_writer,
            metrics,
            call_tree_metrics: CallTreeMetricsImpl::new(metrics_registry),
            config,
            cycles_account_manager,
            own_subnet_id,
            own_subnet_type,
            paused_execution_registry: Default::default(),
            resource_saturation_scaling,
            deallocator_thread,
        }
    }

    pub fn state_changes_error(&self) -> &IntCounter {
        &self.metrics.state_changes_error
    }

    pub fn canister_not_found_error(&self) -> &IntCounter {
        &self.metrics.canister_not_found_error
    }

    /// Computes the current amount of memory available on the subnet.
    ///
    /// Time complexity: `O(|canisters|)`.
    pub fn subnet_available_memory(&self, state: &ReplicatedState) -> SubnetAvailableMemory {
        let memory_taken = state.memory_taken();
        SubnetAvailableMemory::new(
            self.config.subnet_memory_capacity.get() as i64
                - self.config.subnet_memory_reservation.get() as i64
                - memory_taken.execution().get() as i64,
            self.config
                .guaranteed_response_message_memory_capacity
                .get() as i64
                - memory_taken.guaranteed_response_messages().get() as i64,
            self.config
                .subnet_wasm_custom_sections_memory_capacity
                .get() as i64
                - memory_taken.wasm_custom_sections().get() as i64,
        )
    }

    /// Computes the current amount of guaranteed response message memory available
    /// on the subnet.
    ///
    /// This is a more efficient alternative to `memory_taken()` for cases when only
    /// the guaranteed response message memory usage is necessary.
    ///
    /// Time complexity: `O(|canisters|)`.
    pub fn subnet_available_guaranteed_response_message_memory(
        &self,
        state: &ReplicatedState,
    ) -> i64 {
        self.config
            .guaranteed_response_message_memory_capacity
            .get() as i64
            - state.guaranteed_response_message_memory_taken().get() as i64
    }

    /// Computes number of callbacks available up to the subnet's callback soft cap.
    ///
    /// Time complexity: `O(|canisters|)`.
    pub fn subnet_available_callbacks(&self, state: &ReplicatedState) -> i64 {
        self.config
            .subnet_callback_soft_limit
            .saturating_sub(state.callback_count()) as i64
    }

    /// Executes a replicated message sent to a subnet.
    ///
    /// Returns the new replicated state and an optional number of instructions
    /// consumed by the message execution.
    #[allow(clippy::cognitive_complexity)]
    #[allow(clippy::too_many_arguments)]
    pub fn execute_subnet_message(
        &self,
        msg: CanisterMessage,
        mut state: ReplicatedState,
        instruction_limits: InstructionLimits,
        rng: &mut dyn RngCore,
        chain_key_data: &ChainKeyData,
        replica_version: &ReplicaVersion,
        registry_settings: &RegistryExecutionSettings,
        current_round: ExecutionRound,
        round_limits: &mut RoundLimits,
    ) -> (ReplicatedState, Option<NumInstructions>) {
        let since = Instant::now(); // Start logging execution time.

        let mut msg = match msg {
            CanisterMessage::Response(response) => {
                let context = state
                    .metadata
                    .subnet_call_context_manager
                    .retrieve_context(response.originator_reply_callback, &self.log);
                return match context {
                    None => (state, Some(NumInstructions::from(0))),
                    Some(context) => {
                        let time_elapsed =
                            state.time().saturating_duration_since(context.get_time());
                        let request = context.get_request();

                        self.metrics.observe_subnet_message(
                            &request.method_name,
                            time_elapsed.as_secs_f64(),
                            &match &response.response_payload {
                                Payload::Data(_) => Ok(()),
                                Payload::Reject(_) => Err(ErrorCode::CanisterRejectedMessage),
                            },
                        );

                        if let (
                            SubnetCallContext::SignWithThreshold(threshold_context),
                            Payload::Data(_),
                        ) = (&context, &response.response_payload)
                        {
                            *state
                                .metadata
                                .subnet_metrics
                                .threshold_signature_agreements
                                .entry(threshold_context.key_id())
                                .or_default() += 1;
                        }

                        state.push_subnet_output_response(
                            Response {
                                originator: request.sender,
                                respondent: CanisterId::from(self.own_subnet_id),
                                originator_reply_callback: request.sender_reply_callback,
                                refund: request.payment,
                                response_payload: response.response_payload.clone(),
                                deadline: request.deadline,
                            }
                            .into(),
                        );

                        (state, Some(NumInstructions::from(0)))
                    }
                };
            }

            CanisterMessage::Ingress(msg) => CanisterCall::Ingress(msg),
            CanisterMessage::Request(msg) => CanisterCall::Request(msg),
        };

        let timestamp_nanos = state.time();
        let method = Ic00Method::from_str(msg.method_name());
        let payload = msg.method_payload();

        if let Ok(permissions) = method.map(Ic00MethodPermissions::new) {
            if let Err(err) = permissions.verify(&msg, &state) {
                let refund = msg.take_cycles();
                let state = self.finish_subnet_message_execution(
                    state,
                    msg,
                    ExecuteSubnetMessageResult::Finished {
                        response: Err(err),
                        refund,
                    },
                    since,
                );
                return (state, Some(NumInstructions::from(0)));
            }
        }

        let result: ExecuteSubnetMessageResult = match method {
            Ok(Ic00Method::InstallCode) => {
                // Tail call is needed for deterministic time slicing here to
                // properly handle the case of a paused execution.
                return self.execute_install_code(
                    msg,
                    None,
                    None,
                    DtsInstallCodeStatus::StartingFirstExecution,
                    state,
                    instruction_limits,
                    round_limits,
                    registry_settings.subnet_size,
                );
            }

            Ok(Ic00Method::InstallChunkedCode) => {
                // Tail call is needed for deterministic time slicing here to
                // properly handle the case of a paused execution.
                return self.execute_install_code(
                    msg,
                    None,
                    None,
                    DtsInstallCodeStatus::StartingFirstExecution,
                    state,
                    instruction_limits,
                    round_limits,
                    registry_settings.subnet_size,
                );
            }

            Ok(Ic00Method::SignWithECDSA) => match &msg {
                CanisterCall::Request(request) => {
                    if payload.is_empty() {
                        use ic_types::messages;
                        state.push_subnet_output_response(
                            Response {
                                originator: request.sender,
                                respondent: CanisterId::from(self.own_subnet_id),
                                originator_reply_callback: request.sender_reply_callback,
                                refund: request.payment,
                                response_payload: messages::Payload::Reject(
                                    messages::RejectContext::new(
                                        ic_error_types::RejectCode::CanisterReject,
                                        "An empty message cannot be signed",
                                    ),
                                ),
                                deadline: request.deadline,
                            }
                            .into(),
                        );
                        return (state, Some(NumInstructions::from(0)));
                    }

                    match SignWithECDSAArgs::decode(payload) {
                        Err(err) => ExecuteSubnetMessageResult::Finished {
                            response: Err(err),
                            refund: msg.take_cycles(),
                        },
                        Ok(args) => {
                            let key_id = MasterPublicKeyId::Ecdsa(args.key_id.clone());
                            match get_master_public_key(
                                &chain_key_data.master_public_keys,
                                self.own_subnet_id,
                                &key_id,
                            ) {
                                Err(err) => ExecuteSubnetMessageResult::Finished {
                                    response: Err(err),
                                    refund: msg.take_cycles(),
                                },
                                Ok(_) => match self.sign_with_threshold(
                                    (**request).clone(),
                                    ThresholdArguments::Ecdsa(EcdsaArguments {
                                        key_id: args.key_id,
                                        message_hash: args.message_hash,
                                    }),
                                    args.derivation_path.into_inner(),
                                    registry_settings
                                        .chain_key_settings
                                        .get(&key_id)
                                        .map(|setting| setting.max_queue_size)
                                        .unwrap_or_default(),
                                    &mut state,
                                    rng,
                                    registry_settings.subnet_size,
                                ) {
                                    Err(err) => ExecuteSubnetMessageResult::Finished {
                                        response: Err(err),
                                        refund: msg.take_cycles(),
                                    },
                                    Ok(()) => {
                                        self.metrics.observe_message_with_label(
                                            &request.method_name,
                                            since.elapsed().as_secs_f64(),
                                            SUBMITTED_OUTCOME_LABEL.into(),
                                            SUCCESS_STATUS_LABEL.into(),
                                        );
                                        ExecuteSubnetMessageResult::Processing
                                    }
                                },
                            }
                        }
                    }
                }
                CanisterCall::Ingress(_) => {
                    self.reject_unexpected_ingress(Ic00Method::SignWithECDSA)
                }
            },

            Ok(Ic00Method::CreateCanister) => {
                match &mut msg {
                    CanisterCall::Ingress(_) => {
                        self.reject_unexpected_ingress(Ic00Method::CreateCanister)
                    }
                    CanisterCall::Request(req) => {
                        let cycles = Arc::make_mut(req).take_cycles();
                        match CreateCanisterArgs::decode(req.method_payload()) {
                            Err(err) => ExecuteSubnetMessageResult::Finished {
                                response: Err(err),
                                refund: cycles,
                            },
                            Ok(args) => {
                                // Start logging execution time for `create_canister`.
                                let since = Instant::now();

                                let sender_canister_version = args.get_sender_canister_version();

                                let settings = args.settings.unwrap_or_default();
                                let result = match CanisterSettings::try_from(settings) {
                                    Err(err) => ExecuteSubnetMessageResult::Finished {
                                        response: Err(err.into()),
                                        refund: cycles,
                                    },
                                    Ok(settings) => self.create_canister(
                                        msg.canister_change_origin(sender_canister_version),
                                        cycles,
                                        settings,
                                        registry_settings,
                                        &mut state,
                                        round_limits,
                                    ),
                                };
                                info!(
                                            self.log,
                                            "Finished executing create_canister message after {:?} with result: {:?}",
                                            since.elapsed().as_secs_f64(),
                                            result
                                        );

                                result
                            }
                        }
                    }
                }
            }

            Ok(Ic00Method::UninstallCode) => {
                let res = UninstallCodeArgs::decode(payload).and_then(|args| {
                    self.canister_manager
                        .uninstall_code(
                            msg.canister_change_origin(args.get_sender_canister_version()),
                            args.get_canister_id(),
                            &mut state,
                            &self.metrics.canister_not_found_error,
                        )
                        .map(|()| (EmptyBlob.encode(), Some(args.get_canister_id())))
                        .map_err(|err| err.into())
                });
                ExecuteSubnetMessageResult::Finished {
                    response: res,
                    refund: msg.take_cycles(),
                }
            }

            Ok(Ic00Method::UpdateSettings) => {
                let res = match UpdateSettingsArgs::decode(payload) {
                    Err(err) => Err(err),
                    Ok(args) => {
                        // Start logging execution time for `update_settings`.
                        let since = Instant::now();

                        let canister_id = args.get_canister_id();
                        let sender_canister_version = args.get_sender_canister_version();

                        let result = match CanisterSettings::try_from(args.settings) {
                            Err(err) => Err(err.into()),
                            Ok(settings) => self
                                .update_settings(
                                    timestamp_nanos,
                                    msg.canister_change_origin(sender_canister_version),
                                    settings,
                                    canister_id,
                                    &mut state,
                                    round_limits,
                                    registry_settings.subnet_size,
                                )
                                .map(|res| (res, Some(canister_id))),
                        };
                        // The induction cost of `UpdateSettings` is charged
                        // after applying the new settings to allow users to
                        // decrease the freezing threshold if it was set too
                        // high that topping up the canister is not feasible.
                        if let CanisterCall::Ingress(ingress) = &msg {
                            if let Ok(canister) = get_canister_mut(canister_id, &mut state) {
                                if is_delayed_ingress_induction_cost(&ingress.method_payload) {
                                    let bytes_to_charge =
                                        ingress.method_payload.len() + ingress.method_name.len();
                                    let induction_cost = self
                                        .cycles_account_manager
                                        .ingress_induction_cost_from_bytes(
                                            NumBytes::from(bytes_to_charge as u64),
                                            registry_settings.subnet_size,
                                        );
                                    let memory_usage = canister.memory_usage();
                                    let message_memory_usage = canister.message_memory_usage();
                                    // This call may fail with `CanisterOutOfCyclesError`,
                                    // which is not actionable at this point.
                                    let _ignore_error = self.cycles_account_manager.consume_cycles(
                                        &mut canister.system_state,
                                        memory_usage,
                                        message_memory_usage,
                                        canister.scheduler_state.compute_allocation,
                                        induction_cost,
                                        registry_settings.subnet_size,
                                        CyclesUseCase::IngressInduction,
                                        false, // we ignore the error anyway => no need to reveal top up balance
                                    );
                                }
                            }
                        }
                        info!(
                            self.log,
                            "Finished executing update_settings message on canister {:?} after {:?} with result: {:?}",
                            canister_id,
                            since.elapsed().as_secs_f64(),
                            result
                        );
                        result
                    }
                };
                ExecuteSubnetMessageResult::Finished {
                    response: res,
                    refund: msg.take_cycles(),
                }
            }

            Ok(Ic00Method::CanisterStatus) => {
                let res = CanisterIdRecord::decode(payload).and_then(|args| {
                    self.get_canister_status(
                        *msg.sender(),
                        args.get_canister_id(),
                        &mut state,
                        registry_settings.subnet_size,
                    )
                    .map(|res| (res, Some(args.get_canister_id())))
                });
                ExecuteSubnetMessageResult::Finished {
                    response: res,
                    refund: msg.take_cycles(),
                }
            }

            Ok(Ic00Method::CanisterInfo) => match &msg {
                CanisterCall::Request(_) => {
                    let res = CanisterInfoRequest::decode(payload).and_then(|record| {
                        self.get_canister_info(
                            record.canister_id(),
                            record.num_requested_changes(),
                            &state,
                        )
                        .map(|res| (res, Some(record.canister_id())))
                    });
                    ExecuteSubnetMessageResult::Finished {
                        response: res,
                        refund: msg.take_cycles(),
                    }
                }
                CanisterCall::Ingress(_) => {
                    self.reject_unexpected_ingress(Ic00Method::CanisterInfo)
                }
            },

            Ok(Ic00Method::StartCanister) => {
                let res = CanisterIdRecord::decode(payload).and_then(|args| {
                    self.start_canister(args.get_canister_id(), *msg.sender(), &mut state)
                        .map(|res| (res, Some(args.get_canister_id())))
                });
                ExecuteSubnetMessageResult::Finished {
                    response: res,
                    refund: msg.take_cycles(),
                }
            }

            Ok(Ic00Method::StopCanister) => match CanisterIdRecord::decode(payload) {
                Err(err) => ExecuteSubnetMessageResult::Finished {
                    response: Err(err),
                    refund: msg.take_cycles(),
                },
                Ok(args) => self.stop_canister(args.get_canister_id(), &msg, &mut state),
            },

            Ok(Ic00Method::DeleteCanister) => {
                let res = CanisterIdRecord::decode(payload).and_then(|args| {
                    // Start logging execution time for `delete_canister`.
                    let since = Instant::now();

                    let result = self
                        .canister_manager
                        .delete_canister(*msg.sender(), args.get_canister_id(), &mut state)
                        .map(|()| (EmptyBlob.encode(), Some(args.get_canister_id())))
                        .map_err(|err| err.into());

                    info!(
                        self.log,
                        "Finished executing delete_canister message on canister {:?} after {:?} with result: {:?}",
                        args.get_canister_id(),
                        since.elapsed().as_secs_f64(),
                        result
                    );
                    result
                });
                ExecuteSubnetMessageResult::Finished {
                    response: res,
                    refund: msg.take_cycles(),
                }
            }

            Ok(Ic00Method::RawRand) => match &msg {
                CanisterCall::Ingress(_) => self.reject_unexpected_ingress(Ic00Method::RawRand),
                CanisterCall::Request(_) => {
                    let res = match EmptyBlob::decode(payload) {
                        Err(err) => Err(err),
                        Ok(EmptyBlob) => {
                            let mut buffer = vec![0u8; 32];
                            rng.fill_bytes(&mut buffer);
                            Ok(Encode!(&buffer).unwrap())
                        }
                    };
                    ExecuteSubnetMessageResult::Finished {
                        response: res.map(|res| (res, None)),
                        refund: msg.take_cycles(),
                    }
                }
            },

            Ok(Ic00Method::DepositCycles) => match CanisterIdRecord::decode(payload) {
                Err(err) => ExecuteSubnetMessageResult::Finished {
                    response: Err(err),
                    refund: msg.take_cycles(),
                },
                Ok(args) => self.deposit_cycles(args.get_canister_id(), &mut msg, &mut state),
            },

            Ok(Ic00Method::HttpRequest) => match state.metadata.own_subnet_features.http_requests {
                true => match &msg {
                    CanisterCall::Request(request) => {
                        match CanisterHttpRequestArgs::decode(payload) {
                            Err(err) => ExecuteSubnetMessageResult::Finished {
                                response: Err(err),
                                refund: msg.take_cycles(),
                            },
                            Ok(args) => match CanisterHttpRequestContext::try_from((
                                state.time(),
                                request.as_ref(),
                                args,
                            )) {
                                Err(err) => ExecuteSubnetMessageResult::Finished {
                                    response: Err(err.into()),
                                    refund: msg.take_cycles(),
                                },
                                Ok(mut canister_http_request_context) => {
                                    let http_request_fee =
                                        self.cycles_account_manager.http_request_fee(
                                            canister_http_request_context.variable_parts_size(),
                                            canister_http_request_context.max_response_bytes,
                                            registry_settings.subnet_size,
                                        );
                                    // Here we make sure that we do not let upper layers open new
                                    // http calls while the maximum number of calls is in-flight.
                                    // Later, in the http adapter we also have a bounded queue of
                                    // the same size, but this queue alone is not enough as it is
                                    // used as the interface between DSM and consensus, and the latter
                                    // consumes requests from this queue upon the request processing
                                    // start. This means more elements can be added to the queue, while
                                    // previous requests are still in-flight.
                                    if state
                                        .metadata
                                        .subnet_call_context_manager
                                        .canister_http_request_contexts
                                        .len()
                                        >= self.config.max_canister_http_requests_in_flight
                                    {
                                        let err = Err(UserError::new(
                                            ErrorCode::CanisterRejectedMessage,
                                            format!("max number ({}) of http requests in-flight reached.", self.config.max_canister_http_requests_in_flight),
                                        ));
                                        ExecuteSubnetMessageResult::Finished {
                                            response: err,
                                            refund: msg.take_cycles(),
                                        }
                                    } else if request.payment < http_request_fee {
                                        let err = Err(UserError::new(
                                                        ErrorCode::CanisterRejectedMessage,
                                                        format!(
                                                            "http_request request sent with {} cycles, but {} cycles are required.",
                                                            request.payment, http_request_fee
                                                        ),
                                                    ));
                                        ExecuteSubnetMessageResult::Finished {
                                            response: err,
                                            refund: msg.take_cycles(),
                                        }
                                    } else {
                                        canister_http_request_context.request.payment -=
                                            http_request_fee;
                                        let http_fee = NominalCycles::from(http_request_fee);
                                        state
                                            .metadata
                                            .subnet_metrics
                                            .consumed_cycles_http_outcalls += http_fee;
                                        state
                                            .metadata
                                            .subnet_metrics
                                            .observe_consumed_cycles_with_use_case(
                                                CyclesUseCase::HTTPOutcalls,
                                                http_fee,
                                            );
                                        state.metadata.subnet_call_context_manager.push_context(
                                            SubnetCallContext::CanisterHttpRequest(
                                                canister_http_request_context,
                                            ),
                                        );
                                        self.metrics.observe_message_with_label(
                                            &request.method_name,
                                            since.elapsed().as_secs_f64(),
                                            SUBMITTED_OUTCOME_LABEL.into(),
                                            SUCCESS_STATUS_LABEL.into(),
                                        );
                                        ExecuteSubnetMessageResult::Processing
                                    }
                                }
                            },
                        }
                    }

                    CanisterCall::Ingress(_) => {
                        self.reject_unexpected_ingress(Ic00Method::HttpRequest)
                    }
                },
                false => {
                    let err = Err(UserError::new(
                        ErrorCode::CanisterContractViolation,
                        "This API is not enabled on this subnet".to_string(),
                    ));
                    ExecuteSubnetMessageResult::Finished {
                        response: err,
                        refund: msg.take_cycles(),
                    }
                }
            },

            Ok(Ic00Method::SetupInitialDKG) => match &msg {
                CanisterCall::Request(request) => self
                    .setup_initial_dkg(payload, request, &mut state, rng)
                    .map_or_else(
                        |err| ExecuteSubnetMessageResult::Finished {
                            response: Err(err),
                            refund: msg.take_cycles(),
                        },
                        |()| ExecuteSubnetMessageResult::Processing,
                    ),
                CanisterCall::Ingress(_) => {
                    self.reject_unexpected_ingress(Ic00Method::SetupInitialDKG)
                }
            },

            Ok(Ic00Method::ECDSAPublicKey) => {
                let cycles = msg.take_cycles();
                match &msg {
                    CanisterCall::Request(request) => {
                        let res = match ECDSAPublicKeyArgs::decode(request.method_payload()) {
                            Err(err) => Err(err),
                            Ok(args) => match get_master_public_key(
                                &chain_key_data.master_public_keys,
                                self.own_subnet_id,
                                &MasterPublicKeyId::Ecdsa(args.key_id.clone()),
                            ) {
                                Err(err) => Err(err),
                                Ok(pubkey) => {
                                    let canister_id = match args.canister_id {
                                        Some(id) => id.into(),
                                        None => *msg.sender(),
                                    };
                                    self.get_threshold_public_key(
                                        pubkey,
                                        canister_id,
                                        args.derivation_path.into_inner(),
                                    )
                                    .map(|res| {
                                        (
                                            ECDSAPublicKeyResponse {
                                                public_key: res.public_key,
                                                chain_code: res.chain_key,
                                            }
                                            .encode(),
                                            None,
                                        )
                                    })
                                }
                            },
                        };
                        ExecuteSubnetMessageResult::Finished {
                            response: res,
                            refund: cycles,
                        }
                    }
                    CanisterCall::Ingress(_) => {
                        self.reject_unexpected_ingress(Ic00Method::ECDSAPublicKey)
                    }
                }
            }

            Ok(Ic00Method::ComputeInitialIDkgDealings) => {
                let cycles = msg.take_cycles();
                match &msg {
                    CanisterCall::Request(request) => {
                        match ComputeInitialIDkgDealingsArgs::decode(request.method_payload()) {
                            Ok(args) => match get_master_public_key(
                                &chain_key_data.master_public_keys,
                                self.own_subnet_id,
                                &args.key_id,
                            ) {
                                Ok(_) => self
                                    .compute_initial_idkg_dealings(&mut state, args, request)
                                    .map_or_else(
                                        |err| ExecuteSubnetMessageResult::Finished {
                                            response: Err(err),
                                            refund: cycles,
                                        },
                                        |()| ExecuteSubnetMessageResult::Processing,
                                    ),
                                Err(err) => ExecuteSubnetMessageResult::Finished {
                                    response: Err(err),
                                    refund: cycles,
                                },
                            },
                            Err(err) => ExecuteSubnetMessageResult::Finished {
                                response: Err(err),
                                refund: cycles,
                            },
                        }
                    }
                    CanisterCall::Ingress(_) => {
                        self.reject_unexpected_ingress(Ic00Method::ComputeInitialIDkgDealings)
                    }
                }
            }

            Ok(Ic00Method::SchnorrPublicKey) => {
                let cycles = msg.take_cycles();
                match &msg {
                    CanisterCall::Request(request) => {
                        let res = match SchnorrPublicKeyArgs::decode(request.method_payload()) {
                            Err(err) => Err(err),
                            Ok(args) => match get_master_public_key(
                                &chain_key_data.master_public_keys,
                                self.own_subnet_id,
                                &MasterPublicKeyId::Schnorr(args.key_id.clone()),
                            ) {
                                Err(err) => Err(err),
                                Ok(pubkey) => {
                                    let canister_id = match args.canister_id {
                                        Some(id) => id.into(),
                                        None => *msg.sender(),
                                    };
                                    self.get_threshold_public_key(
                                        pubkey,
                                        canister_id,
                                        args.derivation_path.into_inner(),
                                    )
                                    .map(|res| {
                                        (
                                            SchnorrPublicKeyResponse {
                                                public_key: res.public_key,
                                                chain_code: res.chain_key,
                                            }
                                            .encode(),
                                            None,
                                        )
                                    })
                                }
                            },
                        };
                        ExecuteSubnetMessageResult::Finished {
                            response: res,
                            refund: cycles,
                        }
                    }
                    CanisterCall::Ingress(_) => {
                        self.reject_unexpected_ingress(Ic00Method::SchnorrPublicKey)
                    }
                }
            }

            Ok(Ic00Method::SignWithSchnorr) => match &msg {
                CanisterCall::Request(request) => {
                    if payload.is_empty() {
                        use ic_types::messages;
                        state.push_subnet_output_response(
                            Response {
                                originator: request.sender,
                                respondent: CanisterId::from(self.own_subnet_id),
                                originator_reply_callback: request.sender_reply_callback,
                                refund: request.payment,
                                response_payload: messages::Payload::Reject(
                                    messages::RejectContext::new(
                                        ic_error_types::RejectCode::CanisterReject,
                                        "An empty message cannot be signed",
                                    ),
                                ),
                                deadline: request.deadline,
                            }
                            .into(),
                        );
                        return (state, Some(NumInstructions::from(0)));
                    }

                    match SignWithSchnorrArgs::decode(payload) {
                        Err(err) => ExecuteSubnetMessageResult::Finished {
                            response: Err(err),
                            refund: msg.take_cycles(),
                        },
                        Ok(args) => {
                            let key_id = MasterPublicKeyId::Schnorr(args.key_id.clone());
                            match get_master_public_key(
                                &chain_key_data.master_public_keys,
                                self.own_subnet_id,
                                &key_id,
                            ) {
                                Err(err) => ExecuteSubnetMessageResult::Finished {
                                    response: Err(err),
                                    refund: msg.take_cycles(),
                                },
                                Ok(_) => match self.sign_with_threshold(
                                    (**request).clone(),
                                    ThresholdArguments::Schnorr(SchnorrArguments {
                                        key_id: args.key_id,
                                        message: Arc::new(args.message),
                                        taproot_tree_root: args.aux.map(|v| match v {
                                            SignWithSchnorrAux::Bip341(v) => {
                                                Arc::new(v.merkle_root_hash.into_vec())
                                            }
                                        }),
                                    }),
                                    args.derivation_path.into_inner(),
                                    registry_settings
                                        .chain_key_settings
                                        .get(&key_id)
                                        .map(|setting| setting.max_queue_size)
                                        .unwrap_or_default(),
                                    &mut state,
                                    rng,
                                    registry_settings.subnet_size,
                                ) {
                                    Err(err) => ExecuteSubnetMessageResult::Finished {
                                        response: Err(err),
                                        refund: msg.take_cycles(),
                                    },
                                    Ok(()) => {
                                        self.metrics.observe_message_with_label(
                                            &request.method_name,
                                            since.elapsed().as_secs_f64(),
                                            SUBMITTED_OUTCOME_LABEL.into(),
                                            SUCCESS_STATUS_LABEL.into(),
                                        );
                                        ExecuteSubnetMessageResult::Processing
                                    }
                                },
                            }
                        }
                    }
                }
                CanisterCall::Ingress(_) => {
                    self.reject_unexpected_ingress(Ic00Method::SignWithSchnorr)
                }
            },

            Ok(Ic00Method::VetKdPublicKey) => {
                let cycles = msg.take_cycles();
                match &msg {
                    CanisterCall::Request(request) => {
                        let res = match VetKdPublicKeyArgs::decode(request.method_payload()) {
                            Err(err) => Err(err),
                            Ok(args) => match get_master_public_key(
                                &chain_key_data.master_public_keys,
                                self.own_subnet_id,
                                &MasterPublicKeyId::VetKd(args.key_id.clone()),
                            ) {
                                Err(err) => Err(err),
                                Ok(pubkey) => {
                                    let canister_id = match args.canister_id {
                                        Some(id) => id.into(),
                                        None => *msg.sender(),
                                    };
                                    self.get_vetkd_public_key(
                                        pubkey,
                                        canister_id,
                                        args.derivation_domain,
                                    )
                                    .map(|public_key| {
                                        (VetKdPublicKeyResult { public_key }.encode(), None)
                                    })
                                }
                            },
                        };
                        ExecuteSubnetMessageResult::Finished {
                            response: res,
                            refund: cycles,
                        }
                    }
                    CanisterCall::Ingress(_) => {
                        self.reject_unexpected_ingress(Ic00Method::VetKdPublicKey)
                    }
                }
            }
            Ok(Ic00Method::ReshareChainKey) => ExecuteSubnetMessageResult::Finished {
                response: Err(UserError::new(
                    ErrorCode::CanisterRejectedMessage,
                    format!("{} API is not yet implemented.", msg.method_name()),
                )),
                refund: msg.take_cycles(),
            },

            Ok(Ic00Method::VetKdDeriveEncryptedKey) => match &msg {
                CanisterCall::Request(request) => {
                    if payload.is_empty() {
                        use ic_types::messages;
                        state.push_subnet_output_response(
                            Response {
                                originator: request.sender,
                                respondent: CanisterId::from(self.own_subnet_id),
                                originator_reply_callback: request.sender_reply_callback,
                                refund: request.payment,
                                response_payload: messages::Payload::Reject(
                                    messages::RejectContext::new(
                                        ic_error_types::RejectCode::CanisterReject,
                                        "Message payload empty",
                                    ),
                                ),
                                deadline: request.deadline,
                            }
                            .into(),
                        );
                        return (state, Some(NumInstructions::from(0)));
                    }

                    match self.vetkd_derive_encrypted_key(
                        request,
                        payload,
                        chain_key_data,
                        &mut state,
                        rng,
                        registry_settings,
                        current_round,
                    ) {
                        Err(err) => ExecuteSubnetMessageResult::Finished {
                            response: Err(err),
                            refund: msg.take_cycles(),
                        },
                        Ok(()) => {
                            self.metrics.observe_message_with_label(
                                &request.method_name,
                                since.elapsed().as_secs_f64(),
                                SUBMITTED_OUTCOME_LABEL.into(),
                                SUCCESS_STATUS_LABEL.into(),
                            );
                            ExecuteSubnetMessageResult::Processing
                        }
                    }
                }
                CanisterCall::Ingress(_) => {
                    self.reject_unexpected_ingress(Ic00Method::VetKdDeriveEncryptedKey)
                }
            },

            Ok(Ic00Method::ProvisionalCreateCanisterWithCycles) => {
                let res =
                    ProvisionalCreateCanisterWithCyclesArgs::decode(payload).and_then(|args| {
                        let cycles_amount = args.to_u128();
                        let sender_canister_version = args.get_sender_canister_version();
                        match CanisterSettings::try_from(args.settings) {
                            Ok(settings) => self
                                .canister_manager
                                .create_canister_with_cycles(
                                    msg.canister_change_origin(sender_canister_version),
                                    cycles_amount,
                                    settings,
                                    args.specified_id,
                                    &mut state,
                                    &registry_settings.provisional_whitelist,
                                    registry_settings.max_number_of_canisters,
                                    round_limits,
                                    self.subnet_memory_saturation(
                                        &round_limits.subnet_available_memory,
                                    ),
                                    registry_settings.subnet_size,
                                    &self.metrics.canister_creation_error,
                                )
                                .map(|canister_id| {
                                    (
                                        CanisterIdRecord::from(canister_id).encode(),
                                        Some(canister_id),
                                    )
                                })
                                .map_err(|err| err.into()),
                            Err(err) => Err(err.into()),
                        }
                    });
                ExecuteSubnetMessageResult::Finished {
                    response: res,
                    refund: msg.take_cycles(),
                }
            }

            Ok(Ic00Method::ProvisionalTopUpCanister) => {
                let res = ProvisionalTopUpCanisterArgs::decode(payload).and_then(|args| {
                    let canister_id = args.get_canister_id();
                    self.add_cycles(
                        *msg.sender(),
                        args.get_canister_id(),
                        args.to_u128(),
                        &mut state,
                        &registry_settings.provisional_whitelist,
                    )
                    .map(|res| (res, Some(canister_id)))
                });
                ExecuteSubnetMessageResult::Finished {
                    response: res,
                    refund: msg.take_cycles(),
                }
            }

            Ok(Ic00Method::BitcoinSendTransactionInternal) => match &msg {
                CanisterCall::Request(request) => {
                    match crate::bitcoin::send_transaction_internal(
                        &self.config.bitcoin.privileged_access,
                        request,
                        &mut state,
                    ) {
                        Ok(()) => ExecuteSubnetMessageResult::Processing,
                        Err(err) => ExecuteSubnetMessageResult::Finished {
                            response: Err(err),
                            refund: msg.take_cycles(),
                        },
                    }
                }
                CanisterCall::Ingress(_) => {
                    self.reject_unexpected_ingress(Ic00Method::BitcoinGetSuccessors)
                }
            },

            Ok(Ic00Method::BitcoinGetSuccessors) => match &msg {
                CanisterCall::Request(request) => {
                    match crate::bitcoin::get_successors(
                        &self.config.bitcoin.privileged_access,
                        request,
                        &mut state,
                    ) {
                        Ok(Some(payload)) => ExecuteSubnetMessageResult::Finished {
                            response: Ok((payload, None)),
                            refund: msg.take_cycles(),
                        },
                        Ok(None) => ExecuteSubnetMessageResult::Processing,
                        Err(err) => ExecuteSubnetMessageResult::Finished {
                            response: Err(err),
                            refund: msg.take_cycles(),
                        },
                    }
                }
                CanisterCall::Ingress(_) => {
                    self.reject_unexpected_ingress(Ic00Method::BitcoinGetSuccessors)
                }
            },

            Ok(Ic00Method::BitcoinGetBalance)
            | Ok(Ic00Method::BitcoinGetUtxos)
            | Ok(Ic00Method::BitcoinGetBlockHeaders)
            | Ok(Ic00Method::BitcoinSendTransaction)
            | Ok(Ic00Method::BitcoinGetCurrentFeePercentiles) => {
                // Code path can only be triggered if there are no bitcoin canisters to route
                // the request to.
                ExecuteSubnetMessageResult::Finished {
                    response: Err(UserError::new(
                        ErrorCode::CanisterRejectedMessage,
                        "No bitcoin canisters available.",
                    )),
                    refund: msg.take_cycles(),
                }
            }

            Ok(Ic00Method::UploadChunk) => {
                let resource_saturation =
                    self.subnet_memory_saturation(&round_limits.subnet_available_memory);
                let res = UploadChunkArgs::decode(payload).and_then(|args| {
                    let canister_id = args.get_canister_id();
                    self.upload_chunk(
                        *msg.sender(),
                        &mut state,
                        args,
                        round_limits,
                        registry_settings.subnet_size,
                        &resource_saturation,
                    )
                    .map(|res| (res, Some(canister_id)))
                });
                ExecuteSubnetMessageResult::Finished {
                    response: res,
                    refund: msg.take_cycles(),
                }
            }

            Ok(Ic00Method::ClearChunkStore) => {
                let res = ClearChunkStoreArgs::decode(payload).and_then(|args| {
                    let canister_id = args.get_canister_id();
                    self.clear_chunk_store(*msg.sender(), &mut state, args)
                        .map(|res| (res, Some(canister_id)))
                });
                ExecuteSubnetMessageResult::Finished {
                    response: res,
                    refund: msg.take_cycles(),
                }
            }

            Ok(Ic00Method::StoredChunks) => {
                let res = StoredChunksArgs::decode(payload).and_then(|args| {
                    let canister_id = args.get_canister_id();
                    self.stored_chunks(*msg.sender(), &state, args)
                        .map(|res| (res, Some(canister_id)))
                });
                ExecuteSubnetMessageResult::Finished {
                    response: res,
                    refund: msg.take_cycles(),
                }
            }

            Ok(Ic00Method::NodeMetricsHistory) => match &msg {
                CanisterCall::Ingress(_) => {
                    self.reject_unexpected_ingress(Ic00Method::NodeMetricsHistory)
                }
                CanisterCall::Request(_) => {
                    let res = NodeMetricsHistoryArgs::decode(payload)
                        .and_then(|args| self.node_metrics_history(&state, args));
                    ExecuteSubnetMessageResult::Finished {
                        response: res.map(|res| (res, None)),
                        refund: msg.take_cycles(),
                    }
                }
            },

            Ok(Ic00Method::SubnetInfo) => match &msg {
                CanisterCall::Ingress(_) => self.reject_unexpected_ingress(Ic00Method::SubnetInfo),
                CanisterCall::Request(_) => {
                    let res = SubnetInfoArgs::decode(payload)
                        .and_then(|args| self.subnet_info(replica_version, args));
                    ExecuteSubnetMessageResult::Finished {
                        response: res.map(|res| (res, None)),
                        refund: msg.take_cycles(),
                    }
                }
            },

            Ok(Ic00Method::FetchCanisterLogs) => ExecuteSubnetMessageResult::Finished {
                response: Err(UserError::new(
                    ErrorCode::CanisterRejectedMessage,
                    format!(
                        "{} API is only accessible in non-replicated mode",
                        Ic00Method::FetchCanisterLogs
                    ),
                )),
                refund: msg.take_cycles(),
            },

            Ok(Ic00Method::TakeCanisterSnapshot) => match TakeCanisterSnapshotArgs::decode(payload)
            {
                Err(err) => ExecuteSubnetMessageResult::Finished {
                    response: Err(err),
                    refund: msg.take_cycles(),
                },
                Ok(args) => {
                    let canister_id = args.get_canister_id();
                    let (result, instructions_used) = self.take_canister_snapshot(
                        *msg.sender(),
                        &mut state,
                        args,
                        registry_settings.subnet_size,
                        round_limits,
                    );
                    let msg_result = ExecuteSubnetMessageResult::Finished {
                        response: result.map(|res| (res, Some(canister_id))),
                        refund: msg.take_cycles(),
                    };

                    let state = self.finish_subnet_message_execution(state, msg, msg_result, since);
                    return (state, Some(instructions_used));
                }
            },

            Ok(Ic00Method::LoadCanisterSnapshot) => match LoadCanisterSnapshotArgs::decode(payload)
            {
                Err(err) => ExecuteSubnetMessageResult::Finished {
                    response: Err(err),
                    refund: msg.take_cycles(),
                },
                Ok(args) => {
                    let origin = msg.canister_change_origin(args.get_sender_canister_version());
                    let canister_id = args.get_canister_id();
                    let (result, instructions_used) = self.load_canister_snapshot(
                        registry_settings.subnet_size,
                        *msg.sender(),
                        &mut state,
                        args,
                        round_limits,
                        origin,
                    );
                    let msg_result = ExecuteSubnetMessageResult::Finished {
                        response: result.map(|res| (res, Some(canister_id))),
                        refund: msg.take_cycles(),
                    };

                    let state = self.finish_subnet_message_execution(state, msg, msg_result, since);
                    return (state, Some(instructions_used));
                }
            },

            Ok(Ic00Method::ListCanisterSnapshots) => {
                let res = ListCanisterSnapshotArgs::decode(payload).and_then(|args| {
                    let canister_id = args.get_canister_id();
                    self.list_canister_snapshot(*msg.sender(), &mut state, args)
                        .map(|res| (res, Some(canister_id)))
                });
                ExecuteSubnetMessageResult::Finished {
                    response: res,
                    refund: msg.take_cycles(),
                }
            }

            Ok(Ic00Method::DeleteCanisterSnapshot) => {
                let res = DeleteCanisterSnapshotArgs::decode(payload).and_then(|args| {
                    let canister_id = args.get_canister_id();
                    self.delete_canister_snapshot(*msg.sender(), &mut state, args, round_limits)
                        .map(|res| (res, Some(canister_id)))
                });
                ExecuteSubnetMessageResult::Finished {
                    response: res,
                    refund: msg.take_cycles(),
                }
            }

            Err(ParseError::VariantNotFound) => {
                let res = Err(UserError::new(
                    ErrorCode::CanisterMethodNotFound,
                    format!("Management canister has no method '{}'", msg.method_name()),
                ));
                ExecuteSubnetMessageResult::Finished {
                    response: res,
                    refund: msg.take_cycles(),
                }
            }
        };

        // Note that some branches above have early returns:
        //   - `InstallCode`
        //   - `InstallChunkedCode`
        //   - `TakeCanisterSnapshot`
        //   - `LoadCanisterSnapshot`
        //   - `SignWithECDSA`
        // If you modify code below, please also update
        // these cases.
        let state = self.finish_subnet_message_execution(state, msg, result, since);
        (state, Some(NumInstructions::from(0)))
    }

    /// Observes a subnet message metrics and outputs the given subnet response.
    fn finish_subnet_message_execution(
        &self,
        mut state: ReplicatedState,
        message: CanisterCall,
        result: ExecuteSubnetMessageResult,
        since: Instant,
    ) -> ReplicatedState {
        match &result {
            ExecuteSubnetMessageResult::Processing => {}
            ExecuteSubnetMessageResult::Finished { response, .. } => {
                // Request has been executed. Observe metrics and respond.
                let method_name = String::from(message.method_name());

                let res = match response {
                    Ok((res, canister_id)) => {
                        if let Some(canister_id) = canister_id {
                            if let Some(canister_state) = state.canister_state_mut(canister_id) {
                                canister_state.update_on_low_wasm_memory_hook_condition();
                            }
                        }
                        Ok(res)
                    }
                    Err(err) => Err(err.code()),
                };

                self.metrics.observe_subnet_message(
                    method_name.as_str(),
                    since.elapsed().as_secs_f64(),
                    &res,
                );
            }
        }
        self.output_subnet_response(message, state, result)
    }

    /// Executes a replicated message sent to a canister or a canister task.
    #[allow(clippy::too_many_arguments)]
    pub fn execute_canister_input(
        &self,
        canister: CanisterState,
        instruction_limits: InstructionLimits,
        max_instructions_per_message_without_dts: NumInstructions,
        input: CanisterMessageOrTask,
        prepaid_execution_cycles: Option<Cycles>,
        time: Time,
        network_topology: Arc<NetworkTopology>,
        round_limits: &mut RoundLimits,
        subnet_size: usize,
    ) -> ExecuteMessageResult {
        match canister.next_execution() {
            NextExecution::None | NextExecution::StartNew => {}
            NextExecution::ContinueLong | NextExecution::ContinueInstallCode => {
                // We should never try to execute a canister message in
                // replicated mode if there is a pending long execution.
                panic!(
                    "Replicated execution with another pending DTS execution: {:?}",
                    canister.next_execution()
                );
            }
        }

        let round_counters = RoundCounters {
            execution_refund_error: &self.metrics.execution_cycles_refund_error,
            state_changes_error: &self.metrics.state_changes_error,
            invalid_system_call_error: &self.metrics.invalid_system_call_error,
            charging_from_balance_error: &self.metrics.charging_from_balance_error,
            unexpected_response_error: &self.metrics.unexpected_response_error,
            response_cycles_refund_error: &self.metrics.response_cycles_refund_error,
            invalid_canister_state_error: &self.metrics.invalid_canister_state_error,
            ingress_with_cycles_error: &self.metrics.ingress_with_cycles_error,
        };

        let round = RoundContext {
            network_topology: &network_topology,
            hypervisor: &self.hypervisor,
            cycles_account_manager: &self.cycles_account_manager,
            counters: round_counters,
            log: &self.log,
            time,
        };

        let req = match input {
            CanisterMessageOrTask::Task(task) => {
                return self.execute_canister_task(
                    canister,
                    task,
                    prepaid_execution_cycles,
                    instruction_limits,
                    round,
                    round_limits,
                    subnet_size,
                );
            }
            CanisterMessageOrTask::Message(CanisterMessage::Response(response)) => {
                return self.execute_canister_response(
                    canister,
                    response,
                    instruction_limits,
                    time,
                    network_topology,
                    round_limits,
                    subnet_size,
                )
            }
            CanisterMessageOrTask::Message(CanisterMessage::Request(request)) => {
                CanisterCall::Request(request)
            }
            CanisterMessageOrTask::Message(CanisterMessage::Ingress(ingress)) => {
                CanisterCall::Ingress(ingress)
            }
        };

        let method = {
            // Note that Wasm validation guarantees that a name cannot be
            // exported multiple times as different types. So the order of
            // checks here matters only for performance, not correctness.
            let method = WasmMethod::Query(req.method_name().to_string());
            if canister.exports_method(&method) {
                method
            } else {
                let method = WasmMethod::CompositeQuery(req.method_name().to_string());
                if canister.exports_method(&method) {
                    method
                } else {
                    WasmMethod::Update(req.method_name().to_string())
                }
            }
        };

        match &method {
            WasmMethod::Query(_) | WasmMethod::CompositeQuery(_) => {
                let instruction_limits = InstructionLimits::new(
                    FlagStatus::Enabled,
                    max_instructions_per_message_without_dts,
                    instruction_limits.slice(),
                );
                let execution_parameters = self.execution_parameters(
                    &canister,
                    instruction_limits,
                    ExecutionMode::Replicated,
                    // Effectively disable subnet memory resource reservation for queries.
                    ResourceSaturation::default(),
                );
                let result = execute_call_or_task(
                    canister,
                    CanisterCallOrTask::Query(req),
                    method,
                    prepaid_execution_cycles,
                    execution_parameters,
                    time,
                    round,
                    round_limits,
                    subnet_size,
                    &self.call_tree_metrics,
                    self.config.dirty_page_logging,
                    self.deallocator_thread.sender(),
                );
                if let ExecuteMessageResult::Finished {
                    canister: _,
                    response: ExecutionResponse::Request(_),
                    instructions_used: _,
                    heap_delta: _,
                    call_duration: Some(duration),
                } = &result
                {
                    self.metrics.call_durations.observe(duration.as_secs_f64());
                }
                result
            }
            WasmMethod::Update(_) => {
                let execution_parameters = self.execution_parameters(
                    &canister,
                    instruction_limits,
                    ExecutionMode::Replicated,
                    self.subnet_memory_saturation(&round_limits.subnet_available_memory),
                );
                execute_call_or_task(
                    canister,
                    CanisterCallOrTask::Update(req),
                    method,
                    prepaid_execution_cycles,
                    execution_parameters,
                    time,
                    round,
                    round_limits,
                    subnet_size,
                    &self.call_tree_metrics,
                    self.config.dirty_page_logging,
                    self.deallocator_thread.sender(),
                )
            }
            WasmMethod::System(_) => {
                unreachable!("Unreachable based on the previous statement");
            }
        }
    }

    /// Executes a canister task of a given canister.
    fn execute_canister_task(
        &self,
        canister: CanisterState,
        task: CanisterTask,
        prepaid_execution_cycles: Option<Cycles>,
        instruction_limits: InstructionLimits,
        round: RoundContext,
        round_limits: &mut RoundLimits,
        subnet_size: usize,
    ) -> ExecuteMessageResult {
        let execution_parameters = self.execution_parameters(
            &canister,
            instruction_limits,
            ExecutionMode::Replicated,
            self.subnet_memory_saturation(&round_limits.subnet_available_memory),
        );
        execute_call_or_task(
            canister,
            CanisterCallOrTask::Task(task.clone()),
            WasmMethod::System(SystemMethod::from(task)),
            prepaid_execution_cycles,
            execution_parameters,
            round.time,
            round,
            round_limits,
            subnet_size,
            &self.call_tree_metrics,
            self.config.dirty_page_logging,
            self.deallocator_thread.sender(),
        )
    }

    /// Returns the maximum amount of memory that can be utilized by a single
    /// canister.
    pub fn max_canister_memory_size(&self, wasm_execution_mode: WasmExecutionMode) -> NumBytes {
        match wasm_execution_mode {
            WasmExecutionMode::Wasm32 => self.config.max_canister_memory_size_wasm32,
            WasmExecutionMode::Wasm64 => self.config.max_canister_memory_size_wasm64,
        }
    }

    /// Returns the subnet memory capacity.
    pub fn subnet_memory_capacity(&self) -> NumBytes {
        self.config.subnet_memory_capacity
    }

    /// Builds execution parameters for the given canister with the given
    /// instruction limit and available subnet memory counter.
    fn execution_parameters(
        &self,
        canister: &CanisterState,
        instruction_limits: InstructionLimits,
        execution_mode: ExecutionMode,
        subnet_memory_saturation: ResourceSaturation,
    ) -> ExecutionParameters {
        let wasm_execution_mode = match &canister.execution_state {
            // The canister is not already installed, so we do not know what kind of canister it is.
            // Therefore we can assume it is Wasm64 because Wasm64 can have a larger memory limit.
            None => WasmExecutionMode::Wasm64,
            Some(execution_state) => execution_state.wasm_execution_mode,
        };
        let max_memory_size = self.max_canister_memory_size(wasm_execution_mode);

        ExecutionParameters {
            instruction_limits,
            canister_memory_limit: canister.memory_limit(max_memory_size),
            wasm_memory_limit: canister.wasm_memory_limit(),
            memory_allocation: canister.memory_allocation(),
            canister_guaranteed_callback_quota: self.config.canister_guaranteed_callback_quota
                as u64,
            compute_allocation: canister.compute_allocation(),
            subnet_type: self.own_subnet_type,
            execution_mode,
            subnet_memory_saturation,
        }
    }

    fn create_canister(
        &self,
        origin: CanisterChangeOrigin,
        cycles: Cycles,
        settings: CanisterSettings,
        registry_settings: &RegistryExecutionSettings,
        state: &mut ReplicatedState,
        round_limits: &mut RoundLimits,
    ) -> ExecuteSubnetMessageResult {
        let sender = origin.origin();
        match state.find_subnet_id(sender) {
            Ok(sender_subnet_id) => {
                let (res, cycles) = self.canister_manager.create_canister(
                    origin,
                    sender_subnet_id,
                    cycles,
                    settings,
                    registry_settings.max_number_of_canisters,
                    state,
                    registry_settings.subnet_size,
                    round_limits,
                    self.subnet_memory_saturation(&round_limits.subnet_available_memory),
                    &self.metrics.canister_creation_error,
                );
                ExecuteSubnetMessageResult::Finished {
                    response: res
                        .map(|new_canister_id| {
                            (
                                CanisterIdRecord::from(new_canister_id).encode(),
                                Some(new_canister_id),
                            )
                        })
                        .map_err(|err| err.into()),
                    refund: cycles,
                }
            }
            Err(err) => ExecuteSubnetMessageResult::Finished {
                response: Err(err),
                refund: cycles,
            },
        }
    }

    fn update_settings(
        &self,
        timestamp_nanos: Time,
        origin: CanisterChangeOrigin,
        settings: CanisterSettings,
        canister_id: CanisterId,
        state: &mut ReplicatedState,
        round_limits: &mut RoundLimits,
        subnet_size: usize,
    ) -> Result<Vec<u8>, UserError> {
        let canister = get_canister_mut(canister_id, state)?;
        self.canister_manager
            .update_settings(
                timestamp_nanos,
                origin,
                settings,
                canister,
                round_limits,
                self.subnet_memory_saturation(&round_limits.subnet_available_memory),
                subnet_size,
            )
            .map(|()| EmptyBlob.encode())
            .map_err(|err| err.into())
    }

    fn start_canister(
        &self,
        canister_id: CanisterId,
        sender: PrincipalId,
        state: &mut ReplicatedState,
    ) -> Result<Vec<u8>, UserError> {
        let canister = get_canister_mut(canister_id, state)?;

        let result = self.canister_manager.start_canister(sender, canister);

        match result {
            Ok(stop_contexts) => {
                // Reject outstanding stop messages (if any).
                self.reject_stop_requests(canister_id, stop_contexts, state);
                Ok(EmptyBlob.encode())
            }
            Err(err) => Err(err.into()),
        }
    }

    fn deposit_cycles(
        &self,
        canister_id: CanisterId,
        msg: &mut CanisterCall,
        state: &mut ReplicatedState,
    ) -> ExecuteSubnetMessageResult {
        match state.canister_state_mut(&canister_id) {
            None => ExecuteSubnetMessageResult::Finished {
                response: Err(UserError::new(
                    ErrorCode::CanisterNotFound,
                    format!("Canister {} not found.", &canister_id),
                )),
                refund: msg.take_cycles(),
            },

            Some(canister_state) => {
                let cycles = msg.take_cycles();
                canister_state
                    .system_state
                    .add_cycles(cycles, CyclesUseCase::NonConsumed);
                if cycles.get() > LOG_CANISTER_OPERATION_CYCLES_THRESHOLD {
                    info!(
                        self.log,
                        "Canister {} deposited {} cycles to canister {}.",
                        msg.sender(),
                        cycles,
                        canister_id.get(),
                    );
                }
                ExecuteSubnetMessageResult::Finished {
                    response: Ok((EmptyBlob.encode(), Some(canister_id))),
                    refund: Cycles::zero(),
                }
            }
        }
    }

    fn get_canister_status(
        &self,
        sender: PrincipalId,
        canister_id: CanisterId,
        state: &mut ReplicatedState,
        subnet_size: usize,
    ) -> Result<Vec<u8>, UserError> {
        let canister = get_canister_mut(canister_id, state)?;

        self.canister_manager
            .get_canister_status(sender, canister, subnet_size)
            .map(|status| status.encode())
            .map_err(|err| err.into())
    }

    fn get_canister_info(
        &self,
        canister_id: CanisterId,
        num_requested_changes: Option<u64>,
        state: &ReplicatedState,
    ) -> Result<Vec<u8>, UserError> {
        let canister = get_canister(canister_id, state)?;
        let canister_history = canister.system_state.get_canister_history();
        let total_num_changes = canister_history.get_total_num_changes();
        let changes = canister_history
            .get_changes(num_requested_changes.unwrap_or(0) as usize)
            .map(|e| (*e.clone()).clone())
            .collect();
        let module_hash = canister
            .execution_state
            .as_ref()
            .map(|es| es.wasm_binary.binary.module_hash().to_vec());
        let controllers = canister
            .controllers()
            .iter()
            .copied()
            .collect::<Vec<PrincipalId>>();
        let res = CanisterInfoResponse::new(total_num_changes, changes, module_hash, controllers);
        Ok(res.encode())
    }

    fn stop_canister(
        &self,
        canister_id: CanisterId,
        msg: &CanisterCall,
        state: &mut ReplicatedState,
    ) -> ExecuteSubnetMessageResult {
        let call_id = state
            .metadata
            .subnet_call_context_manager
            .push_stop_canister_call(StopCanisterCall {
                call: msg.clone(),
                effective_canister_id: canister_id,
                time: state.time(),
            });
        match self.canister_manager.stop_canister(
            canister_id,
            StopCanisterContext::from((msg.clone(), call_id)),
            state,
        ) {
            StopCanisterResult::RequestAccepted => ExecuteSubnetMessageResult::Processing,
            StopCanisterResult::Failure {
                error,
                cycles_to_return,
            } => ExecuteSubnetMessageResult::Finished {
                response: Err(error.into()),
                refund: cycles_to_return,
            },
            StopCanisterResult::AlreadyStopped { cycles_to_return } => {
                ExecuteSubnetMessageResult::Finished {
                    response: Ok((EmptyBlob.encode(), Some(canister_id))),
                    refund: cycles_to_return,
                }
            }
        }
    }

    fn add_cycles(
        &self,
        sender: PrincipalId,
        canister_id: CanisterId,
        cycles: Option<u128>,
        state: &mut ReplicatedState,
        provisional_whitelist: &ProvisionalWhitelist,
    ) -> Result<Vec<u8>, UserError> {
        let canister = get_canister_mut(canister_id, state)?;
        self.canister_manager
            .add_cycles(sender, cycles, canister, provisional_whitelist)
            .map(|()| EmptyBlob.encode())
            .map_err(|err| err.into())
    }

    fn upload_chunk(
        &self,
        sender: PrincipalId,
        state: &mut ReplicatedState,
        args: UploadChunkArgs,
        round_limits: &mut RoundLimits,
        subnet_size: usize,
        resource_saturation: &ResourceSaturation,
    ) -> Result<Vec<u8>, UserError> {
        let canister = get_canister_mut(args.get_canister_id(), state)?;
        self.canister_manager
            .upload_chunk(
                sender,
                canister,
                &args.chunk,
                round_limits,
                subnet_size,
                resource_saturation,
            )
            .map(
                |UploadChunkResult {
                     reply,
                     heap_delta_increase,
                 }| {
                    state.metadata.heap_delta_estimate += heap_delta_increase;
                    reply.encode()
                },
            )
            .map_err(|err| err.into())
    }

    fn clear_chunk_store(
        &self,
        sender: PrincipalId,
        state: &mut ReplicatedState,
        args: ClearChunkStoreArgs,
    ) -> Result<Vec<u8>, UserError> {
        let canister = get_canister_mut(args.get_canister_id(), state)?;
        self.canister_manager
            .clear_chunk_store(sender, canister)
            .map(|()| EmptyBlob.encode())
            .map_err(|err| err.into())
    }

    fn stored_chunks(
        &self,
        sender: PrincipalId,
        state: &ReplicatedState,
        args: StoredChunksArgs,
    ) -> Result<Vec<u8>, UserError> {
        let canister = get_canister(args.get_canister_id(), state)?;
        self.canister_manager
            .stored_chunks(sender, canister)
            .map(|reply| reply.encode())
            .map_err(|err| err.into())
    }

    /// Creates a new canister snapshot and inserts it into `ReplicatedState`.
    fn take_canister_snapshot(
        &self,
        sender: PrincipalId,
        state: &mut ReplicatedState,
        args: TakeCanisterSnapshotArgs,
        subnet_size: usize,
        round_limits: &mut RoundLimits,
    ) -> (Result<Vec<u8>, UserError>, NumInstructions) {
        let canister_id = args.get_canister_id();
        // Take canister out.
        let mut canister = match state.take_canister_state(&canister_id) {
            None => {
                return (
                    Err(UserError::new(
                        ErrorCode::CanisterNotFound,
                        format!("Canister {} not found.", &canister_id),
                    )),
                    NumInstructions::new(0),
                )
            }
            Some(canister) => canister,
        };

        let resource_saturation =
            self.subnet_memory_saturation(&round_limits.subnet_available_memory);
        let replace_snapshot = args.replace_snapshot();
        let (result, instructions_used) = self.canister_manager.take_canister_snapshot(
            subnet_size,
            sender,
            &mut canister,
            replace_snapshot,
            state,
            round_limits,
            &resource_saturation,
        );
        // Put canister back.
        state.put_canister_state(canister);

        match result {
            Ok(response) => (Ok(response.encode()), instructions_used),
            Err(err) => (Err(err.into()), instructions_used),
        }
    }

    /// Loads a canister snapshot onto an existing canister.
    fn load_canister_snapshot(
        &self,
        subnet_size: usize,
        sender: PrincipalId,
        state: &mut ReplicatedState,
        args: LoadCanisterSnapshotArgs,
        round_limits: &mut RoundLimits,
        origin: CanisterChangeOrigin,
    ) -> (Result<Vec<u8>, UserError>, NumInstructions) {
        let canister_id = args.get_canister_id();
        // Take canister out.
        let mut old_canister = match state.take_canister_state(&canister_id) {
            None => {
                return (
                    Err(UserError::new(
                        ErrorCode::CanisterNotFound,
                        format!("Canister {} not found.", &canister_id),
                    )),
                    NumInstructions::new(0),
                )
            }
            Some(canister) => canister,
        };

        let snapshot_id = args.snapshot_id();
        let resource_saturation =
            self.subnet_memory_saturation(&round_limits.subnet_available_memory);
        let (result, instructions_used) = self.canister_manager.load_canister_snapshot(
            subnet_size,
            sender,
            &mut old_canister,
            snapshot_id,
            state,
            round_limits,
            origin,
            &resource_saturation,
            &self.metrics.long_execution_already_in_progress,
        );

        let result = match result {
            Ok(new_canister) => {
                state.put_canister_state(new_canister);
                Ok(EmptyBlob.encode())
            }
            Err(err) => {
                // Could not load the canister snapshot, thus put back old state.
                state.put_canister_state(old_canister);
                Err(err.into())
            }
        };

        (result, instructions_used)
    }

    /// Lists the snapshots belonging to the specified canister.
    fn list_canister_snapshot(
        &self,
        sender: PrincipalId,
        state: &mut ReplicatedState,
        args: ListCanisterSnapshotArgs,
    ) -> Result<Vec<u8>, UserError> {
        let canister = get_canister(args.get_canister_id(), state)?;

        let result = self
            .canister_manager
            .list_canister_snapshot(sender, canister, state)
            .map_err(UserError::from)?;

        Ok(Encode!(&result).unwrap())
    }

    /// Deletes the specified canister snapshot if it exists.
    fn delete_canister_snapshot(
        &self,
        sender: PrincipalId,
        state: &mut ReplicatedState,
        args: DeleteCanisterSnapshotArgs,
        round_limits: &mut RoundLimits,
    ) -> Result<Vec<u8>, UserError> {
        let canister_id = args.get_canister_id();
        // Take canister out.
        let mut canister = match state.take_canister_state(&canister_id) {
            None => {
                return Err(UserError::new(
                    ErrorCode::CanisterNotFound,
                    format!("Canister {} not found.", &canister_id),
                ))
            }
            Some(canister) => canister,
        };

        let result = self
            .canister_manager
            .delete_canister_snapshot(
                sender,
                &mut canister,
                args.get_snapshot_id(),
                state,
                round_limits,
            )
            .map(|()| EmptyBlob.encode())
            .map_err(|err| err.into());

        // Put canister back.
        state.put_canister_state(canister);
        result
    }

    fn node_metrics_history(
        &self,
        state: &ReplicatedState,
        args: NodeMetricsHistoryArgs,
    ) -> Result<Vec<u8>, UserError> {
        if args.subnet_id != self.own_subnet_id.get() {
            return Err(UserError::new(
                ErrorCode::CanisterRejectedMessage,
                format!(
                    "Provided target subnet ID {} does not match current subnet ID {}.",
                    args.subnet_id, self.own_subnet_id
                ),
            ));
        }

        let result = state
            .metadata
            .blockmaker_metrics_time_series
            .node_metrics_history(Time::from_nanos_since_unix_epoch(
                args.start_at_timestamp_nanos,
            ));
        Ok(Encode!(&result).unwrap())
    }

    fn subnet_info(
        &self,
        replica_version: &ReplicaVersion,
        args: SubnetInfoArgs,
    ) -> Result<Vec<u8>, UserError> {
        if args.subnet_id != self.own_subnet_id.get() {
            return Err(UserError::new(
                ErrorCode::CanisterRejectedMessage,
                format!(
                    "Provided target subnet ID {} does not match current subnet ID {}.",
                    args.subnet_id, self.own_subnet_id
                ),
            ));
        }
        let res = SubnetInfoResponse {
            replica_version: replica_version.to_string(),
        };
        Ok(Encode!(&res).unwrap())
    }

    // Executes an inter-canister response.
    //
    // Returns a tuple with the result, along with a flag indicating whether or
    // not to refund the remaining cycles to the canister.
    #[allow(clippy::too_many_arguments)]
    pub fn execute_canister_response(
        &self,
        canister: CanisterState,
        response: Arc<Response>,
        instruction_limits: InstructionLimits,
        time: Time,
        network_topology: Arc<NetworkTopology>,
        round_limits: &mut RoundLimits,
        subnet_size: usize,
    ) -> ExecuteMessageResult {
        let execution_parameters = self.execution_parameters(
            &canister,
            instruction_limits,
            ExecutionMode::Replicated,
            self.subnet_memory_saturation(&round_limits.subnet_available_memory),
        );

        let round_counters = RoundCounters {
            execution_refund_error: &self.metrics.execution_cycles_refund_error,
            state_changes_error: &self.metrics.state_changes_error,
            invalid_system_call_error: &self.metrics.invalid_system_call_error,
            charging_from_balance_error: &self.metrics.charging_from_balance_error,
            unexpected_response_error: &self.metrics.unexpected_response_error,
            response_cycles_refund_error: &self.metrics.response_cycles_refund_error,
            invalid_canister_state_error: &self.metrics.invalid_canister_state_error,
            ingress_with_cycles_error: &self.metrics.ingress_with_cycles_error,
        };

        let round = RoundContext {
            network_topology: &network_topology,
            hypervisor: &self.hypervisor,
            cycles_account_manager: &self.cycles_account_manager,
            counters: round_counters,
            log: &self.log,
            time,
        };
        // This function is called on an execution thread with a scaled
        // available memory. We also need to scale the subnet reservation in
        // order to be consistent with the scaling of the available memory.
        let scaled_subnet_memory_reservation = NumBytes::new(
            self.config.subnet_memory_reservation.get()
                / round_limits.subnet_available_memory.get_scaling_factor() as u64,
        );
        execute_response(
            canister,
            response,
            time,
            execution_parameters,
            round,
            round_limits,
            subnet_size,
            scaled_subnet_memory_reservation,
            &self.call_tree_metrics,
            self.config.dirty_page_logging,
            self.deallocator_thread.sender(),
        )
    }

    /// Asks the canister if it is willing to accept the provided ingress
    /// message.
    pub fn should_accept_ingress_message(
        &self,
        state: Arc<ReplicatedState>,
        provisional_whitelist: &ProvisionalWhitelist,
        ingress: &SignedIngressContent,
        execution_mode: ExecutionMode,
        metrics: &IngressFilterMetrics,
    ) -> Result<(), UserError> {
        let canister = |canister_id: CanisterId| -> Result<&CanisterState, UserError> {
            match state.canister_state(&canister_id) {
                Some(canister) => Ok(canister),
                None => Err(UserError::new(
                    ErrorCode::CanisterNotFound,
                    format!("Canister {} not found", canister_id),
                )),
            }
        };
        let effective_canister_id =
            extract_effective_canister_id(ingress, state.metadata.own_subnet_id)
                .map_err(|err| err.into_user_error(ingress.method_name()))?;

        // A first-pass check on the canister's balance to prevent needless gossiping
        // if the canister's balance is too low. A more rigorous check happens later
        // in the ingress selector.
        {
            let subnet_size = state
                .metadata
                .network_topology
                .get_subnet_size(&state.metadata.own_subnet_id)
                .unwrap_or(SMALL_APP_SUBNET_MAX_SIZE);
            let induction_cost = self.cycles_account_manager.ingress_induction_cost(
                ingress,
                effective_canister_id,
                subnet_size,
            );

            if let IngressInductionCost::Fee { payer, cost } = induction_cost {
                let paying_canister = canister(payer)?;
                let reveal_top_up = paying_canister
                    .controllers()
                    .contains(&ingress.sender().get());
                if let Err(err) = self.cycles_account_manager.can_withdraw_cycles(
                    &paying_canister.system_state,
                    cost,
                    paying_canister.memory_usage(),
                    paying_canister.message_memory_usage(),
                    paying_canister.scheduler_state.compute_allocation,
                    subnet_size,
                    reveal_top_up,
                ) {
                    return Err(UserError::new(
                        ErrorCode::CanisterOutOfCycles,
                        err.to_string(),
                    ));
                }
            }
        }

        if ingress.is_addressed_to_subnet(self.own_subnet_id) {
            return self.canister_manager.should_accept_ingress_message(
                state,
                provisional_whitelist,
                ingress,
                effective_canister_id,
            );
        }

        let canister_state = canister(ingress.canister_id())?;

        match canister_state.status() {
            CanisterStatusType::Running => {}
            CanisterStatusType::Stopping => {
                return Err(UserError::new(
                    ErrorCode::CanisterStopping,
                    format!("Canister {} is stopping", ingress.canister_id()),
                ));
            }
            CanisterStatusType::Stopped => {
                return Err(UserError::new(
                    ErrorCode::CanisterStopped,
                    format!("Canister {} is stopped", ingress.canister_id()),
                ));
            }
        }

        // Composite queries are not allowed to be called in replicated mode.
        let method = WasmMethod::CompositeQuery(ingress.method_name().to_string());
        if canister_state.exports_method(&method) {
            return Err(UserError::new(
                ErrorCode::CompositeQueryCalledInReplicatedMode,
                "Composite query cannot be called in replicated mode",
            ));
        }

        // An inspect message is expected to finish quickly, so DTS is not
        // supported for it.
        let instruction_limits = InstructionLimits::new(
            FlagStatus::Disabled,
            self.config.max_instructions_for_message_acceptance_calls,
            self.config.max_instructions_for_message_acceptance_calls,
        );

        // Letting the canister grow arbitrarily when executing the
        // query is fine as we do not persist state modifications.
        let subnet_available_memory = subnet_memory_capacity(&self.config);
        let execution_parameters = self.execution_parameters(
            canister_state,
            instruction_limits,
            execution_mode,
            // Effectively disable subnet memory resource reservation for queries.
            ResourceSaturation::default(),
        );

        inspect_message::execute_inspect_message(
            state.time(),
            canister_state.clone(),
            ingress,
            execution_parameters,
            subnet_available_memory,
            &self.hypervisor,
            &state.metadata.network_topology,
            &self.log,
            &self.metrics.state_changes_error,
            metrics,
        )
        .1
    }

    // Output the response of a subnet message depending on its type.
    //
    // Canister requests are responded to by adding a response to the subnet's
    // output queue. Ingress requests are responded to by writing to ingress
    // history.
    fn output_subnet_response(
        &self,
        msg: CanisterCall,
        mut state: ReplicatedState,
        result: ExecuteSubnetMessageResult,
    ) -> ReplicatedState {
        match msg {
            CanisterCall::Request(req) => match result {
                ExecuteSubnetMessageResult::Processing => state,
                ExecuteSubnetMessageResult::Finished { response, refund } => {
                    let payload = match response {
                        Ok((payload, ..)) => Payload::Data(payload),
                        Err(err) => Payload::Reject(err.into()),
                    };

                    let subnet_id_as_canister_id = CanisterId::from(self.own_subnet_id);
                    let response = Response {
                        originator: req.sender,
                        respondent: subnet_id_as_canister_id,
                        originator_reply_callback: req.sender_reply_callback,
                        refund,
                        response_payload: payload,
                        deadline: req.deadline,
                    };

                    state.push_subnet_output_response(response.into());
                    state
                }
            },
            CanisterCall::Ingress(ingress) => match result {
                ExecuteSubnetMessageResult::Processing => {
                    let status = IngressStatus::Known {
                        receiver: ingress.receiver.get(),
                        user_id: ingress.source,
                        time: state.time(),
                        state: IngressState::Processing,
                    };
                    self.ingress_history_writer.set_status(
                        &mut state,
                        ingress.message_id.clone(),
                        status,
                    );
                    state
                }
                ExecuteSubnetMessageResult::Finished { response, refund } => {
                    debug_assert!(refund.is_zero());
                    if !refund.is_zero() {
                        self.metrics.ingress_with_cycles_error.inc();
                        warn!(
                                self.log,
                                "[EXC-BUG] No funds can be included with an ingress message: user {}, canister_id {}, message_id {}.",
                                ingress.source, ingress.receiver, ingress.message_id
                            );
                    }
                    let status = match response {
                        Ok((payload, ..)) => IngressStatus::Known {
                            receiver: ingress.receiver.get(),
                            user_id: ingress.source,
                            time: state.time(),
                            state: IngressState::Completed(WasmResult::Reply(payload)),
                        },
                        Err(err) => IngressStatus::Known {
                            receiver: ingress.receiver.get(),
                            user_id: ingress.source,
                            time: state.time(),
                            state: IngressState::Failed(err),
                        },
                    };

                    self.ingress_history_writer.set_status(
                        &mut state,
                        ingress.message_id.clone(),
                        status,
                    );
                    state
                }
            },
        }
    }

    // Rejects pending stop requests with an error indicating the request has been
    // cancelled.
    fn reject_stop_requests(
        &self,
        canister_id: CanisterId,
        stop_contexts: Vec<StopCanisterContext>,
        state: &mut ReplicatedState,
    ) {
        for stop_context in stop_contexts {
            match stop_context {
                StopCanisterContext::Ingress {
                    sender,
                    message_id,
                    call_id,
                } => {
                    let time = state.time();
                    // Rejecting a stop_canister request from a user.
                    self.remove_stop_canister_call(state, canister_id, call_id);
                    self.ingress_history_writer.set_status(
                        state,
                        message_id,
                        IngressStatus::Known {
                            receiver: IC_00.get(),
                            user_id: sender,
                            time,
                            state: IngressState::Failed(UserError::new(
                                ErrorCode::CanisterStoppingCancelled,
                                format!("Canister {}'s stop request was cancelled.", canister_id),
                            )),
                        },
                    );
                }
                StopCanisterContext::Canister {
                    sender,
                    reply_callback,
                    call_id,
                    cycles,
                    deadline,
                } => {
                    // Rejecting a stop_canister request from a canister.
                    let subnet_id_as_canister_id = CanisterId::from(self.own_subnet_id);
                    self.remove_stop_canister_call(state, canister_id, call_id);

                    let response = Response {
                        originator: sender,
                        respondent: subnet_id_as_canister_id,
                        originator_reply_callback: reply_callback,
                        refund: cycles,
                        response_payload: Payload::Reject(RejectContext::new(
                            RejectCode::CanisterError,
                            format!("Canister {}'s stop request cancelled", canister_id),
                        )),
                        deadline,
                    };
                    state.push_subnet_output_response(response.into());
                }
            }
        }
    }

    fn setup_initial_dkg(
        &self,
        payload: &[u8],
        request: &Request,
        state: &mut ReplicatedState,
        rng: &mut dyn RngCore,
    ) -> Result<(), UserError> {
        match SetupInitialDKGArgs::decode(payload) {
            Err(err) => Err(err),
            Ok(settings) => match settings.get_set_of_node_ids() {
                Err(err) => Err(err),
                Ok(nodes_in_target_subnet) => {
                    let mut target_id = [0u8; 32];
                    rng.fill_bytes(&mut target_id);

                    info!(
                        self.log,
                        "Assigned the target_id {:?} to the new DKG setup request for nodes {:?}",
                        target_id,
                        &nodes_in_target_subnet
                    );
                    state.metadata.subnet_call_context_manager.push_context(
                        SubnetCallContext::SetupInitialDKG(SetupInitialDkgContext {
                            request: request.clone(),
                            nodes_in_target_subnet,
                            target_id: NiDkgTargetId::new(target_id),
                            registry_version: settings.get_registry_version(),
                            time: state.time(),
                        }),
                    );
                    Ok(())
                }
            },
        }
    }

    fn get_threshold_public_key(
        &self,
        subnet_public_key: &MasterPublicKey,
        caller: PrincipalId,
        derivation_path: Vec<Vec<u8>>,
    ) -> Result<PublicKey, UserError> {
        derive_threshold_public_key(
            subnet_public_key,
            &ExtendedDerivationPath {
                caller,
                derivation_path,
            },
        )
        .map_err(|err| UserError::new(ErrorCode::CanisterRejectedMessage, format!("{}", err)))
    }

    fn get_vetkd_public_key(
        &self,
        subnet_public_key: &MasterPublicKey,
        caller: PrincipalId,
        derivation_domain: Vec<u8>,
    ) -> Result<Vec<u8>, UserError> {
        derive_vetkd_public_key(
            subnet_public_key,
            &VetKdDerivationDomain {
                caller,
                domain: derivation_domain,
            },
        )
        .map_err(|err| {
            UserError::new(
                ErrorCode::CanisterRejectedMessage,
                format!("failed to retrieve VetKD public key: {}", err),
            )
        })
    }

    fn vetkd_derive_encrypted_key(
        &self,
        request: &Request,
        payload: &[u8],
        chain_key_data: &ChainKeyData,
        state: &mut ReplicatedState,
        rng: &mut dyn RngCore,
        registry_settings: &RegistryExecutionSettings,
        current_round: ExecutionRound,
    ) -> Result<(), UserError> {
        let args = VetKdDeriveEncryptedKeyArgs::decode(payload)?;
        let key_id = MasterPublicKeyId::VetKd(args.key_id.clone());
        let _master_public_key_exists = get_master_public_key(
            &chain_key_data.master_public_keys,
            self.own_subnet_id,
            &key_id,
        )?;
        let Some(ni_dkg_id) = chain_key_data.nidkg_ids.get(&key_id) else {
            warn!(
                self.log,
                "No NiDkgId delivered to answer vetkd request for key {}.", key_id
            );
            return Err(UserError::new(
                ErrorCode::CanisterRejectedMessage,
                format!(
                    "Subnet {} does not hold NiDkgTranscript for key {}.",
                    self.own_subnet_id, key_id
                ),
            ));
        };
        self.sign_with_threshold(
            (*request).clone(),
            ThresholdArguments::VetKd(VetKdArguments {
                key_id: args.key_id,
                derivation_id: args.derivation_id,
                encryption_public_key: args.encryption_public_key.to_vec(),
                ni_dkg_id: ni_dkg_id.clone(),
                height: Height::new(current_round.get()),
            }),
            vec![args.derivation_domain],
            registry_settings
                .chain_key_settings
                .get(&key_id)
                .map(|setting| setting.max_queue_size)
                .unwrap_or_default(),
            state,
            rng,
            registry_settings.subnet_size,
        )
    }

    fn calculate_signature_fee(&self, args: &ThresholdArguments, subnet_size: usize) -> Cycles {
        let cam = &self.cycles_account_manager;
        match args {
            ThresholdArguments::Ecdsa(_) => cam.ecdsa_signature_fee(subnet_size),
            ThresholdArguments::Schnorr(_) => cam.schnorr_signature_fee(subnet_size),
            ThresholdArguments::VetKd(_) => cam.vetkd_fee(subnet_size),
        }
    }

    #[allow(clippy::too_many_arguments)]
    fn sign_with_threshold(
        &self,
        mut request: Request,
        args: ThresholdArguments,
        derivation_path: Vec<Vec<u8>>,
        max_queue_size: u32,
        state: &mut ReplicatedState,
        rng: &mut dyn RngCore,
        subnet_size: usize,
    ) -> Result<(), UserError> {
        let topology = &state.metadata.network_topology;
        // If the request isn't from the NNS, then we need to charge for it.
        let source_subnet = topology.routing_table.route(request.sender.get());
        if source_subnet != Some(state.metadata.network_topology.nns_subnet_id) {
            let signature_fee = self.calculate_signature_fee(&args, subnet_size);
            if request.payment < signature_fee {
                return Err(UserError::new(
                    ErrorCode::CanisterRejectedMessage,
                    format!(
                        "{} request sent with {} cycles, but {} cycles are required.",
                        request.method_name, request.payment, signature_fee
                    ),
                ));
            } else {
                // Charge for the request.
                request.payment -= signature_fee;
                let nominal_fee = NominalCycles::from(signature_fee);
                let use_case = match args {
                    ThresholdArguments::Ecdsa(_) => {
                        state.metadata.subnet_metrics.consumed_cycles_ecdsa_outcalls += nominal_fee;
                        CyclesUseCase::ECDSAOutcalls
                    }
                    ThresholdArguments::Schnorr(_) => CyclesUseCase::SchnorrOutcalls,
                    ThresholdArguments::VetKd(_) => CyclesUseCase::VetKd,
                };
                state
                    .metadata
                    .subnet_metrics
                    .observe_consumed_cycles_with_use_case(use_case, nominal_fee);
            }
        }

        let threshold_key = args.key_id();

        // Check if the key is enabled.
        if !topology
            .chain_key_enabled_subnets(&threshold_key)
            .contains(&state.metadata.own_subnet_id)
        {
            return Err(UserError::new(
                ErrorCode::CanisterRejectedMessage,
                format!(
                    "{} request failed: unknown or disabled threshold key {}.",
                    request.method_name, threshold_key
                ),
            ));
        }

        // Check if the queue is full.
        if state
            .metadata
            .subnet_call_context_manager
            .sign_with_threshold_contexts_count(&threshold_key)
            >= max_queue_size as usize
        {
            return Err(UserError::new(
                ErrorCode::CanisterRejectedMessage,
                format!(
                    "{} request failed: request queue for key {} is full.",
                    request.method_name, threshold_key
                ),
            ));
        }

        let mut pseudo_random_id = [0u8; 32];
        rng.fill_bytes(&mut pseudo_random_id);

        state.metadata.subnet_call_context_manager.push_context(
            SubnetCallContext::SignWithThreshold(SignWithThresholdContext {
                request,
                args,
                derivation_path,
                pseudo_random_id,
                batch_time: state.metadata.batch_time,
                matched_pre_signature: None,
                nonce: None,
            }),
        );
        Ok(())
    }

    fn compute_initial_idkg_dealings(
        &self,
        state: &mut ReplicatedState,
        args: ComputeInitialIDkgDealingsArgs,
        request: &Request,
    ) -> Result<(), UserError> {
        let nodes = args.get_set_of_nodes()?;
        let registry_version = args.get_registry_version();

        if !args.key_id.is_idkg_key() {
            return Err(UserError::new(
                ErrorCode::CanisterRejectedMessage,
                "This key is not an idkg key",
            ));
        }

        state.metadata.subnet_call_context_manager.push_context(
            SubnetCallContext::ReshareChainKey(ReshareChainKeyContext {
                request: request.clone(),
                key_id: args.key_id,
                nodes,
                registry_version,
                time: state.time(),
            }),
        );
        Ok(())
    }

    /// A helper function to make error handling more compact using `?`.
    fn decode_input_and_take_canister(
        msg: &CanisterCall,
        state: &mut ReplicatedState,
    ) -> Result<(InstallCodeContext, CanisterState), UserError> {
        let payload = msg.method_payload();
        let method = Ic00Method::from_str(msg.method_name()).map_err(|_| {
            UserError::new(
                ErrorCode::CanisterMethodNotFound,
                format!("Management canister has no method '{}'", msg.method_name()),
            )
        })?;
        let install_context = match method {
            Ic00Method::InstallCode => {
                let args = InstallCodeArgsV2::decode(payload)?;
                InstallCodeContext::try_from((
                    msg.canister_change_origin(args.get_sender_canister_version()),
                    args,
                ))?
            }
            Ic00Method::InstallChunkedCode => {
                let args = InstallChunkedCodeArgs::decode(payload)?;
                let origin = msg.canister_change_origin(args.get_sender_canister_version());

                let store_canister_id = args
                    .store_canister_id()
                    .unwrap_or(args.target_canister_id());

                let store_canister = &state
                        .canister_state(&store_canister_id)
                        .ok_or_else(|| {
                            UserError::new(
                                ErrorCode::CanisterNotFound,
                                format!("InstallChunkedCode Error: Store canister {} was not found on subnet {} of target canister {}", store_canister_id, state.metadata.own_subnet_id, args.target_canister_id()),
                            )
                        })?;
                // If the `store_canister` is different from the caller, we need
                // to verify that the caller is a controller of the store.
                if store_canister.canister_id().get() != origin.origin() {
                    validate_controller(store_canister, &origin.origin())?;
                }
                InstallCodeContext::chunked_install(
                    origin,
                    args,
                    &store_canister.system_state.wasm_chunk_store,
                )?
            }
            other => {
                return Err(UserError::new(
                    ErrorCode::UnknownManagementMessage,
                    format!("Expected an install code message, but found {}", other),
                ))
            }
        };

        let canister = state
            .take_canister_state(&install_context.canister_id)
            .ok_or(CanisterManagerError::CanisterNotFound(
                install_context.canister_id,
            ))?;
        Ok((install_context, canister))
    }

    /// Starts execution of the given `install_code` subnet message.
    /// With deterministic time slicing, the execution may be paused if it
    /// exceeds the given slice limit.
    ///
    /// Precondition:
    /// - The given message is an `install_code` message.
    /// - The canister does not have any paused execution in its task queue.
    /// - A call id will be present for an install code message to ensure that
    ///     potentially long-running messages are exposed to the subnet.
    ///     During a subnet split, the original subnet knows which
    ///     aborted install code message must be rejected if the targeted
    ///     canister has been moved to another subnet.
    ///
    /// Postcondition:
    /// - If the execution is finished, then it outputs the subnet response.
    /// - Otherwise, a new paused `install_code` execution is registered and
    ///   added to the task queue of the canister.
    pub fn execute_install_code(
        &self,
        mut msg: CanisterCall,
        call_id: Option<InstallCodeCallId>,
        prepaid_execution_cycles: Option<Cycles>,
        dts_status: DtsInstallCodeStatus,
        mut state: ReplicatedState,
        instruction_limits: InstructionLimits,
        round_limits: &mut RoundLimits,
        subnet_size: usize,
    ) -> (ReplicatedState, Option<NumInstructions>) {
        // Start logging execution time for `install_code`.
        let since = Instant::now();

        let (install_context, old_canister) =
            match Self::decode_input_and_take_canister(&msg, &mut state) {
                Ok(result) => result,
                Err(err) => {
                    let refund = msg.take_cycles();
                    let state = self.finish_subnet_message_execution(
                        state,
                        msg,
                        ExecuteSubnetMessageResult::Finished {
                            response: Err(err),
                            refund,
                        },
                        since,
                    );
                    return (state, Some(NumInstructions::from(0)));
                }
            };

        // Track whether the deprecated fields in install_code were used.
        if install_context.compute_allocation.is_some() {
            self.metrics.compute_allocation_in_install_code_total.inc();
        }
        if install_context.memory_allocation.is_some() {
            self.metrics.memory_allocation_in_install_code_total.inc();
        }

        let call_id = match call_id {
            None => {
                // Call ID is not provided only if the current
                // DTS execution of install_code is the first execution.
                debug_assert_eq!(
                    dts_status,
                    DtsInstallCodeStatus::StartingFirstExecution,
                    "Dts status mismatch: expected StartingFirstExecution, got {}",
                    dts_status
                );
                // Keep track of all existing long running install code messages.
                // During a subnet split, the requests are rejected if the target canister moved to a new subnet.
                state
                    .metadata
                    .subnet_call_context_manager
                    .push_install_code_call(InstallCodeCall {
                        call: msg.clone(),
                        time: state.time(),
                        effective_canister_id: install_context.canister_id,
                    })
            }
            Some(call_id) => call_id,
        };

        // Check the precondition.
        match old_canister.next_execution() {
            NextExecution::None | NextExecution::StartNew => {}
            NextExecution::ContinueLong | NextExecution::ContinueInstallCode => {
                panic!("Attempt to start a new `install_code` execution while the previous execution is still in progress.");
            }
        }

        let canister_id = old_canister.canister_id();
        let new_wasm_hash = (&install_context.wasm_source).into();
        let compilation_cost_handling = if state
            .metadata
            .expected_compiled_wasms
            .contains(&new_wasm_hash)
        {
            CompilationCostHandling::CountReducedAmount
        } else {
            CompilationCostHandling::CountFullAmount
        };
        info!(
            self.log,
            "Start executing install_code message on canister {:?}", canister_id,
        );

        let execution_parameters = self.execution_parameters(
            &old_canister,
            instruction_limits,
            ExecutionMode::Replicated,
            self.subnet_memory_saturation(&round_limits.subnet_available_memory),
        );
        let round_counters = RoundCounters {
            execution_refund_error: &self.metrics.execution_cycles_refund_error,
            state_changes_error: &self.metrics.state_changes_error,
            invalid_system_call_error: &self.metrics.invalid_system_call_error,
            charging_from_balance_error: &self.metrics.charging_from_balance_error,
            unexpected_response_error: &self.metrics.unexpected_response_error,
            response_cycles_refund_error: &self.metrics.response_cycles_refund_error,
            invalid_canister_state_error: &self.metrics.invalid_canister_state_error,
            ingress_with_cycles_error: &self.metrics.ingress_with_cycles_error,
        };

        let dts_result = self.canister_manager.install_code_dts(
            install_context,
            msg,
            call_id,
            prepaid_execution_cycles,
            old_canister,
            state.time(),
            "NOT_USED".into(),
            &state.metadata.network_topology,
            execution_parameters,
            round_limits,
            compilation_cost_handling,
            round_counters,
            subnet_size,
            self.config.dirty_page_logging,
        );
        self.process_install_code_result(state, dts_result, dts_status, since)
    }

    /// Processes the result of install code message that was executed using
    /// deterministic time slicing:
    /// - If the execution is finished, then it outputs the subnet response.
    /// - If the execution is paused, then it enqueues it to the task queue of
    ///   the canister.
    ///
    /// In both cases, the functions gets the canister from the result and adds
    /// it to the replicated state.
    fn process_install_code_result(
        &self,
        mut state: ReplicatedState,
        dts_result: DtsInstallCodeResult,
        dts_status: DtsInstallCodeStatus,
        since: Instant,
    ) -> (ReplicatedState, Option<NumInstructions>) {
        let execution_duration = since.elapsed().as_secs_f64();
        match dts_result {
            DtsInstallCodeResult::Finished {
                canister,
                mut message,
                call_id,
                instructions_used,
                result,
            } => {
                let canister_id = canister.canister_id();
                let result = match result {
                    Ok(result) => {
                        state.metadata.heap_delta_estimate += result.heap_delta;
                        if let Some(new_wasm_hash) = result.new_wasm_hash {
                            state
                                .metadata
                                .expected_compiled_wasms
                                .insert(WasmHash::from(new_wasm_hash));
                        }
                        info!(
                            self.log,
                            "Finished executing install_code message on canister {:?} after {:?}, old wasm hash {:?}, new wasm hash {:?}, instructions consumed: {}",
                            canister_id,
                            execution_duration,
                            result.old_wasm_hash,
                            result.new_wasm_hash,
                            instructions_used.display());

                        Ok((EmptyBlob.encode(), Some(canister_id)))
                    }
                    Err(err) => {
                        info!(
                            self.log,
                            "Finished executing install_code message on canister {:?} after {:?} with error: {:?}, instructions consumed {}",
                            canister_id,
                            execution_duration,
                            err,
                            instructions_used.display());
                        Err(err.into())
                    }
                };
                state.put_canister_state(canister);
                let refund = message.take_cycles();
                // The message can be removed because a response was produced.
                let install_code_call = state
                    .metadata
                    .subnet_call_context_manager
                    .remove_install_code_call(call_id);
                if install_code_call.is_none() {
                    self.metrics
                        .observe_call_id_without_install_code_call_error_counter(
                            &self.log,
                            call_id,
                            canister_id,
                        );
                }
                let state = self.finish_subnet_message_execution(
                    state,
                    message,
                    ExecuteSubnetMessageResult::Finished {
                        response: result,
                        refund,
                    },
                    since,
                );
                (state, Some(instructions_used))
            }
            DtsInstallCodeResult::Paused {
                mut canister,
                paused_execution,
                ingress_status,
            } => {
                let id = self.register_paused_install_code(paused_execution);
                canister
                    .system_state
                    .task_queue
                    .enqueue(ExecutionTask::PausedInstallCode(id));

                match (dts_status, ingress_status) {
                    (DtsInstallCodeStatus::StartingFirstExecution, Some((message_id, status))) => {
                        self.ingress_history_writer
                            .set_status(&mut state, message_id, status);
                    }
                    (DtsInstallCodeStatus::StartingFirstExecution, None) => {
                        // The original message is not an ingress message.
                    }
                    (DtsInstallCodeStatus::ResumingPausedOrAbortedExecution, _) => {
                        // Resuming a previously aborted execution does not
                        // update the ingress status.
                    }
                };

                state.put_canister_state(canister);
                (state, None)
            }
        }
    }

    /// Resumes a previously paused or aborted `install_code`.
    ///
    /// Precondition:
    /// - The first task in the task queue is paused or aborted `install_code`.
    ///
    /// Postcondition:
    /// - If the execution is finished, then it outputs the subnet response.
    /// - Otherwise, a new paused `install_code` execution is registered and
    ///   added to the task queue of the canister.
    pub fn resume_install_code(
        &self,
        mut state: ReplicatedState,
        canister_id: &CanisterId,
        instruction_limits: InstructionLimits,
        round_limits: &mut RoundLimits,
        subnet_size: usize,
    ) -> (ReplicatedState, Option<NumInstructions>) {
        let task = state
            .canister_state_mut(canister_id)
            .unwrap()
            .system_state
            .task_queue
            .pop_front()
            .unwrap();
        match task {
            ExecutionTask::Heartbeat
            | ExecutionTask::GlobalTimer
            | ExecutionTask::OnLowWasmMemory
            | ExecutionTask::PausedExecution { .. }
            | ExecutionTask::AbortedExecution { .. } => {
                panic!(
                    "Unexpected task {:?} in `resume_install_code` (broken precondition).",
                    task
                );
            }
            ExecutionTask::PausedInstallCode(id) => {
                let since = Instant::now();
                let paused = self.take_paused_install_code(id).unwrap();
                let canister = state.take_canister_state(canister_id).unwrap();
                let round_counters = RoundCounters {
                    execution_refund_error: &self.metrics.execution_cycles_refund_error,
                    state_changes_error: &self.metrics.state_changes_error,
                    invalid_system_call_error: &self.metrics.invalid_system_call_error,
                    charging_from_balance_error: &self.metrics.charging_from_balance_error,
                    unexpected_response_error: &self.metrics.unexpected_response_error,
                    response_cycles_refund_error: &self.metrics.response_cycles_refund_error,
                    invalid_canister_state_error: &self.metrics.invalid_canister_state_error,
                    ingress_with_cycles_error: &self.metrics.ingress_with_cycles_error,
                };
                let round = RoundContext {
                    network_topology: &state.metadata.network_topology,
                    hypervisor: &self.hypervisor,
                    cycles_account_manager: &self.cycles_account_manager,
                    counters: round_counters,
                    log: &self.log,
                    time: state.metadata.time(),
                };
                let dts_result = paused.resume(canister, round, round_limits);
                let dts_status = DtsInstallCodeStatus::ResumingPausedOrAbortedExecution;
                self.process_install_code_result(state, dts_result, dts_status, since)
            }
            ExecutionTask::AbortedInstallCode {
                message,
                call_id,
                prepaid_execution_cycles,
            } => self.execute_install_code(
                message,
                Some(call_id),
                Some(prepaid_execution_cycles),
                DtsInstallCodeStatus::ResumingPausedOrAbortedExecution,
                state,
                instruction_limits,
                round_limits,
                subnet_size,
            ),
        }
    }

    /// Returns the paused execution by its id.
    fn take_paused_execution(&self, id: PausedExecutionId) -> Option<Box<dyn PausedExecution>> {
        let mut guard = self.paused_execution_registry.lock().unwrap();
        guard.paused_execution.remove(&id)
    }

    /// Returns the paused `install_code` execution by its id.
    fn take_paused_install_code(
        &self,
        id: PausedExecutionId,
    ) -> Option<Box<dyn PausedInstallCodeExecution>> {
        let mut guard = self.paused_execution_registry.lock().unwrap();
        guard.paused_install_code.remove(&id)
    }

    fn abort_paused_execution_and_return_task(
        &self,
        paused_task: &ExecutionTask,
        log: &ReplicaLogger,
    ) -> ExecutionTask {
        match *paused_task {
            ExecutionTask::PausedExecution { id, .. } => {
                let paused = self.take_paused_execution(id).unwrap();
                let (input, prepaid_execution_cycles) = paused.abort(log);

                ExecutionTask::AbortedExecution {
                    input,
                    prepaid_execution_cycles,
                }
            }
            ExecutionTask::PausedInstallCode(id) => {
                let paused = self.take_paused_install_code(id).unwrap();
                let (message, call_id, prepaid_execution_cycles) = paused.abort(log);

                ExecutionTask::AbortedInstallCode {
                    message,
                    call_id,
                    prepaid_execution_cycles,
                }
            }
            ExecutionTask::AbortedExecution { .. }
            | ExecutionTask::AbortedInstallCode { .. }
            | ExecutionTask::Heartbeat
            | ExecutionTask::GlobalTimer
            | ExecutionTask::OnLowWasmMemory => {
                unreachable!(
                    "Function abort_paused_execution_and_return_task is only called after
                    the paused task is returned from TaskQueue, hence no task other than PausedExecution
                    and PausedInstallCode should appear in paused_task except if there is a bug."
                )
            }
        }
    }

    /// Registers the given paused execution and returns its id.
    fn register_paused_execution(&self, paused: Box<dyn PausedExecution>) -> PausedExecutionId {
        let mut guard = self.paused_execution_registry.lock().unwrap();
        let id = PausedExecutionId(guard.next_id);
        guard.next_id += 1;
        guard.paused_execution.insert(id, paused);
        id
    }

    /// Registers the given paused `install_code` execution and returns its id.
    fn register_paused_install_code(
        &self,
        paused: Box<dyn PausedInstallCodeExecution>,
    ) -> PausedExecutionId {
        let mut guard = self.paused_execution_registry.lock().unwrap();
        let id = PausedExecutionId(guard.next_id);
        guard.next_id += 1;
        guard.paused_install_code.insert(id, paused);
        id
    }

    /// Aborts paused execution in the given state.
    pub fn abort_canister(&self, canister: &mut CanisterState, log: &ReplicaLogger) {
        if !canister.system_state.task_queue.is_empty() {
            if let Some(paused_task) = canister.system_state.task_queue.get_paused_task() {
                self.metrics.executions_aborted.inc();
                // TODO: EXC-1730 if `PausedExecutionRegistry` becomes local we can abort
                // paused execution on the canister without requesting ID from TaskQueue.
                let aborted_task = self.abort_paused_execution_and_return_task(paused_task, log);

                canister
                    .system_state
                    .task_queue
                    .replace_paused_with_aborted_task(aborted_task);
            }
            let canister_id = canister.canister_id();
            canister.system_state.apply_ingress_induction_cycles_debit(
                canister_id,
                log,
                &self.metrics.charging_from_balance_error,
            );
        };
    }

    /// Aborts all paused execution in the given state.
    pub fn abort_all_paused_executions(&self, state: &mut ReplicatedState, log: &ReplicaLogger) {
        for canister in state.canisters_iter_mut() {
            self.abort_canister(canister, log);
        }
    }

    /// Aborts all paused executions known to the execution environment. This
    /// function is useful in the case when the replica abandons the old
    /// replicated state that has paused execution when it syncs to a more
    /// recent replicated state.
    pub fn abandon_paused_executions(&self) {
        let mut guard = self.paused_execution_registry.lock().unwrap();
        let paused_execution = std::mem::take(&mut guard.paused_execution);
        for p in paused_execution.into_values() {
            p.abort(&self.log);
        }
        let paused_install_code = std::mem::take(&mut guard.paused_install_code);
        for p in paused_install_code.into_values() {
            p.abort(&self.log);
        }
    }

    /// If the given result corresponds to a finished execution, then it processes
    /// the response and return the ingress status (if any). Otherwise, it registers
    /// the paused execution and adds it to the task queue.
    pub fn process_result(
        &self,
        result: ExecuteMessageResult,
    ) -> (
        CanisterState,
        Option<NumInstructions>,
        NumBytes,
        Option<(MessageId, IngressStatus)>,
    ) {
        match result {
            ExecuteMessageResult::Finished {
                mut canister,
                response,
                instructions_used,
                heap_delta,
                call_duration,
            } => {
                let ingress_status = match response {
                    ExecutionResponse::Ingress(ingress_status) => Some(ingress_status),
                    ExecutionResponse::Request(response) => {
                        debug_assert_eq!(
                            response.respondent,
                            canister.canister_id(),
                            "Respondent mismatch"
                        );
                        canister.push_output_response(response.into());
                        None
                    }
                    ExecutionResponse::Empty => None,
                };
                if let Some(duration) = call_duration {
                    self.metrics.call_durations.observe(duration.as_secs_f64());
                }

                (
                    canister,
                    Some(instructions_used),
                    heap_delta,
                    ingress_status,
                )
            }
            ExecuteMessageResult::Paused {
                mut canister,
                paused_execution,
                ingress_status,
            } => {
                let input = paused_execution.input();
                let id = self.register_paused_execution(paused_execution);
                canister
                    .system_state
                    .task_queue
                    .enqueue(ExecutionTask::PausedExecution { id, input });
                (canister, None, NumBytes::from(0), ingress_status)
            }
        }
    }

    /// Helper function to respond to a stop request based on the provided `StopCanisterReply`.
    fn reply_to_stop_context(
        &self,
        stop_context: &StopCanisterContext,
        state: &mut ReplicatedState,
        canister_id: CanisterId,
        time: Time,
        reply: StopCanisterReply,
    ) {
        let call_id = stop_context.call_id();
        self.remove_stop_canister_call(state, canister_id, *call_id);

        match stop_context {
            StopCanisterContext::Ingress {
                sender, message_id, ..
            } => {
                // Responding to stop_canister request from a user.
                let ingress_state = match reply {
                    StopCanisterReply::Completed => {
                        IngressState::Completed(WasmResult::Reply(EmptyBlob.encode()))
                    }
                    StopCanisterReply::Timeout => IngressState::Failed(UserError::new(
                        ErrorCode::StopCanisterRequestTimeout,
                        "Stop canister request timed out".to_string(),
                    )),
                };
                self.ingress_history_writer.set_status(
                    state,
                    message_id.clone(),
                    IngressStatus::Known {
                        receiver: IC_00.get(),
                        user_id: *sender,
                        time,
                        state: ingress_state,
                    },
                );
            }
            StopCanisterContext::Canister {
                sender,
                reply_callback,
                cycles,
                deadline,
                ..
            } => {
                // Responding to stop_canister request from a canister.
                let subnet_id_as_canister_id = CanisterId::from(self.own_subnet_id);
                let response_payload = match reply {
                    StopCanisterReply::Completed => Payload::Data(EmptyBlob.encode()),
                    StopCanisterReply::Timeout => Payload::Reject(RejectContext::new(
                        RejectCode::SysTransient,
                        "Stop canister request timed out",
                    )),
                };
                let response = ic_types::messages::Response {
                    originator: *sender,
                    respondent: subnet_id_as_canister_id,
                    originator_reply_callback: *reply_callback,
                    refund: *cycles,
                    response_payload,
                    deadline: *deadline,
                };
                state.push_subnet_output_response(response.into());
            }
        }
    }

    /// Helper function to remove stop canister calls
    /// from SubnetCallContextManager based on provided call id.
    fn remove_stop_canister_call(
        &self,
        state: &mut ReplicatedState,
        canister_id: CanisterId,
        call_id: Option<StopCanisterCallId>,
    ) {
        if let Some(call_id) = call_id {
            let stop_canister_call = state
                .metadata
                .subnet_call_context_manager
                .remove_stop_canister_call(call_id);

            match stop_canister_call {
                Some(stop_canister_call) => {
                    let call = stop_canister_call.call;
                    let time_elapsed = state
                        .time()
                        .saturating_duration_since(stop_canister_call.time);
                    if let CanisterCall::Request(request) = call {
                        self.metrics.observe_subnet_message(
                            &request.method_name,
                            time_elapsed.as_secs_f64(),
                            &Ok(()),
                        );
                    }
                }
                None => info!(
                    self.log,
                    "Could not remove stop_canister call for call ID {} and canister {}",
                    call_id,
                    canister_id,
                ),
            }
        }
    }

    /// Checks for stopping canisters and performs the following:
    ///   1. If there are stop contexts that have timed out, respond to them.
    ///   2. If any stopping canisters are ready to stop, transition them to
    ///      be fully stopped and reply to the corresponding stop contexts.
    ///
    /// Responses to the pending stop messages are written to ingress history
    /// or returned to the calling canisters respectively.
    pub fn process_stopping_canisters(&self, mut state: ReplicatedState) -> ReplicatedState {
        let mut canister_states = state.take_canister_states();
        let time = state.time();

        for canister in canister_states.values_mut() {
            let (stopped, stop_contexts) =
                canister.system_state.try_stop_canister(|stop_context| {
                    match stop_context.call_id() {
                        Some(call_id) => {
                            let sc_time = state
                                .metadata
                                .subnet_call_context_manager
                                .get_time_for_stop_canister_call(call_id);
                            match sc_time {
                                Some(t) => time >= t + self.config.stop_canister_timeout_duration,
                                // Should never hit this case unless there's a
                                // bug but handle it for robustness.
                                None => false,
                            }
                        }
                        // Should only happen for old stop requests that existed
                        // before call ids were added.
                        None => false,
                    }
                });
            if stopped {
                canister.system_state.canister_version += 1;
            }
            for stop_context in stop_contexts.iter() {
                self.reply_to_stop_context(
                    stop_context,
                    &mut state,
                    canister.canister_id(),
                    time,
                    if stopped {
                        StopCanisterReply::Completed
                    } else {
                        StopCanisterReply::Timeout
                    },
                );
            }
        }
        state.put_canister_states(canister_states);
        state
    }

    fn reject_unexpected_ingress(&self, method: Ic00Method) -> ExecuteSubnetMessageResult {
        self.metrics.unfiltered_ingress_error.inc();
        error!(
            self.log,
            "[EXC-BUG] Ingress messages to {} should've been filtered earlier.", method
        );
        ExecuteSubnetMessageResult::Finished {
            response: Err(UserError::new(
                ErrorCode::CanisterContractViolation,
                format!("{} cannot be called by a user.", method),
            )),
            refund: Cycles::zero(),
        }
    }

    // Returns the subnet memory saturation based on the given subnet available
    // memory, which may have been scaled for the current thread.
    fn subnet_memory_saturation(
        &self,
        subnet_available_memory: &SubnetAvailableMemory,
    ) -> ResourceSaturation {
        // Compute the total subnet available memory based on the scaled subnet
        // available memory. In other words, un-scale the scaled value.
        let subnet_available_memory = subnet_available_memory
            .get_execution_memory()
            .saturating_mul(subnet_available_memory.get_scaling_factor())
            .max(0) as u64;

        // Compute the memory usage as the capacity minus the available memory.
        let subnet_memory_usage = self
            .config
            .subnet_memory_capacity
            .get()
            .saturating_sub(subnet_available_memory);

        ResourceSaturation::new_scaled(
            subnet_memory_usage,
            self.config.subnet_memory_threshold.get(),
            self.config.subnet_memory_capacity.get(),
            self.resource_saturation_scaling as u64,
        )
    }

    /// Returns the default value of `wasm_memory_limit` in canister settings.
    pub fn default_wasm_memory_limit(&self) -> NumBytes {
        self.config.default_wasm_memory_limit
    }

    /// For testing purposes only.
    #[doc(hidden)]
    pub fn hypervisor_for_testing(&self) -> &Hypervisor {
        &self.hypervisor
    }

    #[doc(hidden)]
    pub fn clear_compilation_cache_for_testing(&self) {
        (*self.hypervisor).clear_compilation_cache_for_testing()
    }

    /// Used for tests where the test setup needs to be aware of the subnet
    /// type.
    #[doc(hidden)]
    pub fn own_subnet_type(&self) -> SubnetType {
        self.own_subnet_type
    }
}

#[cfg(debug_assertions)]
impl Drop for ExecutionEnvironment {
    fn drop(&mut self) {
        // In tests, wait for all states to be dropped before continuing, to avoid any
        // race conditions. This is not an issue in the replica, as it never drops the
        // `ExecutionEnvironment`.
        self.deallocator_thread.flush_deallocation_channel();
    }
}

/// Indicates whether the full time spent compiling this canister or a reduced
/// amount should count against the round instruction limits. Reduced amounts
/// should be counted when the module was deserialized from a previous
/// compilation instead of fully compiled. Canisters should always be charged
/// for compilation costs even when they aren't counted against the round
/// limits. Only public for testing.
#[doc(hidden)]
#[derive(Copy, Clone, Debug)]
pub enum CompilationCostHandling {
    CountReducedAmount,
    CountFullAmount,
}

/// The expected speed up of deserializing a module compared to compiling it.
const DESERIALIZATION_SPEED_UP_FACTOR: u64 = 100;

impl CompilationCostHandling {
    /// Adjusts the compilation cost based on how it should be handled. Only public for use in tests.
    #[doc(hidden)]
    pub fn adjusted_compilation_cost(&self, compilation_cost: NumInstructions) -> NumInstructions {
        match self {
            CompilationCostHandling::CountReducedAmount => {
                compilation_cost / DESERIALIZATION_SPEED_UP_FACTOR
            }
            CompilationCostHandling::CountFullAmount => compilation_cost,
        }
    }
}

/// Returns the subnet's configured memory capacity (ignoring current usage).
pub(crate) fn subnet_memory_capacity(config: &ExecutionConfig) -> SubnetAvailableMemory {
    SubnetAvailableMemory::new(
        config.subnet_memory_capacity.get() as i64,
        config.guaranteed_response_message_memory_capacity.get() as i64,
        config.subnet_wasm_custom_sections_memory_capacity.get() as i64,
    )
}

fn get_canister(
    canister_id: CanisterId,
    state: &ReplicatedState,
) -> Result<&CanisterState, UserError> {
    match state.canister_state(&canister_id) {
        Some(canister) => Ok(canister),
        None => Err(UserError::new(
            ErrorCode::CanisterNotFound,
            format!("Canister {} not found.", &canister_id),
        )),
    }
}

fn get_canister_mut(
    canister_id: CanisterId,
    state: &mut ReplicatedState,
) -> Result<&mut CanisterState, UserError> {
    match state.canister_state_mut(&canister_id) {
        Some(canister) => Ok(canister),
        None => Err(UserError::new(
            ErrorCode::CanisterNotFound,
            format!("Canister {} not found.", &canister_id),
        )),
    }
}

/// The result of `execute_canister()`.
pub struct ExecuteCanisterResult {
    pub canister: CanisterState,
    pub instructions_used: Option<NumInstructions>,
    pub heap_delta: NumBytes,
    pub ingress_status: Option<(MessageId, IngressStatus)>,
    // The description of the executed task or message.
    pub description: Option<String>,
}

/// Executes the given input message or task.
/// This is a helper for `execute_canister()`.
fn execute_canister_input(
    input: CanisterMessageOrTask,
    prepaid_execution_cycles: Option<Cycles>,
    exec_env: &ExecutionEnvironment,
    canister: CanisterState,
    instruction_limits: InstructionLimits,
    max_instructions_per_message_without_dts: NumInstructions,
    network_topology: Arc<NetworkTopology>,
    time: Time,
    round_limits: &mut RoundLimits,
    subnet_size: usize,
) -> ExecuteCanisterResult {
    let info = input.to_string();
    let result = exec_env.execute_canister_input(
        canister,
        instruction_limits,
        max_instructions_per_message_without_dts,
        input,
        prepaid_execution_cycles,
        time,
        network_topology,
        round_limits,
        subnet_size,
    );
    let (canister, instructions_used, heap_delta, ingress_status) = exec_env.process_result(result);
    ExecuteCanisterResult {
        canister,
        instructions_used,
        heap_delta,
        ingress_status,
        description: Some(info),
    }
}

/// Executes either a single task from the task queue of the canister or a
/// single input message if there is no task.
pub fn execute_canister(
    exec_env: &ExecutionEnvironment,
    mut canister: CanisterState,
    instruction_limits: InstructionLimits,
    max_instructions_per_message_without_dts: NumInstructions,
    network_topology: Arc<NetworkTopology>,
    time: Time,
    round_limits: &mut RoundLimits,
    subnet_size: usize,
) -> ExecuteCanisterResult {
    match canister.next_execution() {
        NextExecution::None | NextExecution::ContinueInstallCode => {
            return ExecuteCanisterResult {
                canister,
                instructions_used: None,
                heap_delta: NumBytes::from(0),
                ingress_status: None,
                description: None,
            };
        }
        NextExecution::StartNew | NextExecution::ContinueLong => {}
    }

    let (input, prepaid_execution_cycles) = match canister.system_state.task_queue.pop_front() {
        Some(task) => match task {
            ExecutionTask::PausedExecution { id, .. } => {
                let paused = exec_env.take_paused_execution(id).unwrap();
                let round_counters = RoundCounters {
                    execution_refund_error: &exec_env.metrics.execution_cycles_refund_error,
                    state_changes_error: &exec_env.metrics.state_changes_error,
                    invalid_system_call_error: &exec_env.metrics.invalid_system_call_error,
                    charging_from_balance_error: &exec_env.metrics.charging_from_balance_error,
                    unexpected_response_error: &exec_env.metrics.unexpected_response_error,
                    response_cycles_refund_error: &exec_env.metrics.response_cycles_refund_error,
                    invalid_canister_state_error: &exec_env.metrics.invalid_canister_state_error,
                    ingress_with_cycles_error: &exec_env.metrics.ingress_with_cycles_error,
                };
                let round_context = RoundContext {
                    network_topology: &network_topology,
                    hypervisor: &exec_env.hypervisor,
                    cycles_account_manager: &exec_env.cycles_account_manager,
                    counters: round_counters,
                    log: &exec_env.log,
                    time,
                };
                let result = paused.resume(
                    canister,
                    round_context,
                    round_limits,
                    subnet_size,
                    &exec_env.call_tree_metrics,
                    exec_env.deallocator_thread.sender(),
                );
                let (canister, instructions_used, heap_delta, ingress_status) =
                    exec_env.process_result(result);
                return ExecuteCanisterResult {
                    canister,
                    instructions_used,
                    heap_delta,
                    ingress_status,
                    description: Some("paused execution".to_string()),
                };
            }
            ExecutionTask::Heartbeat => {
                let task = CanisterMessageOrTask::Task(CanisterTask::Heartbeat);
                (task, None)
            }
            ExecutionTask::GlobalTimer => {
                let task = CanisterMessageOrTask::Task(CanisterTask::GlobalTimer);
                (task, None)
            }
            ExecutionTask::OnLowWasmMemory => {
                let task = CanisterMessageOrTask::Task(CanisterTask::OnLowWasmMemory);
                (task, None)
            }
            ExecutionTask::AbortedExecution {
                input,
                prepaid_execution_cycles,
            } => (input, Some(prepaid_execution_cycles)),
            ExecutionTask::PausedInstallCode(..) | ExecutionTask::AbortedInstallCode { .. } => {
                unreachable!("The guard at the beginning filters these cases out")
            }
        },
        None => {
            let message = canister.pop_input().unwrap();
            if let CanisterMessage::Request(req) = &message {
                if req.payload_size_bytes() > MAX_INTER_CANISTER_PAYLOAD_IN_BYTES {
                    exec_env.metrics.oversize_intra_subnet_messages.inc();
                }
            }
            (CanisterMessageOrTask::Message(message), None)
        }
    };
    execute_canister_input(
        input,
        prepaid_execution_cycles,
        exec_env,
        canister,
        instruction_limits,
        max_instructions_per_message_without_dts,
        network_topology,
        time,
        round_limits,
        subnet_size,
    )
}

fn get_master_public_key<'a>(
    chain_key_subnet_public_keys: &'a BTreeMap<MasterPublicKeyId, MasterPublicKey>,
    subnet_id: SubnetId,
    key_id: &MasterPublicKeyId,
) -> Result<&'a MasterPublicKey, UserError> {
    match chain_key_subnet_public_keys.get(key_id) {
        None => Err(UserError::new(
            ErrorCode::CanisterRejectedMessage,
            format!(
                "Subnet {} does not hold threshold key {}.",
                subnet_id, key_id
            ),
        )),
        Some(master_key) => Ok(master_key),
    }
}<|MERGE_RESOLUTION|>--- conflicted
+++ resolved
@@ -55,15 +55,9 @@
         NextExecution,
     },
     metadata_state::subnet_call_context_manager::{
-<<<<<<< HEAD
-        EcdsaArguments, InstallCodeCall, InstallCodeCallId, ReshareChainKeyContext,
-        SchnorrArguments, SetupInitialDkgContext, SignWithThresholdContext, StopCanisterCall,
-        SubnetCallContext, ThresholdArguments,
-=======
-        EcdsaArguments, IDkgDealingsContext, InstallCodeCall, InstallCodeCallId, SchnorrArguments,
-        SetupInitialDkgContext, SignWithThresholdContext, StopCanisterCall, SubnetCallContext,
-        ThresholdArguments, VetKdArguments,
->>>>>>> 85184bf1
+        EcdsaArguments, IDkgDealingsContext, InstallCodeCall, InstallCodeCallId,
+        ReshareChainKeyContext, SchnorrArguments, SetupInitialDkgContext, SignWithThresholdContext,
+        StopCanisterCall, SubnetCallContext, ThresholdArguments, VetKdArguments,
     },
     page_map::PageAllocatorFileDescriptor,
     CanisterState, ExecutionTask, NetworkTopology, ReplicatedState,
