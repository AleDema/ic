--- conflicted
+++ resolved
@@ -2698,11 +2698,7 @@
         match args {
             ThresholdArguments::Ecdsa(_) => cam.ecdsa_signature_fee(subnet_size),
             ThresholdArguments::Schnorr(_) => cam.schnorr_signature_fee(subnet_size),
-<<<<<<< HEAD
-            ThresholdArguments::VetKd(_) => cam.vet_kd_fee(subnet_size),
-=======
             ThresholdArguments::VetKd(_) => cam.vetkd_fee(subnet_size),
->>>>>>> 9d768e5d
         }
     }
 
