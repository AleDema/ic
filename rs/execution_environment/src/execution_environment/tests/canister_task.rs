--- conflicted
+++ resolved
@@ -1771,8 +1771,6 @@
         test.execution_state(canister_id).wasm_memory.size,
         NumWasmPages::new(6)
     );
-<<<<<<< HEAD
-=======
 }
 
 #[test]
@@ -1842,5 +1840,4 @@
             .peek_hook_status(),
         OnLowWasmMemoryHookStatus::Executed
     );
->>>>>>> 6e64281a
 }