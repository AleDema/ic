use ic_base_types::{EnvironmentVariables, PrincipalId};
use ic_config::flag_status::FlagStatus;
use ic_config::{execution_environment::Config as HypervisorConfig, subnet_config::SubnetConfig};
use ic_crypto_sha2::Sha256;
use ic_error_types::{ErrorCode, UserError};
use ic_management_canister_types_private::CanisterInstallMode::{Install, Reinstall, Upgrade};
use ic_management_canister_types_private::{
    self as ic00, CanisterChange, CanisterChangeDetails, CanisterChangeOrigin, CanisterIdRecord,
    CanisterInfoRequest, CanisterInfoResponse, CreateCanisterArgs, EnvironmentVariable,
    InstallCodeArgs, MAX_CONTROLLERS, Method, Payload, ProvisionalCreateCanisterWithCyclesArgs,
    UpdateSettingsArgs,
};
use ic_registry_subnet_type::SubnetType;
use ic_replicated_state::canister_state::system_state::MAX_CANISTER_HISTORY_CHANGES;
use ic_state_machine_tests::{StateMachine, StateMachineBuilder, StateMachineConfig};
use ic_test_utilities_execution_environment::{ExecutionTest, ExecutionTestBuilder, get_reply};
use ic_types::{CanisterId, Cycles, ingress::WasmResult};
use ic_types_test_utils::ids::user_test_id;
use ic_universal_canister::{
    UNIVERSAL_CANISTER_WASM, UNIVERSAL_CANISTER_WASM_SHA256, call_args, wasm,
};
use ic00::{
    CanisterSettingsArgsBuilder, CanisterSnapshotResponse, LoadCanisterSnapshotArgs,
    TakeCanisterSnapshotArgs,
};
use std::collections::BTreeMap;
use std::time::Duration;
use std::time::UNIX_EPOCH;

const INITIAL_CYCLES_BALANCE: Cycles = Cycles::new(100_000_000_000_000);

/// This is a simple test canister that we use in addition to the universal canister
/// to make sure that the canister history stores the module hashes of these two canisters
/// correctly, e.g., when upgrading or reinstalling the canister.
const TEST_CANISTER: &str = "(module)";

fn universal_canister_payload(
    receiver: &PrincipalId,
    method: &str,
    payload: Vec<u8>,
    cycles: Cycles,
) -> Vec<u8> {
    wasm()
        .call_with_cycles(
            receiver,
            method,
            call_args()
                .other_side(payload)
                .on_reject(wasm().reject_message().reject()),
            cycles,
        )
        .build()
}

fn get_canister_info(
    env: &StateMachine,
    ucan: CanisterId,
    canister_id: CanisterId,
    num_requested_changes: Option<u64>,
) -> Result<CanisterInfoResponse, String> {
    let info_request_payload = universal_canister_payload(
        &PrincipalId::default(),
        &Method::CanisterInfo.to_string(),
        CanisterInfoRequest::new(canister_id, num_requested_changes).encode(),
        Cycles::new(0),
    );
    let wasm_result = env
        .execute_ingress(ucan, "update", info_request_payload)
        .unwrap();
    match wasm_result {
        WasmResult::Reply(bytes) => Ok(CanisterInfoResponse::decode(&bytes[..])
            .expect("failed to decode canister_info response")),
        WasmResult::Reject(reason) => Err(reason),
    }
}

fn canister_id_from_wasm_result(wasm_result: WasmResult) -> CanisterId {
    match wasm_result {
        WasmResult::Reply(bytes) => CanisterIdRecord::decode(&bytes[..])
            .expect("failed to decode canister ID record")
            .get_canister_id(),
        WasmResult::Reject(reason) => panic!("create_canister call rejected: {reason}"),
    }
}

/// Returns a StateMachine, the test canister Wasm, and its module hash.
fn test_setup(
    subnet_type: SubnetType,
    now: std::time::SystemTime,
) -> (StateMachine, Vec<u8>, [u8; 32]) {
    // TEST_CANISTER as wasm and its SHA256 hash
    let test_canister = wat::parse_str(TEST_CANISTER).expect("invalid WAT");
    let mut hasher = Sha256::new();
    hasher.write(&test_canister);
    let test_canister_sha256 = hasher.finish();

    // set up StateMachine
    let subnet_config = SubnetConfig::new(subnet_type);
    let env = StateMachine::new_with_config(StateMachineConfig::new(
        subnet_config,
        HypervisorConfig::default(),
    ));

    // set time of StateMachine to current system time
    env.set_time(now);

    (env, test_canister, test_canister_sha256)
}

#[test]
fn canister_history_tracks_create_install_reinstall() {
    let mut now = std::time::SystemTime::now();
    let (env, test_canister, test_canister_sha256) = test_setup(SubnetType::Application, now);

    // declare user IDs
    let user_id1 = user_test_id(7).get();
    let user_id2 = user_test_id(8).get();

    // create canister via ingress from user_id1
    let wasm_result = env
        .execute_ingress_as(
            user_id1,
            ic00::IC_00,
            ic00::Method::ProvisionalCreateCanisterWithCycles,
            ic00::ProvisionalCreateCanisterWithCyclesArgs {
                amount: Some(candid::Nat::from(INITIAL_CYCLES_BALANCE.get())),
                settings: Some(
                    CanisterSettingsArgsBuilder::new()
                        .with_controllers(vec![user_id1, user_id2])
                        .build(),
                ),
                specified_id: None,
                sender_canister_version: None,
            }
            .encode(),
        )
        .expect("failed to create canister");
    let canister_id = match wasm_result {
        WasmResult::Reply(bytes) => CanisterIdRecord::decode(&bytes[..])
            .expect("failed to decode canister ID record")
            .get_canister_id(),
        WasmResult::Reject(reason) => panic!("create_canister call rejected: {reason}"),
    };
    // check canister history
    let mut reference_change_entries: Vec<CanisterChange> = vec![CanisterChange::new(
        now.duration_since(UNIX_EPOCH).unwrap().as_nanos() as u64,
        0,
        CanisterChangeOrigin::from_user(user_id1),
        CanisterChangeDetails::canister_creation(vec![user_id1, user_id2], None),
    )];
    let history = env.get_canister_history(canister_id);
    assert_eq!(
        history.get_total_num_changes(),
        reference_change_entries.len() as u64
    );
    assert_eq!(
        history
            .get_changes(history.get_total_num_changes() as usize)
            .map(|c| (**c).clone())
            .collect::<Vec<CanisterChange>>(),
        reference_change_entries
    );

    // install test_canister via ingress from user_id2
    now += Duration::from_secs(5);
    env.set_time(now);
    env.execute_ingress_as(
        user_id2,
        ic00::IC_00,
        Method::InstallCode,
        InstallCodeArgs::new(Install, canister_id, test_canister, vec![]).encode(),
    )
    .unwrap();
    // check canister history
    reference_change_entries.push(CanisterChange::new(
        now.duration_since(UNIX_EPOCH).unwrap().as_nanos() as u64,
        1,
        CanisterChangeOrigin::from_user(user_id2),
        CanisterChangeDetails::code_deployment(Install, test_canister_sha256),
    ));
    let history = env.get_canister_history(canister_id);
    assert_eq!(
        history.get_total_num_changes(),
        reference_change_entries.len() as u64
    );
    assert_eq!(
        history
            .get_changes(history.get_total_num_changes() as usize)
            .map(|c| (**c).clone())
            .collect::<Vec<CanisterChange>>(),
        reference_change_entries
    );

    // reinstall to universal_canister via ingress from user_id1
    now += Duration::from_secs(5);
    env.set_time(now);
    env.execute_ingress_as(
        user_id1,
        ic00::IC_00,
        Method::InstallCode,
        InstallCodeArgs::new(
            Reinstall,
            canister_id,
            UNIVERSAL_CANISTER_WASM.to_vec(),
            vec![],
        )
        .encode(),
    )
    .unwrap();
    // check canister history
    reference_change_entries.push(CanisterChange::new(
        now.duration_since(UNIX_EPOCH).unwrap().as_nanos() as u64,
        2,
        CanisterChangeOrigin::from_user(user_id1),
        CanisterChangeDetails::code_deployment(Reinstall, *UNIVERSAL_CANISTER_WASM_SHA256),
    ));
    let history = env.get_canister_history(canister_id);
    assert_eq!(
        history.get_total_num_changes(),
        reference_change_entries.len() as u64
    );
    assert_eq!(
        history
            .get_changes(history.get_total_num_changes() as usize)
            .map(|c| (**c).clone())
            .collect::<Vec<CanisterChange>>(),
        reference_change_entries
    );
}

#[test]
fn canister_history_tracks_upgrade() {
    let mut now = std::time::SystemTime::now();
    let (env, test_canister, test_canister_sha256) = test_setup(SubnetType::Application, now);

    // declare user IDs
    let user_id1 = user_test_id(7).get();
    let user_id2 = user_test_id(8).get();

    // create canister via ingress from user_id1
    let wasm_result = env
        .execute_ingress_as(
            user_id1,
            ic00::IC_00,
            ic00::Method::ProvisionalCreateCanisterWithCycles,
            ic00::ProvisionalCreateCanisterWithCyclesArgs {
                amount: Some(candid::Nat::from(INITIAL_CYCLES_BALANCE.get())),
                settings: Some(
                    CanisterSettingsArgsBuilder::new()
                        .with_controllers(vec![user_id1, user_id2])
                        .build(),
                ),
                specified_id: None,
                sender_canister_version: None,
            }
            .encode(),
        )
        .expect("failed to create canister");
    let canister_id = match wasm_result {
        WasmResult::Reply(bytes) => CanisterIdRecord::decode(&bytes[..])
            .expect("failed to decode canister ID record")
            .get_canister_id(),
        WasmResult::Reject(reason) => panic!("create_canister call rejected: {reason}"),
    };
    // update reference canister history
    let mut reference_change_entries: Vec<CanisterChange> = vec![CanisterChange::new(
        now.duration_since(UNIX_EPOCH).unwrap().as_nanos() as u64,
        0,
        CanisterChangeOrigin::from_user(user_id1),
        CanisterChangeDetails::canister_creation(vec![user_id1, user_id2], None),
    )];

    // install test_canister via ingress from user_id2
    now += Duration::from_secs(5);
    env.set_time(now);
    env.execute_ingress_as(
        user_id2,
        ic00::IC_00,
        Method::InstallCode,
        InstallCodeArgs::new(Install, canister_id, test_canister, vec![]).encode(),
    )
    .unwrap();
    // update reference canister history
    reference_change_entries.push(CanisterChange::new(
        now.duration_since(UNIX_EPOCH).unwrap().as_nanos() as u64,
        1,
        CanisterChangeOrigin::from_user(user_id2),
        CanisterChangeDetails::code_deployment(Install, test_canister_sha256),
    ));

    // upgrade to universal_canister via ingress from user_id1
    now += Duration::from_secs(5);
    env.set_time(now);
    env.execute_ingress_as(
        user_id1,
        ic00::IC_00,
        Method::InstallCode,
        InstallCodeArgs::new(
            Upgrade,
            canister_id,
            UNIVERSAL_CANISTER_WASM.to_vec(),
            vec![],
        )
        .encode(),
    )
    .unwrap();
    // check canister history
    reference_change_entries.push(CanisterChange::new(
        now.duration_since(UNIX_EPOCH).unwrap().as_nanos() as u64,
        2,
        CanisterChangeOrigin::from_user(user_id1),
        CanisterChangeDetails::code_deployment(Upgrade, *UNIVERSAL_CANISTER_WASM_SHA256),
    ));
    let history = env.get_canister_history(canister_id);
    assert_eq!(
        history.get_total_num_changes(),
        reference_change_entries.len() as u64
    );
    assert_eq!(
        history
            .get_changes(history.get_total_num_changes() as usize)
            .map(|c| (**c).clone())
            .collect::<Vec<CanisterChange>>(),
        reference_change_entries
    );
}

#[test]
fn canister_history_tracks_uninstall() {
    let mut now = std::time::SystemTime::now();
    let (env, test_canister, test_canister_sha256) = test_setup(SubnetType::Application, now);

    // declare user IDs
    let user_id1 = user_test_id(7).get();
    let user_id2 = user_test_id(8).get();

    // create canister via ingress from user_id1
    let wasm_result = env
        .execute_ingress_as(
            user_id1,
            ic00::IC_00,
            ic00::Method::ProvisionalCreateCanisterWithCycles,
            ic00::ProvisionalCreateCanisterWithCyclesArgs {
                amount: Some(candid::Nat::from(INITIAL_CYCLES_BALANCE.get())),
                settings: Some(
                    CanisterSettingsArgsBuilder::new()
                        .with_controllers(vec![user_id1, user_id2])
                        .build(),
                ),
                specified_id: None,
                sender_canister_version: None,
            }
            .encode(),
        )
        .expect("failed to create canister");
    let canister_id = match wasm_result {
        WasmResult::Reply(bytes) => CanisterIdRecord::decode(&bytes[..])
            .expect("failed to decode canister ID record")
            .get_canister_id(),
        WasmResult::Reject(reason) => panic!("create_canister call rejected: {reason}"),
    };
    // update reference canister history
    let mut reference_change_entries: Vec<CanisterChange> = vec![CanisterChange::new(
        now.duration_since(UNIX_EPOCH).unwrap().as_nanos() as u64,
        0,
        CanisterChangeOrigin::from_user(user_id1),
        CanisterChangeDetails::canister_creation(vec![user_id1, user_id2], None),
    )];

    // install test_canister via ingress from user_id2
    now += Duration::from_secs(5);
    env.set_time(now);
    env.execute_ingress_as(
        user_id2,
        ic00::IC_00,
        Method::InstallCode,
        InstallCodeArgs::new(Install, canister_id, test_canister, vec![]).encode(),
    )
    .unwrap();
    // update reference canister history
    reference_change_entries.push(CanisterChange::new(
        now.duration_since(UNIX_EPOCH).unwrap().as_nanos() as u64,
        1,
        CanisterChangeOrigin::from_user(user_id2),
        CanisterChangeDetails::code_deployment(Install, test_canister_sha256),
    ));

    // uninstall code via ingress from user_id1
    now += Duration::from_secs(5);
    env.set_time(now);
    let canister_id_record: CanisterIdRecord = canister_id.into();
    env.execute_ingress_as(
        user_id1,
        ic00::IC_00,
        Method::UninstallCode,
        canister_id_record.encode(),
    )
    .unwrap();
    // check canister history
    reference_change_entries.push(CanisterChange::new(
        now.duration_since(UNIX_EPOCH).unwrap().as_nanos() as u64,
        2,
        CanisterChangeOrigin::from_user(user_id1),
        CanisterChangeDetails::CanisterCodeUninstall,
    ));
    let history = env.get_canister_history(canister_id);
    assert_eq!(
        history.get_total_num_changes(),
        reference_change_entries.len() as u64
    );
    assert_eq!(
        history
            .get_changes(history.get_total_num_changes() as usize)
            .map(|c| (**c).clone())
            .collect::<Vec<CanisterChange>>(),
        reference_change_entries
    );
}

fn canister_history_tracks_controllers_change(environment_variables_flag: FlagStatus) {
    let mut now = std::time::SystemTime::now();
    let env = setup_with_environment_variables_flag(environment_variables_flag);
    env.set_time(now);

    // declare user IDs
    let user_id1 = user_test_id(7).get();
    let user_id2 = user_test_id(8).get();

    // create canister via ingress from user_id1
    // overriding controllers with a list containing repeated controllers
    let wasm_result = env
        .execute_ingress_as(
            user_id1,
            ic00::IC_00,
            ic00::Method::ProvisionalCreateCanisterWithCycles,
            ic00::ProvisionalCreateCanisterWithCyclesArgs {
                amount: Some(candid::Nat::from(INITIAL_CYCLES_BALANCE.get())),
                settings: Some(
                    CanisterSettingsArgsBuilder::new()
                        .with_controllers(vec![
                            user_id2, user_id1, user_id2, user_id1, user_id1, user_id2,
                        ])
                        .build(),
                ),
                specified_id: None,
                sender_canister_version: None,
            }
            .encode(),
        )
        .expect("failed to create canister");
    let canister_id = match wasm_result {
        WasmResult::Reply(bytes) => CanisterIdRecord::decode(&bytes[..])
            .expect("failed to decode canister ID record")
            .get_canister_id(),
        WasmResult::Reject(reason) => panic!("create_canister call rejected: {reason}"),
    };
    // update reference canister history
    // the list of controllers in the canister history is sorted and contains no duplicates
    let mut reference_change_entries: Vec<CanisterChange> = vec![CanisterChange::new(
        now.duration_since(UNIX_EPOCH).unwrap().as_nanos() as u64,
        0,
        CanisterChangeOrigin::from_user(user_id1),
        CanisterChangeDetails::canister_creation(vec![user_id1, user_id2], None),
    )];

    let env_vars = BTreeMap::from([
        ("NODE_ENV".to_string(), "production".to_string()),
        ("LOG_LEVEL".to_string(), "debug".to_string()),
    ]);

    for i in 1..MAX_CANISTER_HISTORY_CHANGES + 42 {
        // update controllers via ingress from user_id2
        // (effectively the same set of controllers provided as a list containing repeated controllers,
        // but canister history still updated)
        let new_controllers = vec![user_id2, user_id1, user_id2, user_id1, user_id1, user_id2];
        now += Duration::from_secs(5);
        env.set_time(now);
        let settings = if i % 2 == 0 {
            CanisterSettingsArgsBuilder::new()
                .with_controllers(new_controllers.clone())
                .with_environment_variables(
                    env_vars
                        .clone()
                        .into_iter()
                        .map(|(k, v)| EnvironmentVariable { name: k, value: v })
                        .collect::<Vec<_>>(),
                )
                .build()
        } else {
            CanisterSettingsArgsBuilder::new()
                .with_controllers(new_controllers.clone())
                .build()
        };
        env.execute_ingress_as(
            user_id2,
            ic00::IC_00,
            Method::UpdateSettings,
            UpdateSettingsArgs {
                canister_id: canister_id.into(),
                settings,
                sender_canister_version: Some(666), // ignored for ingress messages
            }
            .encode(),
        )
        .unwrap();
        // check canister history
        // the list of controllers in the canister history is sorted and contains no duplicates
        reference_change_entries.push(CanisterChange::new(
            now.duration_since(UNIX_EPOCH).unwrap().as_nanos() as u64,
            i,
            CanisterChangeOrigin::from_user(user_id2),
            CanisterChangeDetails::controllers_change(vec![user_id1, user_id2]),
        ));
        let history = env.get_canister_history(canister_id);
        assert_eq!(history.get_total_num_changes(), i + 1);
        while reference_change_entries.len() > (MAX_CANISTER_HISTORY_CHANGES as usize) {
            reference_change_entries.remove(0);
        }
        assert_eq!(
            history
                .get_changes(history.get_total_num_changes() as usize)
                .map(|c| (**c).clone())
                .collect::<Vec<CanisterChange>>(),
            reference_change_entries
        );
    }
}

#[test]
fn canister_history_tracks_controllers_change_as_controllers_change() {
    canister_history_tracks_controllers_change(FlagStatus::Disabled);
    canister_history_tracks_controllers_change(FlagStatus::Enabled);
}

#[test]
fn canister_history_cleared_if_canister_out_of_cycles() {
    let mut now = std::time::SystemTime::now();
    let subnet_type = SubnetType::Application;
    let (env, test_canister, test_canister_sha256) = test_setup(subnet_type, now);

    // declare user IDs
    let user_id1 = user_test_id(7).get();
    let user_id2 = user_test_id(8).get();

    // create canister via ingress from user_id1
    let wasm_result = env
        .execute_ingress_as(
            user_id1,
            ic00::IC_00,
            ic00::Method::ProvisionalCreateCanisterWithCycles,
            ic00::ProvisionalCreateCanisterWithCyclesArgs {
                amount: Some(candid::Nat::from(INITIAL_CYCLES_BALANCE.get())),
                settings: Some(
                    CanisterSettingsArgsBuilder::new()
                        .with_controllers(vec![user_id1, user_id2])
                        .build(),
                ),
                specified_id: None,
                sender_canister_version: None,
            }
            .encode(),
        )
        .expect("failed to create canister");
    let canister_id = match wasm_result {
        WasmResult::Reply(bytes) => CanisterIdRecord::decode(&bytes[..])
            .expect("failed to decode canister ID record")
            .get_canister_id(),
        WasmResult::Reject(reason) => panic!("create_canister call rejected: {reason}"),
    };
    // update reference canister history
    let mut reference_change_entries: Vec<CanisterChange> = vec![CanisterChange::new(
        now.duration_since(UNIX_EPOCH).unwrap().as_nanos() as u64,
        0,
        CanisterChangeOrigin::from_user(user_id1),
        CanisterChangeDetails::canister_creation(vec![user_id1, user_id2], None),
    )];

    // install test_canister via ingress from user_id2
    now += Duration::from_secs(5);
    env.set_time(now);
    env.execute_ingress_as(
        user_id2,
        ic00::IC_00,
        Method::InstallCode,
        InstallCodeArgs::new(Install, canister_id, test_canister, vec![]).encode(),
    )
    .unwrap();
    env.execute_ingress_as(
        user_id2,
        ic00::IC_00,
        Method::UpdateSettings,
        UpdateSettingsArgs {
            canister_id: canister_id.into(),
            settings: CanisterSettingsArgsBuilder::new()
                .with_compute_allocation(1)
                .build(),
            sender_canister_version: None,
        }
        .encode(),
    )
    .unwrap();

    // update reference canister history
    reference_change_entries.push(CanisterChange::new(
        now.duration_since(UNIX_EPOCH).unwrap().as_nanos() as u64,
        1,
        CanisterChangeOrigin::from_user(user_id2),
        CanisterChangeDetails::code_deployment(Install, test_canister_sha256),
    ));

    // drain cycle balance of test_canister to trigger code uninstall from system
    let subnet_config = SubnetConfig::new(subnet_type);
    let compute_percent_allocated_per_second_fee = subnet_config
        .cycles_account_manager_config
        .compute_percent_allocated_per_second_fee;
    let seconds_to_burn_balance = env.cycle_balance(canister_id) as u64
        / compute_percent_allocated_per_second_fee.get() as u64;
    now += Duration::from_secs(seconds_to_burn_balance + 1);
    env.set_time(now);
    env.tick();
    // check canister history
    let total_num_change_entries = reference_change_entries.len();
    reference_change_entries.clear();
    let history = env.get_canister_history(canister_id);
    assert_eq!(
        history.get_total_num_changes(),
        total_num_change_entries as u64
    );
    assert_eq!(
        history
            .get_changes(history.get_total_num_changes() as usize)
            .map(|c| (**c).clone())
            .collect::<Vec<CanisterChange>>(),
        reference_change_entries
    );
}

#[test]
fn canister_history_tracks_changes_from_canister() {
    let mut now = std::time::SystemTime::now();
    let (env, test_canister, test_canister_sha256) = test_setup(SubnetType::Application, now);

    // declare user IDs
    let anonymous_user = PrincipalId::new_anonymous();
    let user_id1 = user_test_id(7).get();
    let user_id2 = user_test_id(8).get();

    // create and install universal_canister
    let ucan = env
        .install_canister_with_cycles(
            UNIVERSAL_CANISTER_WASM.to_vec(),
            vec![],
            Some(
                CanisterSettingsArgsBuilder::new()
                    .with_controllers(vec![anonymous_user, user_id1, user_id2])
                    .build(),
            ),
            INITIAL_CYCLES_BALANCE * 2_u64,
        )
        .unwrap();

    // create a canister via inter-canister call from ucan
    now += Duration::from_secs(5);
    env.set_time(now);
    let ucan_payload = universal_canister_payload(
        &PrincipalId::default(),
        "create_canister",
        CreateCanisterArgs {
            settings: Some(
                CanisterSettingsArgsBuilder::new()
                    .with_controllers(vec![ucan.into(), user_id1, user_id2])
                    .build(),
            ),
            sender_canister_version: Some(2), // specified sender_canister_version
        }
        .encode(),
        INITIAL_CYCLES_BALANCE,
    );
    let wasm_result = env.execute_ingress(ucan, "update", ucan_payload).unwrap();
    let canister_id = match wasm_result {
        WasmResult::Reply(bytes) => CanisterIdRecord::decode(&bytes[..])
            .expect("failed to decode canister ID record")
            .get_canister_id(),
        WasmResult::Reject(reason) => panic!("create_canister call rejected: {reason}"),
    };
    // check canister history
    let mut reference_change_entries: Vec<CanisterChange> = vec![CanisterChange::new(
        now.duration_since(UNIX_EPOCH).unwrap().as_nanos() as u64 + 1, // the canister is created in the next round after the ingress message is received
        0,
        CanisterChangeOrigin::from_canister(ucan.into(), Some(2)),
        CanisterChangeDetails::canister_creation(vec![ucan.into(), user_id1, user_id2], None),
    )];
    let history = env.get_canister_history(canister_id);
    assert_eq!(
        history.get_total_num_changes(),
        reference_change_entries.len() as u64
    );
    assert_eq!(
        history
            .get_changes(history.get_total_num_changes() as usize)
            .map(|c| (**c).clone())
            .collect::<Vec<CanisterChange>>(),
        reference_change_entries
    );

    // install test_canister via inter-canister call from ucan
    now += Duration::from_secs(5);
    env.set_time(now);
    let ucan_payload = universal_canister_payload(
        &PrincipalId::default(),
        "install_code",
        InstallCodeArgs::new(Install, canister_id, test_canister, vec![]).encode(),
        Cycles::new(0),
    );
    env.execute_ingress(ucan, "update", ucan_payload).unwrap();
    // check canister history
    reference_change_entries.push(CanisterChange::new(
        now.duration_since(UNIX_EPOCH).unwrap().as_nanos() as u64 + 1, // the canister is installed in the next round after the ingress message is received
        1,
        CanisterChangeOrigin::from_canister(ucan.into(), None),
        CanisterChangeDetails::code_deployment(Install, test_canister_sha256),
    ));
    let history = env.get_canister_history(canister_id);
    assert_eq!(
        history.get_total_num_changes(),
        reference_change_entries.len() as u64
    );
    assert_eq!(
        history
            .get_changes(history.get_total_num_changes() as usize)
            .map(|c| (**c).clone())
            .collect::<Vec<CanisterChange>>(),
        reference_change_entries
    );
}

#[test]
fn canister_history_fails_with_incorrect_sender_version() {
    let now = std::time::SystemTime::now();
    let (env, _test_canister, _test_canister_sha256) = test_setup(SubnetType::Application, now);

    // declare user IDs
    let anonymous_user = PrincipalId::new_anonymous();
    let user_id1 = user_test_id(7).get();
    let user_id2 = user_test_id(8).get();

    // create and install universal_canister
    let ucan = env
        .install_canister_with_cycles(
            UNIVERSAL_CANISTER_WASM.to_vec(),
            vec![],
            Some(
                CanisterSettingsArgsBuilder::new()
                    .with_controllers(vec![anonymous_user, user_id1, user_id2])
                    .build(),
            ),
            INITIAL_CYCLES_BALANCE * 2_u64,
        )
        .unwrap();

    // create canister via ingress from user_id1
    let wasm_result = env
        .execute_ingress_as(
            user_id1,
            ic00::IC_00,
            ic00::Method::ProvisionalCreateCanisterWithCycles,
            ic00::ProvisionalCreateCanisterWithCyclesArgs {
                amount: Some(candid::Nat::from(INITIAL_CYCLES_BALANCE.get())),
                settings: Some(
                    CanisterSettingsArgsBuilder::new()
                        .with_controllers(vec![ucan.into(), user_id1, user_id2])
                        .build(),
                ),
                specified_id: None,
                sender_canister_version: None,
            }
            .encode(),
        )
        .expect("failed to create canister");
    let canister_id = match wasm_result {
        WasmResult::Reply(bytes) => CanisterIdRecord::decode(&bytes[..])
            .expect("failed to decode canister ID record")
            .get_canister_id(),
        WasmResult::Reject(reason) => panic!("create_canister call rejected: {reason}"),
    };
    // update reference canister history
    let reference_change_entries: Vec<CanisterChange> = vec![CanisterChange::new(
        now.duration_since(UNIX_EPOCH).unwrap().as_nanos() as u64 + 2, // the universal canister is created in 1st round, installed in 2nd round, this canister is created in 3rd round
        0,
        CanisterChangeOrigin::from_user(user_id1),
        CanisterChangeDetails::canister_creation(vec![ucan.into(), user_id1, user_id2], None),
    )];

    // attach illegal sender_canister_version (call fails and canister history is not updated)
    let ucan_payload = universal_canister_payload(
        &PrincipalId::default(),
        "install_code",
        InstallCodeArgs {
            mode: Install,
            canister_id: canister_id.into(),
            wasm_module: UNIVERSAL_CANISTER_WASM.to_vec(),
            arg: vec![],
            sender_canister_version: Some(666), // this value of sender_canister_version does not match the actual sender_canister_version
        }
        .encode(),
        Cycles::new(0),
    );
    let wasm_result = env.execute_ingress(ucan, "update", ucan_payload).unwrap();
    // check failure
    match wasm_result {
        WasmResult::Reply(_) => {
            panic!("Sender canister version should not match the actual canister version.")
        }
        WasmResult::Reject(_) => (),
    };
    assert!(env.module_hash(canister_id).is_none());
    // check canister history
    let history = env.get_canister_history(canister_id);
    assert_eq!(
        history.get_total_num_changes(),
        reference_change_entries.len() as u64
    );
    assert_eq!(
        history
            .get_changes(history.get_total_num_changes() as usize)
            .map(|c| (**c).clone())
            .collect::<Vec<CanisterChange>>(),
        reference_change_entries
    );
}

#[test]
fn canister_info_retrieval() {
    let mut now = std::time::SystemTime::now();
    let (env, test_canister, test_canister_sha256) = test_setup(SubnetType::Application, now);

    // declare user IDs
    let anonymous_user = PrincipalId::new_anonymous();
    let user_id1 = user_test_id(7).get();
    let user_id2 = user_test_id(8).get();

    // create canister via ingress from user_id1
    let wasm_result = env
        .execute_ingress_as(
            user_id1,
            ic00::IC_00,
            ic00::Method::ProvisionalCreateCanisterWithCycles,
            ic00::ProvisionalCreateCanisterWithCyclesArgs {
                amount: Some(candid::Nat::from(INITIAL_CYCLES_BALANCE.get())),
                settings: Some(
                    CanisterSettingsArgsBuilder::new()
                        .with_controllers(vec![user_id1, user_id2])
                        .build(),
                ),
                specified_id: None,
                sender_canister_version: None,
            }
            .encode(),
        )
        .expect("failed to create canister");
    let canister_id = match wasm_result {
        WasmResult::Reply(bytes) => CanisterIdRecord::decode(&bytes[..])
            .expect("failed to decode canister ID record")
            .get_canister_id(),
        WasmResult::Reject(reason) => panic!("create_canister call rejected: {reason}"),
    };
    // update reference canister history
    let mut reference_change_entries: Vec<CanisterChange> = vec![CanisterChange::new(
        now.duration_since(UNIX_EPOCH).unwrap().as_nanos() as u64,
        0,
        CanisterChangeOrigin::from_user(user_id1),
        CanisterChangeDetails::canister_creation(vec![user_id1, user_id2], None),
    )];

    // install test_canister via ingress from user_id2
    now += Duration::from_secs(5);
    env.set_time(now);
    env.execute_ingress_as(
        user_id2,
        ic00::IC_00,
        Method::InstallCode,
        InstallCodeArgs::new(Install, canister_id, test_canister, vec![]).encode(),
    )
    .unwrap();
    // update reference canister history
    reference_change_entries.push(CanisterChange::new(
        now.duration_since(UNIX_EPOCH).unwrap().as_nanos() as u64,
        1,
        CanisterChangeOrigin::from_user(user_id2),
        CanisterChangeDetails::code_deployment(Install, test_canister_sha256),
    ));

    // upgrade to universal_canister via ingress from user_id1
    now += Duration::from_secs(5);
    env.set_time(now);
    env.execute_ingress_as(
        user_id1,
        ic00::IC_00,
        Method::InstallCode,
        InstallCodeArgs::new(
            Upgrade,
            canister_id,
            UNIVERSAL_CANISTER_WASM.to_vec(),
            vec![],
        )
        .encode(),
    )
    .unwrap();
    // update reference canister history
    reference_change_entries.push(CanisterChange::new(
        now.duration_since(UNIX_EPOCH).unwrap().as_nanos() as u64,
        2,
        CanisterChangeOrigin::from_user(user_id1),
        CanisterChangeDetails::code_deployment(Upgrade, *UNIVERSAL_CANISTER_WASM_SHA256),
    ));

    // create and install universal_canister
    let ucan = env
        .install_canister_with_cycles(
            UNIVERSAL_CANISTER_WASM.to_vec(),
            vec![],
            Some(
                CanisterSettingsArgsBuilder::new()
                    .with_controllers(vec![anonymous_user, user_id1, user_id2])
                    .build(),
            ),
            INITIAL_CYCLES_BALANCE,
        )
        .unwrap();

    // users cannot retrieve canister information directly via ingress messages
    let res = env.execute_ingress(
        ic00::IC_00,
        Method::CanisterInfo,
        CanisterInfoRequest::new(canister_id, None).encode(),
    );
    assert_eq!(
        res,
        Err(UserError::new(
            ErrorCode::CanisterRejectedMessage,
            "Only canisters can call ic00 method canister_info"
        ))
    );

    // do not specify the number of requested changes
    let canister_info = get_canister_info(&env, ucan, canister_id, None).unwrap();
    assert_eq!(
        canister_info.total_num_changes(),
        reference_change_entries.len() as u64
    );
    assert_eq!(canister_info.changes(), vec![]);
    assert_eq!(
        canister_info.module_hash(),
        Some(UNIVERSAL_CANISTER_WASM_SHA256.to_vec())
    );
    assert_eq!(canister_info.controllers(), vec![user_id1, user_id2]);

    // retrieve the entire canister history
    let canister_info = get_canister_info(&env, ucan, canister_id, Some(3)).unwrap();
    assert_eq!(
        canister_info.total_num_changes(),
        reference_change_entries.len() as u64
    );
    assert_eq!(canister_info.changes(), reference_change_entries);
    assert_eq!(
        canister_info.module_hash(),
        Some(UNIVERSAL_CANISTER_WASM_SHA256.to_vec())
    );
    assert_eq!(canister_info.controllers(), vec![user_id1, user_id2]);

    // retrieve a proper suffix of canister history
    let canister_info = get_canister_info(&env, ucan, canister_id, Some(2)).unwrap();
    assert_eq!(
        canister_info.total_num_changes(),
        reference_change_entries.len() as u64
    );
    let history_suffix: Vec<CanisterChange> =
        reference_change_entries.as_slice()[(reference_change_entries.len() - 2)..].to_vec();
    assert_eq!(canister_info.changes(), history_suffix);
    assert_eq!(
        canister_info.module_hash(),
        Some(UNIVERSAL_CANISTER_WASM_SHA256.to_vec())
    );
    assert_eq!(canister_info.controllers(), vec![user_id1, user_id2]);

    // ask for more entries than present in canister history
    let canister_info = get_canister_info(&env, ucan, canister_id, Some(666)).unwrap();
    assert_eq!(
        canister_info.total_num_changes(),
        reference_change_entries.len() as u64
    );
    assert_eq!(canister_info.changes(), reference_change_entries);
    assert_eq!(
        canister_info.module_hash(),
        Some(UNIVERSAL_CANISTER_WASM_SHA256.to_vec())
    );
    assert_eq!(canister_info.controllers(), vec![user_id1, user_id2]);

    // uninstall code via ingress from user_id2
    now += Duration::from_secs(5);
    env.set_time(now);
    let canister_id_record: CanisterIdRecord = canister_id.into();
    env.execute_ingress_as(
        user_id2,
        ic00::IC_00,
        Method::UninstallCode,
        canister_id_record.encode(),
    )
    .unwrap();
    // update reference canister history
    reference_change_entries.push(CanisterChange::new(
        now.duration_since(UNIX_EPOCH).unwrap().as_nanos() as u64,
        18,
        CanisterChangeOrigin::from_user(user_id2),
        CanisterChangeDetails::CanisterCodeUninstall,
    ));

    // retrieve the entire canister history and check module_hash of uninstalled canister
    let canister_info = get_canister_info(&env, ucan, canister_id, Some(4)).unwrap();
    assert_eq!(
        canister_info.total_num_changes(),
        reference_change_entries.len() as u64
    );
    assert_eq!(canister_info.changes(), reference_change_entries);
    assert_eq!(canister_info.module_hash(), None);
    assert_eq!(canister_info.controllers(), vec![user_id1, user_id2]);
}

#[test]
fn canister_history_load_snapshot_fails_incorrect_sender_version() {
    // Setup:
    let mut now = std::time::SystemTime::now();
    let (_, test_canister, test_canister_sha256) = test_setup(SubnetType::Application, now);

    // Set up StateMachine
    let env = StateMachineBuilder::new().build();
    // Set time of StateMachine to current system time
    env.set_time(now);

    // Declare user IDs
    let anonymous_user = PrincipalId::new_anonymous();
    let user_id1 = user_test_id(7).get();
    let user_id2 = user_test_id(8).get();

    // Create and install universal_canister
    let ucan = env
        .install_canister_with_cycles(
            UNIVERSAL_CANISTER_WASM.to_vec(),
            vec![],
            Some(
                CanisterSettingsArgsBuilder::new()
                    .with_controllers(vec![anonymous_user, user_id1, user_id2])
                    .build(),
            ),
            INITIAL_CYCLES_BALANCE * 2_u64,
        )
        .unwrap();

    // Create a canister via inter-canister call from ucan
    now += Duration::from_secs(5);
    env.set_time(now);
    let ucan_payload = universal_canister_payload(
        &PrincipalId::default(),
        "create_canister",
        CreateCanisterArgs {
            settings: Some(
                CanisterSettingsArgsBuilder::new()
                    .with_controllers(vec![ucan.into(), user_id1, user_id2])
                    .build(),
            ),
            sender_canister_version: Some(2), // specified sender_canister_version
        }
        .encode(),
        INITIAL_CYCLES_BALANCE,
    );
    let wasm_result = env.execute_ingress(ucan, "update", ucan_payload).unwrap();
    let canister_id = match wasm_result {
        WasmResult::Reply(bytes) => CanisterIdRecord::decode(&bytes[..])
            .expect("failed to decode canister ID record")
            .get_canister_id(),
        WasmResult::Reject(reason) => panic!("create_canister call rejected: {reason}"),
    };

    let mut reference_change_entries: Vec<CanisterChange> = vec![CanisterChange::new(
        now.duration_since(UNIX_EPOCH).unwrap().as_nanos() as u64 + 1, // the canister is created in the next round after the ingress message is received
        0,
        CanisterChangeOrigin::from_canister(ucan.into(), Some(2)),
        CanisterChangeDetails::canister_creation(vec![ucan.into(), user_id1, user_id2], None),
    )];

    now += Duration::from_secs(5);
    env.set_time(now);
    let wasm_result = env
        .execute_ingress_as(
            ucan.into(),
            ic00::IC_00,
            Method::InstallCode,
            InstallCodeArgs::new(Install, canister_id, test_canister, vec![]).encode(),
        )
        .unwrap();
    match wasm_result {
        WasmResult::Reply(_) => {}
        WasmResult::Reject(reason) => panic!("install_code call rejected: {reason}"),
    };
    // Check canister history.
    reference_change_entries.push(CanisterChange::new(
        now.duration_since(UNIX_EPOCH).unwrap().as_nanos() as u64,
        1,
        CanisterChangeOrigin::from_user(ucan.into()),
        CanisterChangeDetails::code_deployment(Install, test_canister_sha256),
    ));
    let history = env.get_canister_history(canister_id);
    assert_eq!(
        history.get_total_num_changes(),
        reference_change_entries.len() as u64
    );
    assert_eq!(
        history
            .get_changes(history.get_total_num_changes() as usize)
            .map(|c| (**c).clone())
            .collect::<Vec<CanisterChange>>(),
        reference_change_entries
    );

    // Create canister snapshot.
    now += Duration::from_secs(5);
    env.set_time(now);
    let args: TakeCanisterSnapshotArgs = TakeCanisterSnapshotArgs::new(canister_id, None);
    let ucan_payload = universal_canister_payload(
        &PrincipalId::default(),
        "take_canister_snapshot",
        args.encode(),
        Cycles::new(0),
    );
    let wasm_result = env.execute_ingress(ucan, "update", ucan_payload).unwrap();
    let result = match wasm_result {
        WasmResult::Reply(bytes) => {
            CanisterSnapshotResponse::decode(&bytes[..]).expect("failed to decode record")
        }
        WasmResult::Reject(reason) => panic!("take_canister_snapshot call rejected: {reason}"),
    };
    let snapshot_id = result.snapshot_id();

    // Load snapshot on test_canister via inter-canister call from ucan
    now += Duration::from_secs(5);
    env.set_time(now);
    // This value of sender_canister_version does not match the actual sender_canister_version.
    // Attach illegal sender_canister_version (call fails and canister history is not updated).
    let args: LoadCanisterSnapshotArgs =
        LoadCanisterSnapshotArgs::new(canister_id, snapshot_id, Some(444));
    let ucan_payload = universal_canister_payload(
        &PrincipalId::default(),
        "load_canister_snapshot",
        args.encode(),
        Cycles::new(0),
    );
    let wasm_result = env.execute_ingress(ucan, "update", ucan_payload).unwrap();
    // Check failure.
    match wasm_result {
        WasmResult::Reply(_) => {
            panic!("Sender canister version should not match the actual canister version.")
        }
        WasmResult::Reject(_) => (),
    };

    // Check canister history is unchanged.
    let history = env.get_canister_history(canister_id);
    assert_eq!(
        history.get_total_num_changes(),
        reference_change_entries.len() as u64
    );
    assert_eq!(
        history
            .get_changes(history.get_total_num_changes() as usize)
            .map(|c| (**c).clone())
            .collect::<Vec<CanisterChange>>(),
        reference_change_entries
    );
}

fn setup_with_environment_variables_flag(environment_variables_flag: FlagStatus) -> StateMachine {
    StateMachine::new_with_config(StateMachineConfig::new(
        SubnetConfig::new(SubnetType::Application),
        HypervisorConfig {
            environment_variables: environment_variables_flag,
            ..Default::default()
        },
    ))
}

fn check_environment_variables_for_create_canister_history(
    method: Method,
    payload: Vec<u8>,
    environment_variables_flag: FlagStatus,
    env_vars: &BTreeMap<String, String>,
    user_id1: PrincipalId,
    user_id2: PrincipalId,
) {
    // Set up StateMachine.
    let anonymous_user = PrincipalId::new_anonymous();
    let env = setup_with_environment_variables_flag(environment_variables_flag);

    // Set time of StateMachine to current system time.
    let mut now = std::time::SystemTime::now();
    env.set_time(now);

    // Create and install universal_canister
    let ucan = env
        .install_canister_with_cycles(
            UNIVERSAL_CANISTER_WASM.to_vec(),
            vec![],
            Some(
                CanisterSettingsArgsBuilder::new()
                    .with_controllers(vec![anonymous_user, user_id1, user_id2])
                    .build(),
            ),
            INITIAL_CYCLES_BALANCE * 2_u64,
        )
        .unwrap();

    // Create a canister with environment variables.
    now += Duration::from_secs(5);
    env.set_time(now);
    let ucan_payload = universal_canister_payload(
        &PrincipalId::default(),
        method.to_string().as_str(),
        payload,
        INITIAL_CYCLES_BALANCE,
    );
    let wasm_result = env.execute_ingress(ucan, "update", ucan_payload).unwrap();
    let canister_id = canister_id_from_wasm_result(wasm_result);

    // Expected canister history.
    let reference_change_entries = match environment_variables_flag {
        FlagStatus::Enabled => {
            let env_vars_hash = EnvironmentVariables::new(env_vars.clone()).hash();
            vec![CanisterChange::new(
                now.duration_since(UNIX_EPOCH).unwrap().as_nanos() as u64 + 1, // the canister is created in the next round after the ingress message is received
                0,
                CanisterChangeOrigin::from_canister(ucan.into(), Some(2)),
                CanisterChangeDetails::canister_creation(
                    vec![user_id1, user_id2],
                    Some(env_vars_hash),
                ),
            )]
        }
        FlagStatus::Disabled => {
            vec![CanisterChange::new(
                now.duration_since(UNIX_EPOCH).unwrap().as_nanos() as u64 + 1, // the canister is created in the next round after the ingress message is received
                0,
                CanisterChangeOrigin::from_canister(ucan.into(), Some(2)),
                CanisterChangeDetails::canister_creation(vec![user_id1, user_id2], None),
            )]
        }
    };

    // Verify canister history is updated.
    let history = env.get_canister_history(canister_id);
    assert_eq!(history.get_total_num_changes(), 1);
    let changes = history
        .get_changes(history.get_total_num_changes() as usize)
        .map(|c| (**c).clone())
        .collect::<Vec<CanisterChange>>();
    assert_eq!(changes, reference_change_entries);

    // Verify the environment variables of the canister state.
    let state = env.get_latest_state();
    let canister_state = state.canister_state(&canister_id).unwrap();
    match environment_variables_flag {
        FlagStatus::Enabled => {
            assert_eq!(
                canister_state.system_state.environment_variables,
                EnvironmentVariables::new(env_vars.clone())
            );
        }
        FlagStatus::Disabled => {
            assert_eq!(
                canister_state.system_state.environment_variables,
                EnvironmentVariables::new(BTreeMap::new())
            );
        }
    }
}

#[test]
fn canister_history_tracking_env_vars_update_settings() {
    let user_id = user_test_id(7).get();
    let intial_env_vars = EnvironmentVariables::new(BTreeMap::from([
        ("NODE_ENV".to_string(), "production".to_string()),
        ("LOG_LEVEL".to_string(), "info".to_string()),
    ]));
    let initial_env_vars_hash = intial_env_vars.hash();

    // Set up StateMachine.
    let env = setup_with_environment_variables_flag(FlagStatus::Enabled);
    // Set time of StateMachine to current system time.
    let mut now = std::time::SystemTime::now();
    env.set_time(now);

    let canister_id = env.create_canister_with_cycles(
        None,
        INITIAL_CYCLES_BALANCE,
        Some(
            CanisterSettingsArgsBuilder::new()
                .with_controllers(vec![user_id])
                .with_environment_variables(
                    intial_env_vars
                        .iter()
                        .map(|(name, value)| EnvironmentVariable {
                            name: name.clone(),
                            value: value.clone(),
                        })
                        .collect::<Vec<_>>(),
                )
                .build(),
        ),
    );

    // Update settings with new environment variables.
    now += Duration::from_secs(5);
    env.set_time(now);
    let env_vars = EnvironmentVariables::new(BTreeMap::from([
        ("NODE_ENV".to_string(), "production".to_string()),
        ("LOG_LEVEL".to_string(), "debug".to_string()),
    ]));

    env.execute_ingress_as(
        user_id,
        ic00::IC_00,
        Method::UpdateSettings,
        UpdateSettingsArgs {
            canister_id: canister_id.into(),
            sender_canister_version: Some(2),
            settings: CanisterSettingsArgsBuilder::new()
                .with_environment_variables(
                    env_vars
                        .iter()
                        .map(|(name, value)| EnvironmentVariable {
                            name: name.clone(),
                            value: value.clone(),
                        })
                        .collect::<Vec<_>>(),
                )
                .build(),
        }
        .encode(),
    )
    .unwrap();

    /*
    // Expected canister history change after update settings.
    let env_vars_hash = env_vars.hash();
    let reference_change = CanisterChange::new(
        now.duration_since(UNIX_EPOCH).unwrap().as_nanos() as u64,
        1,
        CanisterChangeOrigin::from_user(user_id),
        CanisterChangeDetails::settings_change(None, Some(env_vars_hash)),
    );
    */

    // Verify canister history is not updated.
    let history = env.get_canister_history(canister_id);
    assert_eq!(history.get_total_num_changes(), 1);
    let changes = history
        .get_changes(history.get_total_num_changes() as usize)
        .map(|c| (**c).clone())
        .collect::<Vec<CanisterChange>>();
    assert_eq!(
        changes[0].details(),
        &CanisterChangeDetails::canister_creation(vec![user_id], Some(initial_env_vars_hash))
    );
    //assert_eq!(changes[1], reference_change);

    // Verify the environment variables of the canister state.
    let state = env.get_latest_state();
    let canister_state = state.canister_state(&canister_id).unwrap();
    assert_eq!(canister_state.system_state.environment_variables, env_vars);
}

#[test]
fn canister_history_no_change_during_update_settings() {
    let user_id = user_test_id(7).get();
    let env = setup_with_environment_variables_flag(FlagStatus::Enabled);
    let canister_id = env.create_canister_with_cycles(
        None,
        INITIAL_CYCLES_BALANCE,
        Some(
            CanisterSettingsArgsBuilder::new()
                .with_controllers(vec![user_id])
                .build(),
        ),
    );

    let env_vars = BTreeMap::from([
        ("NODE_ENV".to_string(), "production".to_string()),
        ("LOG_LEVEL".to_string(), "info".to_string()),
    ]);

    // Update settings with no controllers changed.
    env.execute_ingress_as(
        user_id,
        ic00::IC_00,
        Method::UpdateSettings,
        UpdateSettingsArgs {
            canister_id: canister_id.into(),
            sender_canister_version: Some(2),
            settings: CanisterSettingsArgsBuilder::new()
                .with_environment_variables(
                    env_vars
                        .clone()
                        .into_iter()
                        .map(|(k, v)| EnvironmentVariable { name: k, value: v })
                        .collect::<Vec<_>>(),
                )
                .build(),
        }
        .encode(),
    )
    .unwrap();

    // Verify canister history contains only the canister creation change.
    let history = env.get_canister_history(canister_id);
    assert_eq!(history.get_total_num_changes(), 1);
    let changes = history
        .get_changes(history.get_total_num_changes() as usize)
        .map(|c| (**c).clone())
        .collect::<Vec<CanisterChange>>();
    assert_eq!(
        changes[0].details(),
        &CanisterChangeDetails::canister_creation(vec![user_id], None)
    );
}

#[test]
fn canister_history_tracking_env_vars_create_canister() {
    let user_id1 = user_test_id(7).get();
    let user_id2 = user_test_id(8).get();

    let env_vars = BTreeMap::from([
        ("NODE_ENV".to_string(), "production".to_string()),
        ("LOG_LEVEL".to_string(), "info".to_string()),
    ]);

    let payload = CreateCanisterArgs {
        settings: Some(
            CanisterSettingsArgsBuilder::new()
                .with_controllers(vec![user_id1, user_id2])
                .with_environment_variables(
                    env_vars
                        .clone()
                        .into_iter()
                        .map(|(k, v)| EnvironmentVariable { name: k, value: v })
                        .collect::<Vec<_>>(),
                )
                .build(),
        ),
        sender_canister_version: Some(2),
    }
    .encode();

    check_environment_variables_for_create_canister_history(
        Method::CreateCanister,
        payload.clone(),
        FlagStatus::Enabled,
        &env_vars,
        user_id1,
        user_id2,
    );

    // TODO(EXC-2071): Delete test when feature flag is removed.
    check_environment_variables_for_create_canister_history(
        Method::CreateCanister,
        payload,
        FlagStatus::Disabled,
        &env_vars,
        user_id1,
        user_id2,
    );
}

#[test]
fn canister_history_tracking_env_vars_provisional_create_canister() {
    let user_id1 = user_test_id(7).get();
    let user_id2 = user_test_id(8).get();

    let env_vars = BTreeMap::from([
        ("NODE_ENV".to_string(), "production".to_string()),
        ("LOG_LEVEL".to_string(), "info".to_string()),
    ]);

    let payload = ProvisionalCreateCanisterWithCyclesArgs {
        amount: Some(candid::Nat::from(INITIAL_CYCLES_BALANCE.get())),
        settings: Some(
            CanisterSettingsArgsBuilder::new()
                .with_controllers(vec![user_id1, user_id2])
                .with_environment_variables(
                    env_vars
                        .clone()
                        .into_iter()
                        .map(|(k, v)| EnvironmentVariable { name: k, value: v })
                        .collect::<Vec<_>>(),
                )
                .build(),
        ),
        specified_id: None,
        sender_canister_version: Some(2),
    }
    .encode();
    check_environment_variables_for_create_canister_history(
        Method::ProvisionalCreateCanisterWithCycles,
        payload.clone(),
        FlagStatus::Enabled,
        &env_vars,
        user_id1,
        user_id2,
    );

    // TODO(EXC-2071): Delete test when feature flag is removed.
    check_environment_variables_for_create_canister_history(
        Method::ProvisionalCreateCanisterWithCycles,
        payload,
        FlagStatus::Disabled,
        &env_vars,
        user_id1,
        user_id2,
    );
}

#[test]
fn canister_history_tracking_env_vars_update_with_identical_values() {
    let user_id = user_test_id(7).get();
    let env_vars = EnvironmentVariables::new(BTreeMap::from([
        ("NODE_ENV".to_string(), "production".to_string()),
        ("LOG_LEVEL".to_string(), "info".to_string()),
    ]));
    let env_vars_hash = env_vars.hash();
    let env_vars_args = env_vars
        .iter()
        .map(|(name, value)| EnvironmentVariable {
            name: name.clone(),
            value: value.clone(),
        })
        .collect::<Vec<_>>();

    // Set up StateMachine with environment variables tracking enabled.
    let env = setup_with_environment_variables_flag(FlagStatus::Enabled);
    let mut now = std::time::SystemTime::now();
    env.set_time(now);

    // Create canister with initial environment variables.
    let canister_id = env.create_canister_with_cycles(
        None,
        INITIAL_CYCLES_BALANCE,
        Some(
            CanisterSettingsArgsBuilder::new()
                .with_controllers(vec![user_id])
                .with_environment_variables(env_vars_args.clone())
                .build(),
        ),
    );

    // Update settings with the same environment variables.
    now += Duration::from_secs(5);
    env.set_time(now);
    env.execute_ingress_as(
        user_id,
        ic00::IC_00,
        Method::UpdateSettings,
        UpdateSettingsArgs {
            canister_id: canister_id.into(),
            sender_canister_version: Some(2),
            settings: CanisterSettingsArgsBuilder::new()
                .with_environment_variables(env_vars_args)
                .build(),
        }
        .encode(),
    )
    .unwrap();

    // Check canister history: should still only have one entry.
    let history = env.get_canister_history(canister_id);
    assert_eq!(history.get_total_num_changes(), 1);
    let changes = history
        .get_changes(history.get_total_num_changes() as usize)
        .map(|c| (**c).clone())
        .collect::<Vec<CanisterChange>>();

    // First entry: canister creation with env vars.
    assert_eq!(
        changes[0].details(),
        &CanisterChangeDetails::canister_creation(vec![user_id], Some(env_vars_hash))
    );
    /*
    // Second entry: settings change with identical env vars.
    assert_eq!(
        changes[1].details(),
        &CanisterChangeDetails::settings_change(None, Some(env_vars_hash))
    );
    */
    // Also check that the canister's environment variables are as expected.
    let state = env.get_latest_state();
    let canister_state = state.canister_state(&canister_id).unwrap();
    assert_eq!(canister_state.system_state.environment_variables, env_vars);
<<<<<<< HEAD
=======
}

#[test]
fn canister_history_memory_usage_ignored_in_invariant_checks() {
    let now = std::time::SystemTime::now();
    let (env, _test_canister, _test_canister_sha256) = test_setup(SubnetType::Application, now);

    let canister_id = env
        .install_canister_with_cycles(
            UNIVERSAL_CANISTER_WASM.to_vec(),
            vec![],
            None,
            INITIAL_CYCLES_BALANCE,
        )
        .unwrap();
    let memory_size = || {
        let status = env.canister_status(canister_id).unwrap().unwrap();
        status.memory_size().get()
    };

    // Set the canister memory allocation to its current memory size.
    let current_memory_size = memory_size();
    let settings = CanisterSettingsArgsBuilder::new()
        .with_memory_allocation(current_memory_size)
        .build();
    env.update_settings(&canister_id, settings).unwrap();

    // Reinstalling the canister increases the memory size by the size of the new canister history entry.
    env.reinstall_canister(canister_id, UNIVERSAL_CANISTER_WASM.to_vec(), vec![])
        .unwrap();
    assert!(memory_size() > current_memory_size);

    // Execute an ingress message on the canister to make it "active" and trigger canister invariant checks:
    // they pass because canister history memory usage is ignored in canister invariant checks,
    // but the update calls fails because it cannot grow its memory beyond the memory allocation.
    let err = env
        .execute_ingress_as(
            PrincipalId::new_anonymous(),
            canister_id,
            "update",
            wasm().reply().build(),
        )
        .unwrap_err();
    assert!(
        err.description()
            .contains("Canister cannot grow its memory usage.")
    );
}

/// Tests that subnet available execution memory matches the canister memory usage
/// after executing the following requests tracked in canister history:
/// - canister creation;
/// - installing/upgrading/reinstalling code;
/// - uninstalling code;
/// - taking canister snapshot;
/// - loading canister snapshot;
/// - changing canister settings (controllers).
///
/// The test also exercises the case of decreasing canister history memory usage
/// after filling canister history with entries of the maximum possible size.
#[test]
fn subnet_available_memory() {
    let mut test = ExecutionTestBuilder::new().build();
    test.set_user_id(user_test_id(0));

    let initial_subnet_available_memory = test.subnet_available_memory();
    let mut current_subnet_available_memory = test.subnet_available_memory();

    let canister_id = test.create_canister_with_default_cycles();

    let mut check_subnet_available_memory = |test: &ExecutionTest, memory_usage_increase: bool| {
        assert_eq!(
            test.subnet_available_memory().get_execution_memory()
                + test.canister_state(canister_id).memory_usage().get() as i64,
            initial_subnet_available_memory.get_execution_memory()
        );
        if memory_usage_increase {
            assert!(
                test.subnet_available_memory().get_execution_memory()
                    < current_subnet_available_memory.get_execution_memory()
            );
        } else {
            assert!(
                test.subnet_available_memory().get_execution_memory()
                    > current_subnet_available_memory.get_execution_memory()
            );
        }
        current_subnet_available_memory = test.subnet_available_memory();
    };

    // memory usage increases after canister creation
    check_subnet_available_memory(&test, true);

    // memory usage increases after installing the universal canister WASM
    test.install_canister(canister_id, UNIVERSAL_CANISTER_WASM.to_vec())
        .unwrap();
    check_subnet_available_memory(&test, true);

    // memory usage increases after taking a snapshot
    let take_canister_snapshot_args = TakeCanisterSnapshotArgs::new(canister_id, None);
    let res = test.subnet_message(
        Method::TakeCanisterSnapshot,
        take_canister_snapshot_args.encode(),
    );
    let snapshot_id = CanisterSnapshotResponse::decode(&get_reply(res))
        .unwrap()
        .id;
    check_subnet_available_memory(&test, true);

    // memory usage increases after upgrading and growing stable memory in post-upgrade
    let grow_payload = wasm().stable_grow(100).build();
    test.upgrade_canister_with_args(
        canister_id,
        UNIVERSAL_CANISTER_WASM.to_vec(),
        grow_payload.clone(),
    )
    .unwrap();
    check_subnet_available_memory(&test, true);

    // memory usage decreases after uninstalling code
    test.uninstall_code(canister_id).unwrap();
    check_subnet_available_memory(&test, false);

    // memory usage increases after reinstalling code and growing stable memory in init
    test.reinstall_canister_with_args(
        canister_id,
        UNIVERSAL_CANISTER_WASM.to_vec(),
        grow_payload.clone(),
    )
    .unwrap();
    check_subnet_available_memory(&test, true);

    // memory usage decreases after loading snapshot since the snapshot was taken with empty stable memory;
    // this way, we also test that `CanisterManager::cycles_and_memory_usage_updates` can handle the case
    // of decreasing memory usage
    let load_canister_snapshot_args = LoadCanisterSnapshotArgs::new(canister_id, snapshot_id, None);
    test.subnet_message(
        Method::LoadCanisterSnapshot,
        load_canister_snapshot_args.encode(),
    )
    .unwrap();
    check_subnet_available_memory(&test, false);

    // memory usage increases after filling canister history with controllers changes
    // setting the maximum number of controllers every time
    for _ in 0..MAX_CANISTER_HISTORY_CHANGES {
        let controllers = (0..MAX_CONTROLLERS)
            .map(|i| user_test_id(i as u64).get())
            .collect();
        test.canister_update_controller(canister_id, controllers)
            .unwrap();
    }
    check_subnet_available_memory(&test, true);

    // memory usage decreases after setting a single controller since
    // canister history is a circular buffer and
    // a change to the maximum number of controllers was just overwriten
    // with a change to a single controller which takes less memory
    test.canister_update_controller(canister_id, vec![test.user_id().get()])
        .unwrap();
    check_subnet_available_memory(&test, false);

    // memory usage decreases after upgrading since
    // canister history is a circular buffer and
    // a change to the maximum number of controllers was just overwriten
    // with a change to upgrade code which takes less memory
    test.upgrade_canister(canister_id, UNIVERSAL_CANISTER_WASM.to_vec())
        .unwrap();
    check_subnet_available_memory(&test, false);
>>>>>>> 2c2ec9f5
}<|MERGE_RESOLUTION|>--- conflicted
+++ resolved
@@ -1601,55 +1601,6 @@
     let state = env.get_latest_state();
     let canister_state = state.canister_state(&canister_id).unwrap();
     assert_eq!(canister_state.system_state.environment_variables, env_vars);
-<<<<<<< HEAD
-=======
-}
-
-#[test]
-fn canister_history_memory_usage_ignored_in_invariant_checks() {
-    let now = std::time::SystemTime::now();
-    let (env, _test_canister, _test_canister_sha256) = test_setup(SubnetType::Application, now);
-
-    let canister_id = env
-        .install_canister_with_cycles(
-            UNIVERSAL_CANISTER_WASM.to_vec(),
-            vec![],
-            None,
-            INITIAL_CYCLES_BALANCE,
-        )
-        .unwrap();
-    let memory_size = || {
-        let status = env.canister_status(canister_id).unwrap().unwrap();
-        status.memory_size().get()
-    };
-
-    // Set the canister memory allocation to its current memory size.
-    let current_memory_size = memory_size();
-    let settings = CanisterSettingsArgsBuilder::new()
-        .with_memory_allocation(current_memory_size)
-        .build();
-    env.update_settings(&canister_id, settings).unwrap();
-
-    // Reinstalling the canister increases the memory size by the size of the new canister history entry.
-    env.reinstall_canister(canister_id, UNIVERSAL_CANISTER_WASM.to_vec(), vec![])
-        .unwrap();
-    assert!(memory_size() > current_memory_size);
-
-    // Execute an ingress message on the canister to make it "active" and trigger canister invariant checks:
-    // they pass because canister history memory usage is ignored in canister invariant checks,
-    // but the update calls fails because it cannot grow its memory beyond the memory allocation.
-    let err = env
-        .execute_ingress_as(
-            PrincipalId::new_anonymous(),
-            canister_id,
-            "update",
-            wasm().reply().build(),
-        )
-        .unwrap_err();
-    assert!(
-        err.description()
-            .contains("Canister cannot grow its memory usage.")
-    );
 }
 
 /// Tests that subnet available execution memory matches the canister memory usage
@@ -1772,5 +1723,4 @@
     test.upgrade_canister(canister_id, UNIVERSAL_CANISTER_WASM.to_vec())
         .unwrap();
     check_subnet_available_memory(&test, false);
->>>>>>> 2c2ec9f5
 }