--- conflicted
+++ resolved
@@ -42,15 +42,17 @@
     ingress::{IngressState, IngressStatus, WasmResult},
     methods::WasmMethod,
 };
-<<<<<<< HEAD
+use ic_types::{
+    CanisterId, ComputeAllocation, Cycles, MAX_STABLE_MEMORY_IN_BYTES, NumBytes, NumInstructions,
+    Time,
+    ingress::{IngressState, IngressStatus, WasmResult},
+    methods::WasmMethod,
+};
 use ic_types::{
     batch::CanisterCyclesCostSchedule,
     messages::{CanisterMessage, CanisterTask, MAX_INTER_CANISTER_PAYLOAD_IN_BYTES, NO_DEADLINE},
 };
-use ic_universal_canister::{UNIVERSAL_CANISTER_WASM, call_args, wasm};
-=======
-use ic_universal_canister::{call_args, wasm, CallArgs, UNIVERSAL_CANISTER_WASM};
->>>>>>> 95196ca1
+use ic_universal_canister::{CallArgs, UNIVERSAL_CANISTER_WASM, call_args, wasm};
 use more_asserts::assert_gt;
 #[cfg(not(all(target_arch = "aarch64", target_vendor = "apple")))]
 use proptest::prelude::*;
