--- conflicted
+++ resolved
@@ -275,7 +275,6 @@
     }
 
     pub async fn read_state(self, addr: SocketAddr) -> reqwest::Response {
-<<<<<<< HEAD
         let url = Self::url(addr, self.version, self.effective_canister_id);
         Self::read_state_with_custom_url(url, self.paths).await
     }
@@ -283,11 +282,6 @@
     pub async fn read_state_with_body(self, addr: SocketAddr, body: Vec<u8>) -> reqwest::Response {
         let url = Self::url(addr, self.version, self.effective_canister_id);
         send_request(url, body).await
-=======
-        let url_string = format!("http://{addr}");
-        let url = Url::parse(&url_string).unwrap();
-        self.read_state_at_url(url).await
->>>>>>> e231c49c
     }
 
     pub async fn read_state_at_url(self, mut url: Url) -> reqwest::Response {
