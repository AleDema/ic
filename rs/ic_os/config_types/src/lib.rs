//! # Configuration Update Protocol
//!
//! When updating the IC-OS configuration, it's crucial to maintain backwards compatibility.
//! Please adhere to the following guidelines when making changes to the configuration structures:
//!
//! - **Backwards Compatibility**: Configuration persists across reboots, so all config updates should be backwards compatible to ensure that older configuration files are still deserializable across GuestOS and HostOS upgrades.
//!
//! - **Updating `CONFIG_VERSION`**: Always update the `CONFIG_VERSION` constant (increment the minor version) whenever you modify the configuration.
//!
//! - **Unit Tests**: Add a unit test in `lib.rs` that tests deserialization of your new configuration version.
//!
//! - **Adding New Fields**: If adding a new field to a configuration struct, make sure it is optional or has a default value by implementing `Default` or via `#[serde(default)]`.
//!
//! - **Removing Fields**: To prevent backwards-compatibility deserialization errors, required fields must not be removed directly: In a first step, they have to be made optional and code that reads the value must be removed/handle missing values. In a second step, after the first step has rolled out to all OSes and there is no risk of a rollback, the field can be removed. Additionally, to avoid reintroducing a previously removed field, add your removed field to the RESERVED_FIELD_NAMES list.
//!
//! - **Renaming Fields**: Avoid renaming fields unless absolutely necessary. If you must rename a field, use `#[serde(rename = "old_name")]`.
//!
//! ## Logging Safety
//!
//! All configuration objects defined in this file are safe to log. They do not contain any secret material.
use ic_types::malicious_behaviour::MaliciousBehaviour;
use macaddr::MacAddr6;
use serde::{Deserialize, Serialize};
use serde_with::{serde_as, DisplayFromStr};
use std::collections::HashMap;
use std::fmt;
use std::net::{Ipv4Addr, Ipv6Addr};
use std::str::FromStr;
use url::Url;

pub const CONFIG_VERSION: &str = "1.1.0";

/// List of field names that have been removed and should not be reused.
pub static RESERVED_FIELD_NAMES: &[&str] = &[];

pub type ConfigMap = HashMap<String, String>;

/// SetupOS configuration. User-facing configuration files
/// (e.g., `config.ini`, `deployment.json`) are transformed into `SetupOSConfig`.
#[derive(Serialize, Deserialize, Debug, PartialEq, Eq, Clone)]
pub struct SetupOSConfig {
    /// Tracks the config version, set to CONFIG_VERSION at runtime.
    pub config_version: String,
    pub network_settings: NetworkSettings,
    pub icos_settings: ICOSSettings,
    pub setupos_settings: SetupOSSettings,
    pub hostos_settings: HostOSSettings,
    pub guestos_settings: GuestOSSettings,
}

/// HostOS configuration. In production, this struct inherits settings from `SetupOSConfig`.
#[derive(Serialize, Deserialize, Debug, PartialEq, Eq, Clone)]
pub struct HostOSConfig {
    /// Tracks the config version, set to CONFIG_VERSION at runtime.
    pub config_version: String,
    pub network_settings: NetworkSettings,
    pub icos_settings: ICOSSettings,
    pub hostos_settings: HostOSSettings,
    pub guestos_settings: GuestOSSettings,
}

/// GuestOS configuration. In production, this struct inherits settings from `HostOSConfig`.
#[derive(Serialize, Deserialize, Debug, PartialEq, Eq, Clone)]
pub struct GuestOSConfig {
    /// Tracks the config version, set to CONFIG_VERSION at runtime.
    pub config_version: String,
    pub network_settings: NetworkSettings,
    pub icos_settings: ICOSSettings,
    pub guestos_settings: GuestOSSettings,
    pub upgrade_config: GuestOSUpgradeConfig,
}

#[serde_as]
#[derive(Serialize, Deserialize, Debug, PartialEq, Eq, Clone)]
pub struct ICOSSettings {
    /// The node reward type determines node rewards
    pub node_reward_type: Option<String>,
    #[serde_as(as = "DisplayFromStr")]
    /// In nested testing, mgmt_mac is set in deployment.json.template,
    /// else found dynamically in call to config tool CreateSetuposConfig
    pub mgmt_mac: MacAddr6,
    #[serde_as(as = "DisplayFromStr")]
    pub deployment_environment: DeploymentEnvironment,
    pub logging: Logging,
    pub use_nns_public_key: bool,
    /// The URL (HTTP) of the NNS node(s).
    pub nns_urls: Vec<Url>,
    pub use_node_operator_private_key: bool,
    /// This ssh keys directory contains individual files named `admin`, `backup`, `readonly`.
    /// The contents of these files serve as `authorized_keys` for their respective role account.
    /// This means that, for example, `accounts_ssh_authorized_keys/admin`
    /// is transferred to `~admin/.ssh/authorized_keys` on the target system.
    /// backup and readonly can only be modified via an NNS proposal
    /// and are in place for subnet recovery or issue debugging purposes.
    /// use_ssh_authorized_keys triggers the use of the ssh keys directory
    pub use_ssh_authorized_keys: bool,
    pub icos_dev_settings: ICOSDevSettings,
}

#[derive(Serialize, Deserialize, Debug, PartialEq, Eq, Clone, Default)]
pub struct ICOSDevSettings {}

/// Placeholder for SetupOS-specific settings.
#[derive(Serialize, Deserialize, Debug, PartialEq, Eq, Clone)]
pub struct SetupOSSettings;

/// HostOS-specific settings.
#[derive(Serialize, Deserialize, Debug, PartialEq, Eq, Clone)]
pub struct HostOSSettings {
    pub vm_memory: u32,
    pub vm_cpu: String,
    #[serde(default = "default_vm_nr_of_vcpus")]
    pub vm_nr_of_vcpus: u32,
    pub verbose: bool,
}

const fn default_vm_nr_of_vcpus() -> u32 {
    64
}

<<<<<<< HEAD
/// Config specific to the GuestOS upgrade process.
#[derive(Serialize, Deserialize, Debug, PartialEq, Eq, Default, Clone)]
pub struct GuestOSUpgradeConfig {
    /// IPv6 address of the peer GuestOS instance.
    #[serde(default)]
    pub peer_guestos_address: Option<Ipv6Addr>,
}

=======
>>>>>>> f68a58fa
/// GuestOS-specific settings.
#[derive(Serialize, Deserialize, Debug, PartialEq, Eq, Default, Clone)]
pub struct GuestOSSettings {
    /// Externally generated cryptographic keys.
    /// Must be a directory with contents matching the internal representation of the ic_crypto directory.
    /// When given, this provides the private keys of the node.
    /// If not given, the node will generate its own private/public key pair.
    pub inject_ic_crypto: bool,
    pub inject_ic_state: bool,
    /// Initial registry state.
    /// Must be a directory with contents matching the internal representation of the ic_registry_local_store.
    /// When given, this provides the initial state of the registry.
    /// If not given, the node will fetch (initial) registry state from the NNS.
    pub inject_ic_registry_local_store: bool,
    pub guestos_dev_settings: GuestOSDevSettings,
}

/// GuestOS development configuration. These settings are strictly used for development images.
#[derive(Serialize, Deserialize, Debug, PartialEq, Eq, Default, Clone)]
pub struct GuestOSDevSettings {
    pub backup_spool: Option<BackupSpoolSettings>,
    pub malicious_behavior: Option<MaliciousBehaviour>,
    pub query_stats_epoch_length: Option<u64>,
    pub bitcoind_addr: Option<String>,
    pub jaeger_addr: Option<String>,
    pub socks_proxy: Option<String>,
    // An optional hostname to override the deterministically generated hostname
    pub hostname: Option<String>,
    // Generate and inject a self-signed TLS certificate and key for ic-boundary
    // for the given domain name. To be used in system tests only.
    pub generate_ic_boundary_tls_cert: Option<String>,
}

/// Configures the usage of the backup spool directory.
#[derive(Serialize, Deserialize, Debug, PartialEq, Eq, Clone)]
pub struct BackupSpoolSettings {
    /// The maximum age of any file or directory kept in the backup spool.
    pub backup_retention_time_seconds: Option<u64>,
    /// The interval at which the backup spool directory will be scanned for files to delete.
    pub backup_purging_interval_seconds: Option<u64>,
}

#[derive(Copy, Clone, Eq, PartialEq, Debug)]
#[non_exhaustive]
pub enum DeploymentEnvironment {
    Mainnet,
    Testnet,
}

impl fmt::Display for DeploymentEnvironment {
    fn fmt(&self, f: &mut fmt::Formatter) -> fmt::Result {
        match self {
            DeploymentEnvironment::Mainnet => write!(f, "mainnet"),
            DeploymentEnvironment::Testnet => write!(f, "testnet"),
        }
    }
}

#[derive(Debug, thiserror::Error)]
pub enum DeploymentParseError {
    #[error("invalid deployment variant")]
    InvalidVariant,
}

impl FromStr for DeploymentEnvironment {
    type Err = DeploymentParseError;
    fn from_str(s: &str) -> Result<DeploymentEnvironment, DeploymentParseError> {
        match s.to_lowercase().as_str() {
            "mainnet" => Ok(DeploymentEnvironment::Mainnet),
            "testnet" => Ok(DeploymentEnvironment::Testnet),
            _ => Err(DeploymentParseError::InvalidVariant),
        }
    }
}

#[derive(Serialize, Deserialize, Debug, PartialEq, Eq, Clone, Default)]
pub struct Logging {
    /// Space-separated lists of hosts to ship logs to.
    pub elasticsearch_hosts: Option<String>,
    /// Space-separated list of tags to apply to exported log records.
    pub elasticsearch_tags: Option<String>,
}

#[derive(Serialize, Deserialize, Debug, PartialEq, Eq, Clone)]
pub struct NetworkSettings {
    pub ipv6_config: Ipv6Config,
    pub ipv4_config: Option<Ipv4Config>,
    pub domain_name: Option<String>,
}

#[derive(Serialize, Deserialize, Debug, PartialEq, Eq, Clone)]
pub struct Ipv4Config {
    pub address: Ipv4Addr,
    pub gateway: Ipv4Addr,
    pub prefix_length: u8,
}

#[derive(Serialize, Deserialize, Debug, PartialEq, Eq, Clone)]
pub enum Ipv6Config {
    Deterministic(DeterministicIpv6Config),
    Fixed(FixedIpv6Config),
    RouterAdvertisement,
}

#[derive(Serialize, Deserialize, Debug, PartialEq, Eq, Clone)]
pub struct DeterministicIpv6Config {
    pub prefix: String,
    pub prefix_length: u8,
    pub gateway: Ipv6Addr,
}

#[derive(Serialize, Deserialize, Debug, PartialEq, Eq, Clone)]
pub struct FixedIpv6Config {
    // Fixed ipv6 address includes subnet mask /64
    pub address: String,
    pub gateway: Ipv6Addr,
}

#[cfg(test)]
mod tests {
    use super::*;
    use serde_json::Value;
    use std::collections::HashSet;

    #[test]
    fn test_vm_nr_of_vcpus_deserialization() -> Result<(), Box<dyn std::error::Error>> {
        // Test with vm_nr_of_vcpus specified
        let json = r#"{
            "vm_memory": 4096,
            "vm_cpu": "host",
            "vm_nr_of_vcpus": 4,
            "verbose": true
        }"#;
        let settings: HostOSSettings = serde_json::from_str(json)?;
        assert_eq!(settings.vm_nr_of_vcpus, 4);

        // Test without vm_nr_of_vcpus (should use default)
        let json = r#"{
            "vm_memory": 4096,
            "vm_cpu": "host",
            "verbose": true
        }"#;
        let settings: HostOSSettings = serde_json::from_str(json)?;
        assert_eq!(settings.vm_nr_of_vcpus, 64);

        Ok(())
    }

    #[test]
    fn test_no_reserved_field_names_used() -> Result<(), Box<dyn std::error::Error>> {
        let reserved_field_names: HashSet<&str> = RESERVED_FIELD_NAMES.iter().cloned().collect();

        let setupos_config = SetupOSConfig {
            config_version: CONFIG_VERSION.to_string(),
            network_settings: NetworkSettings {
                ipv6_config: Ipv6Config::RouterAdvertisement,
                ipv4_config: None,
                domain_name: None,
            },
            icos_settings: ICOSSettings {
                node_reward_type: None,
                mgmt_mac: "00:00:00:00:00:00".parse()?,
                deployment_environment: DeploymentEnvironment::Testnet,
                logging: Logging::default(),
                use_nns_public_key: false,
                nns_urls: vec![],
                use_node_operator_private_key: false,
                use_ssh_authorized_keys: false,
                icos_dev_settings: ICOSDevSettings::default(),
            },
            setupos_settings: SetupOSSettings,
            hostos_settings: HostOSSettings {
                vm_memory: 0,
                vm_cpu: String::new(),
                vm_nr_of_vcpus: 0,
                verbose: false,
            },
            guestos_settings: GuestOSSettings::default(),
        };

        fn get_all_field_names(value: &Value, field_names: &mut HashSet<String>) {
            match value {
                Value::Object(map) => {
                    for (key, val) in map {
                        field_names.insert(key.clone());
                        get_all_field_names(val, field_names);
                    }
                }
                Value::Array(arr) => {
                    for val in arr {
                        get_all_field_names(val, field_names);
                    }
                }
                _ => {}
            }
        }

        let setupos_config = serde_json::to_value(&setupos_config)?;

        let mut field_names = HashSet::new();
        get_all_field_names(&setupos_config, &mut field_names);
        for field in field_names {
            assert!(
                !reserved_field_names.contains(field.as_str()),
                "Field name '{}' is reserved and should not be used.",
                field
            );
        }

        Ok(())
    }
}<|MERGE_RESOLUTION|>--- conflicted
+++ resolved
@@ -118,7 +118,6 @@
     64
 }
 
-<<<<<<< HEAD
 /// Config specific to the GuestOS upgrade process.
 #[derive(Serialize, Deserialize, Debug, PartialEq, Eq, Default, Clone)]
 pub struct GuestOSUpgradeConfig {
@@ -126,9 +125,6 @@
     #[serde(default)]
     pub peer_guestos_address: Option<Ipv6Addr>,
 }
-
-=======
->>>>>>> f68a58fa
 /// GuestOS-specific settings.
 #[derive(Serialize, Deserialize, Debug, PartialEq, Eq, Default, Clone)]
 pub struct GuestOSSettings {
