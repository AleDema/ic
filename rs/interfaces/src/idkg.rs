//! IDKG related public interfaces.

use ic_types::artifact::IDkgMessageId;
use ic_types::consensus::idkg::{
<<<<<<< HEAD
    transcript_prefix, EcdsaSigShare, IDkgMessage, IDkgPrefixOf, IDkgStats, SchnorrSigShare,
    SigShare, SignedIDkgComplaint, SignedIDkgOpening,
};
use ic_types::crypto::canister_threshold_sig::idkg::{
    IDkgDealingSupport, IDkgTranscript, IDkgTranscriptId, SignedIDkgDealing,
=======
    EcdsaSigShare, IDkgMessage, IDkgPrefixOf, IDkgStats, SchnorrSigShare, SigShare,
    SignedIDkgComplaint, SignedIDkgOpening, VetKdKeyShare,
};
use ic_types::crypto::canister_threshold_sig::idkg::{
    IDkgDealingSupport, IDkgTranscriptId, SignedIDkgDealing,
>>>>>>> df500cd7
};

#[derive(Debug)]
pub enum IDkgChangeAction {
    AddToValidated(IDkgMessage),
    MoveToValidated(IDkgMessage),
    RemoveValidated(IDkgMessageId),
    RemoveUnvalidated(IDkgMessageId),
    HandleInvalid(IDkgMessageId, String),
}

pub type IDkgChangeSet = Vec<IDkgChangeAction>;

#[derive(Clone, Debug)]
pub enum IDkgPoolSectionOp {
    Insert(IDkgMessage),
    Remove(IDkgMessageId),
}

#[derive(Clone, Debug, Default)]
pub struct IDkgPoolSectionOps {
    pub ops: Vec<IDkgPoolSectionOp>,
}

impl IDkgPoolSectionOps {
    pub fn new() -> Self {
        Self { ops: Vec::new() }
    }

    pub fn insert(&mut self, message: IDkgMessage) {
        self.ops.push(IDkgPoolSectionOp::Insert(message));
    }

    pub fn remove(&mut self, id: IDkgMessageId) {
        self.ops.push(IDkgPoolSectionOp::Remove(id));
    }
}

/// The validated/unvalidated parts of the artifact pool.
pub trait IDkgPoolSection: Send + Sync {
    /// Checks if the artifact present in the pool.
    fn contains(&self, msg_id: &IDkgMessageId) -> bool;

    /// Looks up an artifact by the Id.
    fn get(&self, msg_id: &IDkgMessageId) -> Option<IDkgMessage>;

    /// Iterator for signed dealing objects.
    fn signed_dealings(&self) -> Box<dyn Iterator<Item = (IDkgMessageId, SignedIDkgDealing)> + '_>;

    /// Iterator for signed dealing objects matching the prefix.
    fn signed_dealings_by_prefix(
        &self,
        _prefix: IDkgPrefixOf<SignedIDkgDealing>,
    ) -> Box<dyn Iterator<Item = (IDkgMessageId, SignedIDkgDealing)> + '_>;

    /// Iterator for signed dealing objects matching the transcript id.
    fn signed_dealings_by_transcript_id(
        &self,
        _transcript_id: &IDkgTranscriptId,
    ) -> Box<dyn Iterator<Item = (IDkgMessageId, SignedIDkgDealing)> + '_>;

    /// Iterator for dealing support objects.
    fn dealing_support(&self)
        -> Box<dyn Iterator<Item = (IDkgMessageId, IDkgDealingSupport)> + '_>;

    /// Iterator for dealing support objects matching the prefix.
    fn dealing_support_by_prefix(
        &self,
        _prefix: IDkgPrefixOf<IDkgDealingSupport>,
    ) -> Box<dyn Iterator<Item = (IDkgMessageId, IDkgDealingSupport)> + '_>;

    /// Iterator for dealing support objects matching the transcript id.
    fn dealing_support_by_transcript_id(
        &self,
        _transcript_id: &IDkgTranscriptId,
    ) -> Box<dyn Iterator<Item = (IDkgMessageId, IDkgDealingSupport)> + '_>;

    /// Iterator for signature share objects.
    fn ecdsa_signature_shares(
        &self,
    ) -> Box<dyn Iterator<Item = (IDkgMessageId, EcdsaSigShare)> + '_>;

    /// Iterator for signature share objects matching the prefix.
    fn ecdsa_signature_shares_by_prefix(
        &self,
        _prefix: IDkgPrefixOf<EcdsaSigShare>,
    ) -> Box<dyn Iterator<Item = (IDkgMessageId, EcdsaSigShare)> + '_>;

    /// Iterator for signature share objects.
    fn schnorr_signature_shares(
        &self,
    ) -> Box<dyn Iterator<Item = (IDkgMessageId, SchnorrSigShare)> + '_>;

    /// Iterator for signature share objects matching the prefix.
    fn schnorr_signature_shares_by_prefix(
        &self,
        _prefix: IDkgPrefixOf<SchnorrSigShare>,
    ) -> Box<dyn Iterator<Item = (IDkgMessageId, SchnorrSigShare)> + '_>;

    /// Iterator for VetKd share objects.
    fn vetkd_key_shares(&self) -> Box<dyn Iterator<Item = (IDkgMessageId, VetKdKeyShare)> + '_>;

    /// Iterator for VetKd share objects matching the prefix.
    fn vetkd_key_shares_by_prefix(
        &self,
        _prefix: IDkgPrefixOf<VetKdKeyShare>,
    ) -> Box<dyn Iterator<Item = (IDkgMessageId, VetKdKeyShare)> + '_>;

    fn signature_shares(&self) -> Box<dyn Iterator<Item = (IDkgMessageId, SigShare)> + '_>;

    /// Iterator for complaint objects.
    fn complaints(&self) -> Box<dyn Iterator<Item = (IDkgMessageId, SignedIDkgComplaint)> + '_>;

    /// Iterator for complaint objects matching the prefix.
    fn complaints_by_prefix(
        &self,
        _prefix: IDkgPrefixOf<SignedIDkgComplaint>,
    ) -> Box<dyn Iterator<Item = (IDkgMessageId, SignedIDkgComplaint)> + '_>;

    /// Iterator for opening objects.
    fn openings(&self) -> Box<dyn Iterator<Item = (IDkgMessageId, SignedIDkgOpening)> + '_>;

    /// Iterator for opening objects matching the prefix.
    fn openings_by_prefix(
        &self,
        _prefix: IDkgPrefixOf<SignedIDkgOpening>,
<<<<<<< HEAD
    ) -> Box<dyn Iterator<Item = (IDkgMessageId, SignedIDkgOpening)> + '_> {
        unimplemented!()
    }

    fn transcripts(&self) -> Box<dyn Iterator<Item = (IDkgMessageId, IDkgTranscript)> + '_>;

    fn transcripts_by_prefix(
        &self,
        _prefix: IDkgPrefixOf<IDkgTranscript>,
    ) -> Box<dyn Iterator<Item = (IDkgMessageId, IDkgTranscript)> + '_> {
        unimplemented!()
    }

    fn get_completed_transcript(&self, transcript_id: IDkgTranscriptId) -> Option<IDkgTranscript> {
        let prefix = transcript_prefix(&transcript_id);
        self.transcripts_by_prefix(prefix).next().map(|(_, t)| t)
    }
=======
    ) -> Box<dyn Iterator<Item = (IDkgMessageId, SignedIDkgOpening)> + '_>;
>>>>>>> df500cd7
}

/// The mutable interface for validated/unvalidated parts of the artifact pool.
pub trait MutableIDkgPoolSection: Send + Sync {
    /// Applies the changes to the pool.
    fn mutate(&mut self, ops: IDkgPoolSectionOps);

    /// Get the immutable handle.
    fn as_pool_section(&self) -> &dyn IDkgPoolSection;
}

/// Artifact pool for the IDKG messages (query interface)
pub trait IDkgPool: Send + Sync {
    /// Return a reference to the validated PoolSection.
    fn validated(&self) -> &dyn IDkgPoolSection;

    /// Return a reference to the unvalidated PoolSection.
    fn unvalidated(&self) -> &dyn IDkgPoolSection;

    /// Returns reference to the stats. The stats are not persisted.
    fn stats(&self) -> &dyn IDkgStats;
}<|MERGE_RESOLUTION|>--- conflicted
+++ resolved
@@ -2,19 +2,11 @@
 
 use ic_types::artifact::IDkgMessageId;
 use ic_types::consensus::idkg::{
-<<<<<<< HEAD
     transcript_prefix, EcdsaSigShare, IDkgMessage, IDkgPrefixOf, IDkgStats, SchnorrSigShare,
-    SigShare, SignedIDkgComplaint, SignedIDkgOpening,
+    SigShare, SignedIDkgComplaint, SignedIDkgOpening, VetKdKeyShare,
 };
 use ic_types::crypto::canister_threshold_sig::idkg::{
     IDkgDealingSupport, IDkgTranscript, IDkgTranscriptId, SignedIDkgDealing,
-=======
-    EcdsaSigShare, IDkgMessage, IDkgPrefixOf, IDkgStats, SchnorrSigShare, SigShare,
-    SignedIDkgComplaint, SignedIDkgOpening, VetKdKeyShare,
-};
-use ic_types::crypto::canister_threshold_sig::idkg::{
-    IDkgDealingSupport, IDkgTranscriptId, SignedIDkgDealing,
->>>>>>> df500cd7
 };
 
 #[derive(Debug)]
@@ -141,10 +133,7 @@
     fn openings_by_prefix(
         &self,
         _prefix: IDkgPrefixOf<SignedIDkgOpening>,
-<<<<<<< HEAD
-    ) -> Box<dyn Iterator<Item = (IDkgMessageId, SignedIDkgOpening)> + '_> {
-        unimplemented!()
-    }
+    ) -> Box<dyn Iterator<Item = (IDkgMessageId, SignedIDkgOpening)> + '_>;
 
     fn transcripts(&self) -> Box<dyn Iterator<Item = (IDkgMessageId, IDkgTranscript)> + '_>;
 
@@ -159,9 +148,6 @@
         let prefix = transcript_prefix(&transcript_id);
         self.transcripts_by_prefix(prefix).next().map(|(_, t)| t)
     }
-=======
-    ) -> Box<dyn Iterator<Item = (IDkgMessageId, SignedIDkgOpening)> + '_>;
->>>>>>> df500cd7
 }
 
 /// The mutable interface for validated/unvalidated parts of the artifact pool.
