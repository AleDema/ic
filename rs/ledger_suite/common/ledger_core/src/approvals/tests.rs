use std::collections::HashSet;

use super::*;
use crate::timestamp::TimeStamp;
use crate::tokens::Tokens;
use ic_stable_structures::Storable;
use std::cmp;

fn ts(n: u64) -> TimeStamp {
    TimeStamp::from_nanos_since_unix_epoch(n)
}

fn tokens(n: u64) -> Tokens {
    Tokens::from_e8s(n)
}

#[derive(Clone, Eq, PartialEq, Ord, PartialOrd, Hash, Default)]
struct Account(u64);

type TestAllowanceTable = AllowanceTable<HeapAllowancesData<Account, Tokens>>;

#[test]
fn allowance_table_default() {
    assert_eq!(
        TestAllowanceTable::default().allowance(&Account(1), &Account(1), ts(1)),
        Allowance::default()
    );
}

#[test]
fn allowance_table_not_cumulative() {
    let mut table = TestAllowanceTable::default();

    assert_eq!(
        table.allowance(&Account(1), &Account(2), ts(1)),
        Allowance::default()
    );

    table
        .approve(&Account(1), &Account(2), tokens(5), None, ts(1), None)
        .unwrap();

    assert_eq!(
        table.allowance(&Account(1), &Account(2), ts(1)),
        Allowance {
            amount: tokens(5),
            expires_at: None,
            arrived_at: TimeStamp::from_nanos_since_unix_epoch(1),
        }
    );

    table
        .approve(&Account(1), &Account(2), tokens(15), None, ts(1), None)
        .unwrap();

    assert_eq!(
        table.allowance(&Account(1), &Account(2), ts(1)),
        Allowance {
            amount: tokens(15),
            expires_at: None,
            arrived_at: TimeStamp::from_nanos_since_unix_epoch(1),
        }
    );

    table
        .approve(
            &Account(1),
            &Account(2),
            tokens(10),
            Some(ts(5)),
            ts(1),
            None,
        )
        .unwrap();

    assert_eq!(
        table.allowance(&Account(1), &Account(2), ts(1)),
        Allowance {
            amount: tokens(10),
            expires_at: Some(ts(5)),
            arrived_at: TimeStamp::from_nanos_since_unix_epoch(1),
        }
    );

    assert_eq!(
        table.allowance(&Account(1), &Account(2), ts(5)),
        Allowance::default()
    );
}

#[test]
fn allowance_use_approval() {
    let mut table = TestAllowanceTable::default();

    table
        .approve(&Account(1), &Account(2), tokens(100), None, ts(1), None)
        .unwrap();

    assert_eq!(
        table
            .use_allowance(&Account(1), &Account(2), tokens(40), ts(1))
            .unwrap(),
        tokens(60)
    );

    assert_eq!(
        table.allowance(&Account(1), &Account(2), ts(5)),
        Allowance {
            amount: tokens(60),
            expires_at: None,
            arrived_at: TimeStamp::from_nanos_since_unix_epoch(1),
        }
    );

    assert_eq!(
        table
            .use_allowance(&Account(1), &Account(2), tokens(100), ts(1))
            .unwrap_err(),
        InsufficientAllowance(tokens(60))
    );

    assert_eq!(
        table.allowance(&Account(1), &Account(2), ts(5)),
        Allowance {
            amount: tokens(60),
            expires_at: None,
            arrived_at: TimeStamp::from_nanos_since_unix_epoch(1),
        }
    );
}

#[test]
fn allowance_table_pruning() {
    let mut table = TestAllowanceTable::default();

    table
        .approve(&Account(1), &Account(3), tokens(100), None, ts(1), None)
        .unwrap();

    table
        .approve(
            &Account(1),
            &Account(2),
            tokens(100),
            Some(ts(100)),
            ts(1),
            None,
        )
        .unwrap();

    assert_eq!(table.len(), 2);

    assert_eq!(table.prune(ts(200), 0), 0);
    assert_eq!(table.prune(ts(200), 1), 1);

    assert_eq!(table.len(), 1);
}

#[test]
fn allowance_table_pruning_obsolete_expirations() {
    let mut table = TestAllowanceTable::default();

    table
        .approve(
            &Account(1),
            &Account(2),
            tokens(100),
            Some(ts(100)),
            ts(1),
            None,
        )
        .unwrap();

    table
        .approve(
            &Account(1),
            &Account(2),
            tokens(150),
            Some(ts(300)),
            ts(1),
            None,
        )
        .unwrap();

    assert_eq!(table.len(), 1);

    assert_eq!(table.prune(ts(200), 100), 0);

    assert_eq!(table.len(), 1);

    assert_eq!(
        table.allowance(&Account(1), &Account(2), ts(200)),
        Allowance {
            amount: tokens(150),
            expires_at: Some(ts(300)),
            arrived_at: TimeStamp::from_nanos_since_unix_epoch(1),
        }
    );
}

#[test]
fn allowance_table_pruning_expired_approvals() {
    let mut table = TestAllowanceTable::default();

    table
        .approve(
            &Account(1),
            &Account(2),
            tokens(100),
            Some(ts(100)),
            ts(1),
            None,
        )
        .unwrap();

    table
        .approve(
            &Account(1),
            &Account(3),
            tokens(150),
            Some(ts(300)),
            ts(1),
            None,
        )
        .unwrap();

    assert_eq!(table.len(), 2);

    assert_eq!(table.prune(ts(200), 100), 1);

    assert_eq!(table.len(), 1);

    assert_eq!(
        table.allowance(&Account(1), &Account(2), ts(200)),
        Allowance {
            amount: tokens(0),
            expires_at: None,
            arrived_at: TimeStamp::from_nanos_since_unix_epoch(0),
        }
    );
    assert_eq!(
        table.allowance(&Account(1), &Account(3), ts(200)),
        Allowance {
            amount: tokens(150),
            expires_at: Some(ts(300)),
            arrived_at: TimeStamp::from_nanos_since_unix_epoch(1),
        }
    );
}

#[test]
fn allowance_table_pruning_used_allowance() {
    let mut table = TestAllowanceTable::default();

    table
        .approve(
            &Account(1),
            &Account(2),
            tokens(100),
            Some(ts(100)),
            ts(1),
            None,
        )
        .unwrap();

    assert_eq!(table.len(), 1);

    table
        .use_allowance(&Account(1), &Account(2), tokens(100), ts(1))
        .unwrap();
    assert_eq!(table.len(), 0);
}

#[test]
fn allowance_table_pruning_zero_allowance() {
    let mut table = TestAllowanceTable::default();

    table
        .approve(
            &Account(1),
            &Account(2),
            tokens(100),
            Some(ts(100)),
            ts(1),
            None,
        )
        .unwrap();

    assert_eq!(table.len(), 1);

    table
        .approve(
            &Account(1),
            &Account(2),
            tokens(0),
            Some(ts(100)),
            ts(1),
            None,
        )
        .unwrap();

    assert_eq!(table.len(), 0);
}

#[test]
fn expected_allowance_checked() {
    let mut table = TestAllowanceTable::default();

    assert_eq!(
        table
            .approve(
                &Account(1),
                &Account(2),
                tokens(100),
                None,
                ts(1),
                Some(tokens(100))
            )
            .unwrap_err(),
        ApproveError::AllowanceChanged {
            current_allowance: tokens(0)
        }
    );

    table
        .approve(&Account(1), &Account(2), tokens(100), None, ts(1), None)
        .unwrap();

    assert_eq!(
        table.allowance(&Account(1), &Account(2), ts(5)),
        Allowance {
            amount: tokens(100),
            expires_at: None,
            arrived_at: TimeStamp::from_nanos_since_unix_epoch(1),
        }
    );

    table
        .approve(&Account(1), &Account(2), tokens(200), None, ts(1), None)
        .unwrap();

    assert_eq!(
        table.allowance(&Account(1), &Account(2), ts(5)),
        Allowance {
            amount: tokens(200),
            expires_at: None,
            arrived_at: TimeStamp::from_nanos_since_unix_epoch(1),
        }
    );

    assert_eq!(
        table
            .approve(
                &Account(1),
                &Account(2),
                tokens(300),
                None,
                ts(1),
                Some(tokens(100))
            )
            .unwrap_err(),
        ApproveError::AllowanceChanged {
            current_allowance: tokens(200)
        }
    );

    table
        .approve(
            &Account(1),
            &Account(2),
            tokens(300),
            None,
            ts(1),
            Some(tokens(200)),
        )
        .unwrap();

    assert_eq!(
        table.allowance(&Account(1), &Account(2), ts(5)),
        Allowance {
            amount: tokens(300),
            expires_at: None,
            arrived_at: TimeStamp::from_nanos_since_unix_epoch(1),
        }
    );

    // Approve new spender while expecting 0 tokens allowance.
    table
        .approve(
            &Account(1),
            &Account(3),
            tokens(100),
            None,
            ts(1),
            Some(tokens(0)),
        )
        .unwrap();

    assert_eq!(
        table.allowance(&Account(1), &Account(3), ts(5)),
        Allowance {
            amount: tokens(100),
            expires_at: None,
            arrived_at: TimeStamp::from_nanos_since_unix_epoch(1),
        }
    );
}

#[test]
fn disallow_self_approval() {
    let mut table = TestAllowanceTable::default();

    assert_eq!(
        table
            .approve(
                &Account(1),
                &Account(1),
                tokens(100),
                None,
                ts(1),
                Some(tokens(100))
            )
            .unwrap_err(),
        ApproveError::SelfApproval
    );
}

#[test]
fn allowance_table_remove_zero_allowance() {
    let mut table = TestAllowanceTable::default();

    table
        .approve(&Account(1), &Account(2), tokens(100), None, ts(1), None)
        .unwrap();

    assert_eq!(table.len(), 1);

    table
        .approve(&Account(1), &Account(2), tokens(0), None, ts(1), None)
        .unwrap();

    assert_eq!(table.len(), 0);

    table
        .approve(&Account(1), &Account(3), tokens(0), None, ts(1), None)
        .unwrap();

    assert_eq!(table.len(), 0);
}

#[test]
fn allowance_table_select_approvals_for_trimming() {
    let mut table = TestAllowanceTable::default();

    let approvals_len = 10;
    for i in 1..approvals_len + 1 {
        let expiration = if i > 5 { None } else { Some(ts(20 - i)) };
        table
            .approve(
                &Account(0),
                &Account(i),
                tokens(100),
                expiration,
                ts(i),
                None,
            )
            .unwrap();
    }

    for i in 0..approvals_len + 2 {
        let remove = table.select_approvals_to_trim(i as usize);
        let remove_set: HashSet<(Account, Account)> = remove.into_iter().collect();
        assert_eq!(remove_set.len(), cmp::min(i, approvals_len) as usize);

        for spender in 1..i + 1 {
            assert!(
                i > approvals_len || remove_set.contains(&(Account(0), Account(spender))),
                "approval for spender {} should be selected for trimming",
                spender
            );
        }
    }

    fn spender_id(approval_key: &(Account, Account)) -> u64 {
        approval_key.1 .0
    }

    let remove = table.select_approvals_to_trim(1);
    assert_eq!(remove.len(), 1);
    assert_eq!(spender_id(&remove[0]), 1);

    // Update the approval to change its place in the prune queue.
    table
        .approve(
            &Account(0),
            &Account(1),
            tokens(100),
            Some(ts(15)),
            ts(14),
            None,
        )
        .unwrap();

    let remove = table.select_approvals_to_trim(1);
    assert_eq!(remove.len(), 1);
    assert_eq!(spender_id(&remove[0]), 2);

    // Use up the allowance to remove it from the prune queue.
    table
        .use_allowance(&Account(0), &Account(2), tokens(100), ts(1))
        .unwrap();

    let remove = table.select_approvals_to_trim(1);
    assert_eq!(remove.len(), 1);
    assert_eq!(spender_id(&remove[0]), 3);

    // Reset the allowance to zero; the approval should be removed from the queue.
    table
        .approve(&Account(0), &Account(3), tokens(0), None, ts(15), None)
        .unwrap();

    let remove = table.select_approvals_to_trim(1);
    assert_eq!(remove.len(), 1);
    assert_eq!(spender_id(&remove[0]), 4);
    // approvals for 2 and 3 were removed
    assert_eq!(
        table.select_approvals_to_trim(100).len(),
        approvals_len as usize - 2
    );
}

#[test]
fn arrival_table_updated_correctly() {
    let mut table = TestAllowanceTable::default();

    // Adding approvals for the same (account, spender) pair more than 2 times
    // resulted in the arrival_queue not being updated correctly. The old elements
    // were left in the queue instead of being replaced by new elements.
    // If not fixed, this would trigger the debug_assert in check_postconditions.
    // Fixed in https://gitlab.com/dfinity-lab/public/ic/-/merge_requests/15265
    // Released as https://dashboard.internetcomputer.org/proposal/125000
    for i in 0..6 {
        table
            .approve(&Account(1), &Account(2), tokens(i), None, ts(i), None)
            .unwrap();
    }
}

#[test]
fn expected_allowance_not_checked_against_expired() {
    let mut table = TestAllowanceTable::default();

    table
        .approve(
            &Account(1),
            &Account(2),
            tokens(5),
            Some(ts(2)),
            ts(1),
            None,
        )
        .unwrap();

    assert_eq!(
        table
            .approve(
                &Account(1),
                &Account(2),
                tokens(100),
                None,
                ts(1),
                Some(tokens(0))
            )
            .unwrap_err(),
        ApproveError::AllowanceChanged {
            current_allowance: tokens(5)
        }
    );

    table
        .approve(
            &Account(1),
            &Account(2),
            tokens(100),
            None,
            ts(2),
            Some(tokens(0)),
        )
        .unwrap();

    assert_eq!(
        table.allowance(&Account(1), &Account(2), ts(3)),
        Allowance {
            amount: tokens(100),
            expires_at: None,
            arrived_at: TimeStamp::from_nanos_since_unix_epoch(2),
        }
    );
}

#[test]
fn expected_allowance_if_zero_no_approval() {
    let mut table = TestAllowanceTable::default();

    // If there were no approvals present, we used to always accept 0 approvals
    // without checking the expected_allowance.
    assert_eq!(
        table
            .approve(
                &Account(1),
                &Account(2),
                tokens(0),
                None,
                ts(1),
                Some(tokens(4))
            )
            .unwrap_err(),
        ApproveError::AllowanceChanged {
            current_allowance: tokens(0)
        }
    );
}

<<<<<<< HEAD
#[test]
fn allowance_serialization() {
    let allowance1 = Allowance {
        amount: tokens(100),
        expires_at: None,
        arrived_at: TimeStamp::from_nanos_since_unix_epoch(6),
    };
    let allowance2 = Allowance {
        amount: tokens(300),
        expires_at: Some(ts(5)),
        arrived_at: TimeStamp::from_nanos_since_unix_epoch(6),
    };

    let allowances = vec![allowance1, allowance2];
    for allowance in allowances {
        let new_allowance: Allowance<Tokens> = Allowance::from_bytes(allowance.to_bytes());
        assert_eq!(new_allowance.amount, allowance.amount);
        assert_eq!(new_allowance.expires_at, allowance.expires_at);
        assert_eq!(
            new_allowance.arrived_at,
            TimeStamp::from_nanos_since_unix_epoch(0)
        );
    }
=======
use proptest::prelude::{any, prop_assert_eq, proptest};
use proptest::strategy::Strategy;

#[test]
fn allowance_serialization() {
    fn arb_token() -> impl Strategy<Value = Tokens> {
        any::<u64>().prop_map(Tokens::from_e8s)
    }
    fn arb_timestamp() -> impl Strategy<Value = TimeStamp> {
        any::<u64>().prop_map(TimeStamp::from_nanos_since_unix_epoch)
    }
    fn arb_opt_expiration() -> impl Strategy<Value = Option<TimeStamp>> {
        proptest::option::of(any::<u64>().prop_map(TimeStamp::from_nanos_since_unix_epoch))
    }
    fn arb_allowance() -> impl Strategy<Value = Allowance<Tokens>> {
        (arb_token(), arb_opt_expiration(), arb_timestamp()).prop_map(
            |(amount, expires_at, arrived_at)| Allowance {
                amount,
                expires_at,
                arrived_at,
            },
        )
    }
    proptest!(|(allowance in arb_allowance())| {
        let new_allowance: Allowance<Tokens> = Allowance::from_bytes(allowance.to_bytes());
        prop_assert_eq!(new_allowance.amount, allowance.amount);
        prop_assert_eq!(new_allowance.expires_at, allowance.expires_at);
        prop_assert_eq!(
            new_allowance.arrived_at,
            TimeStamp::from_nanos_since_unix_epoch(0)
        );
    })
>>>>>>> b69eb989
}<|MERGE_RESOLUTION|>--- conflicted
+++ resolved
@@ -621,31 +621,6 @@
     );
 }
 
-<<<<<<< HEAD
-#[test]
-fn allowance_serialization() {
-    let allowance1 = Allowance {
-        amount: tokens(100),
-        expires_at: None,
-        arrived_at: TimeStamp::from_nanos_since_unix_epoch(6),
-    };
-    let allowance2 = Allowance {
-        amount: tokens(300),
-        expires_at: Some(ts(5)),
-        arrived_at: TimeStamp::from_nanos_since_unix_epoch(6),
-    };
-
-    let allowances = vec![allowance1, allowance2];
-    for allowance in allowances {
-        let new_allowance: Allowance<Tokens> = Allowance::from_bytes(allowance.to_bytes());
-        assert_eq!(new_allowance.amount, allowance.amount);
-        assert_eq!(new_allowance.expires_at, allowance.expires_at);
-        assert_eq!(
-            new_allowance.arrived_at,
-            TimeStamp::from_nanos_since_unix_epoch(0)
-        );
-    }
-=======
 use proptest::prelude::{any, prop_assert_eq, proptest};
 use proptest::strategy::Strategy;
 
@@ -678,5 +653,4 @@
             TimeStamp::from_nanos_since_unix_epoch(0)
         );
     })
->>>>>>> b69eb989
 }