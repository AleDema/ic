--- conflicted
+++ resolved
@@ -17,15 +17,7 @@
     NAT_META_VALUE, NUM_BLOCKS_TO_ARCHIVE, TEXT_META_KEY, TEXT_META_VALUE, TOKEN_NAME,
     TOKEN_SYMBOL,
 };
-<<<<<<< HEAD
-use ic_icrc1_test_utils::minter_identity;
-use ic_ledger_canister_core::archive::ArchiveOptions;
-use ic_ledger_core::block::{BlockIndex, BlockType};
-use ic_ledger_hash_of::{HashOf, HASH_LENGTH};
 use ic_pocket_ic_tests::StateMachine;
-=======
-use ic_state_machine_tests::StateMachine;
->>>>>>> 1eae28c1
 use icrc_ledger_types::icrc::generic_metadata_value::MetadataValue;
 use icrc_ledger_types::icrc::generic_value::Value;
 use icrc_ledger_types::icrc1::account::Account;
@@ -1207,13 +1199,8 @@
 mod verify_written_blocks {
     use super::*;
     use ic_icrc1_ledger::FeatureFlags;
-<<<<<<< HEAD
-    use ic_icrc1_ledger_sm_tests::{system_time_to_nanos, MINTER};
+    use ic_ledger_suite_state_machine_tests::{system_time_to_nanos, MINTER};
     use ic_pocket_ic_tests::{StateMachine, WasmResult};
-=======
-    use ic_ledger_suite_state_machine_tests::{system_time_to_nanos, MINTER};
-    use ic_state_machine_tests::{StateMachine, WasmResult};
->>>>>>> 1eae28c1
     use icrc_ledger_types::icrc1::account::Account;
     use icrc_ledger_types::icrc1::transfer::{Memo, NumTokens, TransferArg};
     use icrc_ledger_types::icrc2::approve::{ApproveArgs, ApproveError};
@@ -1660,13 +1647,8 @@
 mod incompatible_token_type_upgrade {
     use super::*;
     use assert_matches::assert_matches;
-<<<<<<< HEAD
-    use ic_icrc1_ledger_sm_tests::metadata;
+    use ic_ledger_suite_state_machine_tests::metadata;
     use ic_pocket_ic_tests::ErrorCode::CanisterCalledTrap;
-=======
-    use ic_ledger_suite_state_machine_tests::metadata;
-    use ic_state_machine_tests::ErrorCode::CanisterCalledTrap;
->>>>>>> 1eae28c1
     use num_bigint::BigUint;
 
     fn default_init_args() -> Vec<u8> {
