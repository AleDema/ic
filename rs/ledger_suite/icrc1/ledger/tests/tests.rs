use candid::{CandidType, Decode, Encode, Nat};
use ic_agent::identity::Identity;
use ic_base_types::{CanisterId, PrincipalId};
use ic_icrc1::{Block, Operation, Transaction};
use ic_icrc1_ledger::{
    ChangeFeeCollector, FeatureFlags, InitArgs, InitArgsBuilder as LedgerInitArgsBuilder,
    LedgerArgument,
};
use ic_icrc1_test_utils::minter_identity;
use ic_ledger_canister_core::archive::ArchiveOptions;
use ic_ledger_core::block::{BlockIndex, BlockType};
use ic_ledger_hash_of::{HashOf, HASH_LENGTH};
use ic_ledger_suite_state_machine_tests::in_memory_ledger::verify_ledger_state;
use ic_ledger_suite_state_machine_tests::{
    get_allowance, send_approval, send_transfer_from, ARCHIVE_TRIGGER_THRESHOLD, BLOB_META_KEY,
    BLOB_META_VALUE, DECIMAL_PLACES, FEE, INT_META_KEY, INT_META_VALUE, MINTER, NAT_META_KEY,
    NAT_META_VALUE, NUM_BLOCKS_TO_ARCHIVE, TEXT_META_KEY, TEXT_META_VALUE, TOKEN_NAME,
    TOKEN_SYMBOL,
};
use ic_state_machine_tests::StateMachine;
use icrc_ledger_types::icrc::generic_metadata_value::MetadataValue;
use icrc_ledger_types::icrc::generic_value::Value;
use icrc_ledger_types::icrc1::account::Account;
use icrc_ledger_types::icrc1::transfer::{TransferArg, TransferError};
use icrc_ledger_types::icrc2::allowance::Allowance;
use icrc_ledger_types::icrc2::approve::{ApproveArgs, ApproveError};
use icrc_ledger_types::icrc2::transfer_from::{TransferFromArgs, TransferFromError};
use icrc_ledger_types::icrc3::archive::{GetArchivesArgs, GetArchivesResult, QueryArchiveFn};
use icrc_ledger_types::icrc3::blocks::{
    ArchivedBlocks, BlockWithId, GetBlocksRequest, GetBlocksResponse, GetBlocksResult,
};
use num_traits::ToPrimitive;
use std::collections::BTreeMap;
use std::path::PathBuf;
use std::sync::Arc;

#[derive(Clone, Eq, PartialEq, Debug, CandidType)]
pub struct LegacyInitArgs {
    pub minting_account: Account,
    pub fee_collector_account: Option<Account>,
    pub initial_balances: Vec<(Account, u64)>,
    pub transfer_fee: u64,
    pub token_name: String,
    pub token_symbol: String,
    pub metadata: Vec<(String, MetadataValue)>,
    pub archive_options: ArchiveOptions,
}

#[derive(Clone, Eq, PartialEq, Debug, Default, CandidType)]
pub struct LegacyUpgradeArgs {
    pub metadata: Option<Vec<(String, MetadataValue)>>,
    pub token_name: Option<String>,
    pub token_symbol: Option<String>,
    pub transfer_fee: Option<u64>,
    pub change_fee_collector: Option<ChangeFeeCollector>,
}

#[allow(clippy::large_enum_variant)]
#[derive(Clone, Eq, PartialEq, Debug, CandidType)]
pub enum LegacyLedgerArgument {
    Init(LegacyInitArgs),
    Upgrade(Option<LegacyUpgradeArgs>),
}

fn ledger_mainnet_wasm() -> Vec<u8> {
    #[cfg(not(feature = "u256-tokens"))]
    let mainnet_wasm = ledger_mainnet_u64_wasm();
    #[cfg(feature = "u256-tokens")]
    let mainnet_wasm = ledger_mainnet_u256_wasm();
    mainnet_wasm
}

fn ledger_mainnet_u64_wasm() -> Vec<u8> {
    std::fs::read(std::env::var("CKBTC_IC_ICRC1_LEDGER_DEPLOYED_VERSION_WASM_PATH").unwrap())
        .unwrap()
}

fn ledger_mainnet_u256_wasm() -> Vec<u8> {
    std::fs::read(std::env::var("CKETH_IC_ICRC1_LEDGER_DEPLOYED_VERSION_WASM_PATH").unwrap())
        .unwrap()
}

fn ledger_wasm() -> Vec<u8> {
    ic_test_utilities_load_wasm::load_wasm(
        std::env::var("CARGO_MANIFEST_DIR").unwrap(),
        "ic-icrc1-ledger",
        &[],
    )
}

<<<<<<< HEAD
fn ledger_wasm_lowupgradeinstructionlimits() -> Vec<u8> {
    std::fs::read(std::env::var("IC_ICRC1_LEDGER_WASM_INSTR_LIMITS_PATH").unwrap()).unwrap()
=======
fn ledger_wasm_nextledgerversion() -> Vec<u8> {
    std::fs::read(std::env::var("IC_ICRC1_LEDGER_NEXT_VERSION_WASM_PATH").unwrap()).unwrap()
>>>>>>> d0f82cf7
}

fn archive_wasm() -> Vec<u8> {
    ic_test_utilities_load_wasm::load_wasm(
        PathBuf::from(std::env::var("CARGO_MANIFEST_DIR").unwrap())
            .parent()
            .unwrap()
            .join("archive"),
        "ic-icrc1-archive",
        &[],
    )
}

fn encode_init_args(args: ic_ledger_suite_state_machine_tests::InitArgs) -> LedgerArgument {
    LedgerArgument::Init(InitArgs {
        minting_account: MINTER,
        fee_collector_account: args.fee_collector_account,
        initial_balances: args.initial_balances,
        transfer_fee: FEE.into(),
        token_name: TOKEN_NAME.to_string(),
        decimals: Some(DECIMAL_PLACES),
        token_symbol: TOKEN_SYMBOL.to_string(),
        metadata: vec![
            MetadataValue::entry(NAT_META_KEY, NAT_META_VALUE),
            MetadataValue::entry(INT_META_KEY, INT_META_VALUE),
            MetadataValue::entry(TEXT_META_KEY, TEXT_META_VALUE),
            MetadataValue::entry(BLOB_META_KEY, BLOB_META_VALUE),
        ],
        archive_options: ArchiveOptions {
            trigger_threshold: ARCHIVE_TRIGGER_THRESHOLD as usize,
            num_blocks_to_archive: NUM_BLOCKS_TO_ARCHIVE as usize,
            node_max_memory_size_bytes: None,
            max_message_size_bytes: None,
            controller_id: PrincipalId::new_user_test_id(100),
            more_controller_ids: None,
            cycles_for_archive_creation: None,
            max_transactions_per_response: None,
        },
        max_memo_length: None,
        feature_flags: args.feature_flags,
        maximum_number_of_accounts: args.maximum_number_of_accounts,
        accounts_overflow_trim_quantity: args.accounts_overflow_trim_quantity,
    })
}

fn encode_init_args_with_small_sized_archive(
    args: ic_ledger_suite_state_machine_tests::InitArgs,
) -> LedgerArgument {
    match encode_init_args(args) {
        LedgerArgument::Init(mut init_args) => {
            init_args.archive_options.node_max_memory_size_bytes = Some(620);
            LedgerArgument::Init(init_args)
        }
        LedgerArgument::Upgrade(_) => {
            panic!("BUG: Expected Init argument")
        }
    }
}

fn encode_upgrade_args() -> LedgerArgument {
    LedgerArgument::Upgrade(None)
}

#[test]
fn test_metadata() {
    ic_ledger_suite_state_machine_tests::test_metadata(ledger_wasm(), encode_init_args)
}

#[test]
fn test_upgrade() {
    ic_ledger_suite_state_machine_tests::test_upgrade(ledger_wasm(), encode_init_args)
}

#[test]
fn test_install_mainnet_ledger_then_upgrade_then_downgrade() {
    ic_ledger_suite_state_machine_tests::test_install_upgrade_downgrade(
        ledger_mainnet_wasm(),
        encode_init_args,
        ledger_wasm(),
        encode_upgrade_args,
        ledger_mainnet_wasm(),
        encode_upgrade_args,
    )
}

#[test]
fn test_install_current_ledger_then_upgrade_then_downgrade_to_mainnet_version() {
    ic_ledger_suite_state_machine_tests::test_install_upgrade_downgrade(
        ledger_wasm(),
        encode_init_args,
        ledger_wasm(),
        encode_upgrade_args,
        ledger_mainnet_wasm(),
        encode_upgrade_args,
    )
}

#[test]
fn test_upgrade_archive_options() {
    ic_ledger_suite_state_machine_tests::test_upgrade_archive_options(
        ledger_wasm(),
        encode_init_args_with_small_sized_archive,
    );
}

#[test]
fn test_tx_deduplication() {
    ic_ledger_suite_state_machine_tests::test_tx_deduplication(ledger_wasm(), encode_init_args);
}

#[test]
fn test_mint_burn() {
    ic_ledger_suite_state_machine_tests::test_mint_burn(ledger_wasm(), encode_init_args);
}

#[test]
fn test_anonymous_transfers() {
    ic_ledger_suite_state_machine_tests::test_anonymous_transfers(ledger_wasm(), encode_init_args);
}

#[test]
fn test_anonymous_approval() {
    ic_ledger_suite_state_machine_tests::test_anonymous_approval(ledger_wasm(), encode_init_args);
}

#[test]
fn test_single_transfer() {
    ic_ledger_suite_state_machine_tests::test_single_transfer(ledger_wasm(), encode_init_args);
}

#[test]
fn test_account_canonicalization() {
    ic_ledger_suite_state_machine_tests::test_account_canonicalization(
        ledger_wasm(),
        encode_init_args,
    );
}

#[test]
fn test_tx_time_bounds() {
    ic_ledger_suite_state_machine_tests::test_tx_time_bounds(ledger_wasm(), encode_init_args);
}

#[test]
fn test_archiving() {
    ic_ledger_suite_state_machine_tests::test_archiving(
        ledger_wasm(),
        encode_init_args,
        archive_wasm(),
    );
}

#[test]
fn test_get_blocks() {
    ic_ledger_suite_state_machine_tests::test_get_blocks(ledger_wasm(), encode_init_args);
}

// Generate random blocks and check that their CBOR encoding complies with the CDDL spec.
#[test]
fn block_encoding_agrees_with_the_schema() {
    ic_ledger_suite_state_machine_tests::block_encoding_agrees_with_the_schema();
}

// Generate random blocks and check that their value encoding complies with the ICRC-3 spec.
#[test]
fn block_encoding_agrees_with_the_icrc3_schema() {
    ic_ledger_suite_state_machine_tests::block_encoding_agreed_with_the_icrc3_schema();
}

// Check that different blocks produce different hashes.
#[test]
fn transaction_hashes_are_unique() {
    ic_ledger_suite_state_machine_tests::transaction_hashes_are_unique();
}

// Check that different blocks produce different hashes.
#[test]
fn block_hashes_are_unique() {
    ic_ledger_suite_state_machine_tests::block_hashes_are_unique();
}

// Generate random blocks and check that the block hash is stable.
#[test]
fn block_hashes_are_stable() {
    ic_ledger_suite_state_machine_tests::block_hashes_are_stable();
}

#[test]
fn check_transfer_model() {
    ic_ledger_suite_state_machine_tests::check_transfer_model(ledger_wasm(), encode_init_args);
}

#[test]
fn check_fee_collector() {
    ic_ledger_suite_state_machine_tests::test_fee_collector(ledger_wasm(), encode_init_args);
}

#[test]
fn check_fee_collector_blocks() {
    ic_ledger_suite_state_machine_tests::test_fee_collector_blocks(ledger_wasm(), encode_init_args);
}

#[test]
fn check_memo_max_len() {
    ic_ledger_suite_state_machine_tests::test_memo_max_len(ledger_wasm(), encode_init_args);
}

#[test]
fn test_approve_smoke() {
    ic_ledger_suite_state_machine_tests::test_approve_smoke(ledger_wasm(), encode_init_args);
}

#[test]
fn test_approve_expiration() {
    ic_ledger_suite_state_machine_tests::test_approve_expiration(ledger_wasm(), encode_init_args);
}

#[test]
fn test_approve_self() {
    ic_ledger_suite_state_machine_tests::test_approve_self(ledger_wasm(), encode_init_args);
}

#[test]
fn test_approve_expected_allowance() {
    ic_ledger_suite_state_machine_tests::test_approve_expected_allowance(
        ledger_wasm(),
        encode_init_args,
    );
}

#[test]
fn test_approve_cant_pay_fee() {
    ic_ledger_suite_state_machine_tests::test_approve_cant_pay_fee(ledger_wasm(), encode_init_args);
}

#[test]
fn test_approve_cap() {
    ic_ledger_suite_state_machine_tests::test_approve_cap(ledger_wasm(), encode_init_args);
}

#[test]
fn test_approve_pruning() {
    ic_ledger_suite_state_machine_tests::test_approve_pruning(ledger_wasm(), encode_init_args);
}

#[test]
fn test_approve_from_minter() {
    ic_ledger_suite_state_machine_tests::test_approve_from_minter(ledger_wasm(), encode_init_args);
}

#[test]
fn test_transfer_from_smoke() {
    ic_ledger_suite_state_machine_tests::test_transfer_from_smoke(ledger_wasm(), encode_init_args);
}

#[test]
fn test_transfer_from_self() {
    ic_ledger_suite_state_machine_tests::test_transfer_from_self(ledger_wasm(), encode_init_args);
}

#[test]
fn test_transfer_from_minter() {
    ic_ledger_suite_state_machine_tests::test_transfer_from_minter(ledger_wasm(), encode_init_args);
}

#[test]
fn test_transfer_from_burn() {
    ic_ledger_suite_state_machine_tests::test_transfer_from_burn(ledger_wasm(), encode_init_args);
}

#[test]
fn test_balances_overflow() {
    ic_ledger_suite_state_machine_tests::test_balances_overflow(ledger_wasm(), encode_init_args);
}

#[test]
fn test_approval_trimming() {
<<<<<<< HEAD
    ic_icrc1_ledger_sm_tests::test_approval_trimming(ledger_wasm(), encode_init_args, false);
=======
    ic_ledger_suite_state_machine_tests::test_approval_trimming(ledger_wasm(), encode_init_args);
>>>>>>> d0f82cf7
}

#[test]
fn test_archive_controllers() {
    ic_ledger_suite_state_machine_tests::test_archive_controllers(ledger_wasm());
}

#[test]
fn test_archive_no_additional_controllers() {
    ic_ledger_suite_state_machine_tests::test_archive_no_additional_controllers(ledger_wasm());
}

#[test]
fn test_archive_duplicate_controllers() {
    ic_ledger_suite_state_machine_tests::test_archive_duplicate_controllers(ledger_wasm());
}

#[test]
fn test_icrc21_standard() {
    ic_ledger_suite_state_machine_tests::test_icrc21_standard(ledger_wasm(), encode_init_args);
}

// #[test]
// fn test_icrc1_test_suite() {
//     ic_ledger_suite_state_machine_tests::test_icrc1_test_suite(ledger_wasm(), encode_init_args);
// }

#[test]
fn test_ledger_http_request_decoding_quota() {
    ic_ledger_suite_state_machine_tests::test_ledger_http_request_decoding_quota(
        ledger_wasm(),
        encode_init_args,
    );
}

#[test]
fn test_block_transformation() {
    ic_ledger_suite_state_machine_tests::icrc1_test_block_transformation(
        ledger_mainnet_wasm(),
        ledger_wasm(),
        encode_init_args,
    );
}

#[test]
fn icrc1_test_upgrade_serialization() {
    let minter = Arc::new(minter_identity());
    let builder = LedgerInitArgsBuilder::with_symbol_and_name(TOKEN_SYMBOL, TOKEN_NAME)
        .with_minting_account(minter.sender().unwrap())
        .with_transfer_fee(FEE);
    let init_args = Encode!(&LedgerArgument::Init(builder.build())).unwrap();
    let upgrade_args = Encode!(&LedgerArgument::Upgrade(None)).unwrap();
    ic_ledger_suite_state_machine_tests::test_upgrade_serialization(
        ledger_mainnet_wasm(),
        ledger_wasm(),
        None,
        init_args,
        upgrade_args,
        minter,
        true,
        // With the ckBTC and ckETH mainnet canisters being at V1, and the tip-of-master also being V1,
        // downgrading the ledger canister to the mainnet version from the tip-of-master version
        // should succeed.
        true,
    );
}

#[test]
fn icrc1_test_upgrade_serialization_fixed_tx() {
    ic_ledger_suite_state_machine_tests::icrc1_test_upgrade_serialization_fixed_tx(
        ledger_mainnet_wasm(),
        ledger_wasm(),
        encode_init_args,
    );
}

#[test]
fn icrc1_test_downgrade_from_incompatible_version() {
    ic_ledger_suite_state_machine_tests::test_downgrade_from_incompatible_version(
        ledger_mainnet_wasm(),
<<<<<<< HEAD
        ledger_wasm_lowupgradeinstructionlimits(),
        encode_init_args,
    );
}

#[test]
fn icrc1_test_stable_migration_endpoints_disabled() {
    ic_icrc1_ledger_sm_tests::icrc1_test_stable_migration_endpoints_disabled(
        ledger_mainnet_wasm(),
        ledger_wasm_lowupgradeinstructionlimits(),
        encode_init_args,
    );
}

#[test]
fn icrc1_test_incomplete_migration() {
    ic_icrc1_ledger_sm_tests::test_incomplete_migration(
        ledger_mainnet_wasm(),
        ledger_wasm_lowupgradeinstructionlimits(),
=======
        ledger_wasm_nextledgerversion(),
        ledger_wasm(),
>>>>>>> d0f82cf7
        encode_init_args,
    );
}

mod metrics {
    use crate::{encode_init_args, encode_upgrade_args, ledger_wasm};
    use ic_ledger_suite_state_machine_tests::metrics::LedgerSuiteType;

    #[test]
    fn should_export_num_archives_metrics() {
        ic_ledger_suite_state_machine_tests::metrics::assert_existence_of_ledger_num_archives_metric(
            ledger_wasm(),
            encode_init_args,
        );
    }

    #[test]
    fn should_export_total_memory_usage_metrics() {
        ic_ledger_suite_state_machine_tests::metrics::assert_existence_of_ledger_total_memory_bytes_metric(
            ledger_wasm(),
            encode_init_args,
        );
    }

    #[test]
    fn should_export_ledger_total_transactions_metrics() {
        ic_ledger_suite_state_machine_tests::metrics::assert_existence_of_ledger_total_transactions_metric(
            ledger_wasm(),
            encode_init_args,
            LedgerSuiteType::ICRC,
        );
    }

    #[test]
    fn should_set_ledger_upgrade_instructions_consumed_metric() {
        ic_ledger_suite_state_machine_tests::metrics::assert_ledger_upgrade_instructions_consumed_metric_set(
            ledger_wasm(),
            None,
            encode_init_args,
            encode_upgrade_args,
        );
    }
}

// Validate upgrade of the Ledger from previous versions

fn account(n: u64) -> Account {
    Account {
        owner: PrincipalId::new_user_test_id(n).0,
        subaccount: None,
    }
}

fn transfer(
    env: &StateMachine,
    ledger_id: CanisterId,
    from: Account,
    to: Account,
    amount: u64,
) -> BlockIndex {
    let args = Encode!(&TransferArg {
        from_subaccount: None,
        to,
        amount: amount.into(),
        fee: None,
        created_at_time: None,
        memo: None
    })
    .unwrap();
    let res = env
        .execute_ingress_as(from.owner.into(), ledger_id, "icrc1_transfer", args)
        .expect("Unable to perform icrc1_transfer")
        .bytes();
    Decode!(&res, Result<Nat, TransferError>)
        .unwrap()
        .expect("Unable to decode icrc1_transfer error")
        .0
        .to_u64()
        .unwrap()
}

fn balance_of(env: &StateMachine, ledger_id: CanisterId, account: Account) -> u64 {
    let args = Encode!(&account).unwrap();
    let res = env
        .query(ledger_id, "icrc1_balance_of", args)
        .expect("Unable to perform icrc1_balance_of")
        .bytes();
    Decode!(&res, Nat).unwrap().0.to_u64().unwrap()
}

#[test]
fn test_icrc2_feature_flag_doesnt_disable_icrc2_endpoints() {
    // Disable ICRC-2 and check the endpoints still work

    let env = StateMachine::new();
    let init_args = Encode!(&LedgerArgument::Init(InitArgs {
        minting_account: MINTER,
        fee_collector_account: None,
        initial_balances: vec![],
        transfer_fee: FEE.into(),
        token_name: TOKEN_NAME.to_string(),
        decimals: Some(DECIMAL_PLACES),
        token_symbol: TOKEN_SYMBOL.to_string(),
        metadata: vec![],
        archive_options: ArchiveOptions {
            trigger_threshold: ARCHIVE_TRIGGER_THRESHOLD as usize,
            num_blocks_to_archive: NUM_BLOCKS_TO_ARCHIVE as usize,
            node_max_memory_size_bytes: None,
            max_message_size_bytes: None,
            controller_id: PrincipalId::new_user_test_id(100),
            more_controller_ids: None,
            cycles_for_archive_creation: None,
            max_transactions_per_response: None,
        },
        max_memo_length: None,
        feature_flags: Some(FeatureFlags { icrc2: false }),
        maximum_number_of_accounts: None,
        accounts_overflow_trim_quantity: None,
    }))
    .unwrap();
    let ledger_id = env
        .install_canister(ledger_wasm(), init_args, None)
        .unwrap();
    let user1 = account(1);
    let user2 = account(2);
    let user3 = account(3);

    // if ICRC-2 is enabled then none of the following operations
    // should trap

    assert_eq!(
        get_allowance(&env, ledger_id, user1, user2),
        Allowance {
            allowance: 0u32.into(),
            expires_at: None
        }
    );

    let approval_result = send_approval(
        &env,
        ledger_id,
        user1.owner,
        &ApproveArgs {
            from_subaccount: None,
            spender: user3,
            amount: 1_000_000u32.into(),
            expected_allowance: None,
            expires_at: None,
            fee: None,
            memo: None,
            created_at_time: None,
        },
    );
    assert_eq!(
        approval_result,
        Err(ApproveError::InsufficientFunds {
            balance: 0u32.into()
        })
    );

    let transfer_from_result = send_transfer_from(
        &env,
        ledger_id,
        user3.owner,
        &TransferFromArgs {
            spender_subaccount: None,
            from: user1,
            to: user2,
            amount: 1_000_000u32.into(),
            fee: None,
            memo: None,
            created_at_time: None,
        },
    );
    assert_eq!(
        transfer_from_result,
        Err(TransferFromError::InsufficientAllowance {
            allowance: 0u32.into()
        })
    );
}

fn icrc3_get_archives(
    env: &StateMachine,
    ledger_id: CanisterId,
    args: GetArchivesArgs,
) -> GetArchivesResult {
    let args = Encode!(&args).unwrap();
    let res = env
        .query(ledger_id, "icrc3_get_archives", args)
        .expect("Unable to call icrc3_get_archives")
        .bytes();
    Decode!(&res, GetArchivesResult).unwrap()
}

fn icrc3_get_blocks(
    env: &StateMachine,
    ledger_id: CanisterId,
    args: Vec<GetBlocksRequest>,
) -> GetBlocksResult {
    let args = Encode!(&args).unwrap();
    let res = env
        .query(ledger_id, "icrc3_get_blocks", args)
        .expect("Unable to call icrc3_get_blocks")
        .bytes();
    Decode!(&res, GetBlocksResult).unwrap()
}

fn get_blocks(
    env: &StateMachine,
    ledger_id: CanisterId,
    args: GetBlocksRequest,
) -> GetBlocksResponse {
    let args = Encode!(&args).unwrap();
    let res = env
        .query(ledger_id, "get_blocks", args)
        .expect("Unable to call get_blocks")
        .bytes();
    Decode!(&res, GetBlocksResponse).unwrap()
}

// Runs the callback `f` returned by a Ledger against the state machine
// `env` with argument `arg`.
#[track_caller]
fn run_archive_fn<I, O>(env: &StateMachine, f: QueryArchiveFn<I, O>, arg: I) -> O
where
    I: CandidType,
    O: CandidType + for<'a> candid::Deserialize<'a>,
{
    let arg = Encode!(&arg).unwrap();
    let res = env
        .query(
            CanisterId::unchecked_from_principal(PrincipalId(f.canister_id)),
            f.method,
            arg,
        )
        .unwrap()
        .bytes();
    Decode!(&res, O).unwrap()
}

#[cfg(not(feature = "u256-tokens"))]
pub type Tokens = ic_icrc1_tokens_u64::U64;

#[cfg(feature = "u256-tokens")]
pub type Tokens = ic_icrc1_tokens_u256::U256;

#[test]
fn test_icrc3_get_archives() {
    let env = StateMachine::new();
    let minting_account = account(111);

    let mint_block_size = Block {
        parent_hash: Some(HashOf::new([1; HASH_LENGTH])),
        transaction: Transaction {
            operation: Operation::Mint {
                to: minting_account,
                amount: Tokens::from(1_000_000u64),
            },
            created_at_time: None,
            memo: None,
        },
        effective_fee: None,
        timestamp: 0,
        fee_collector: None,
        fee_collector_block_index: None,
    }
    .encode()
    .size_bytes();
    // Make it so an archive can keep up to two blocks. There is a
    // bit of overhead so 2.5 * mint_block_size is used
    let node_max_memory_size_bytes = Some((2.5 * mint_block_size as f64).ceil() as u64);
    // Trigger block archival every 2 blocks local to the ledger and
    // archive both blocks immediately
    let trigger_threshold = 2;
    let num_blocks_to_archive = 2;

    let args = LedgerArgument::Init(InitArgs {
        minting_account,
        fee_collector_account: None,
        initial_balances: vec![],
        transfer_fee: Nat::from(0u64),
        decimals: None,
        token_name: "Not a Token".to_string(),
        token_symbol: "NAT".to_string(),
        metadata: vec![],
        archive_options: ArchiveOptions {
            trigger_threshold,
            num_blocks_to_archive,
            node_max_memory_size_bytes,
            max_message_size_bytes: None,
            controller_id: PrincipalId(minting_account.owner),
            more_controller_ids: None,
            cycles_for_archive_creation: None,
            max_transactions_per_response: None,
        },
        max_memo_length: None,
        feature_flags: None,
        maximum_number_of_accounts: None,
        accounts_overflow_trim_quantity: None,
    });
    let args = Encode!(&args).unwrap();
    let ledger_id = env
        .install_canister(ledger_wasm(), args, None)
        .expect("Unable to install the ledger");

    // check that there are no archives if there are no blocks
    let actual = icrc3_get_archives(&env, ledger_id, GetArchivesArgs { from: None });
    assert_eq!(actual, vec![]);

    let actual = icrc3_get_archives(
        &env,
        ledger_id,
        GetArchivesArgs {
            from: Some(minting_account.owner),
        },
    );
    assert_eq!(actual, vec![]);

    // push 4 mint blocks to create 2 archives (see archive options above)
    for _block_id in 0..4 {
        let _ = transfer(&env, ledger_id, minting_account, account(1), 1_000_000);
    }
    let mut actual = icrc3_get_archives(&env, ledger_id, GetArchivesArgs { from: None });
    assert_eq!(2, actual.len());
    actual.sort_by(|i1, i2| i1.start.cmp(&i2.start));
    // the first archive contains blocks 0 and 1
    assert_eq!(0u64, actual[0].start);
    assert_eq!(1u64, actual[0].end);
    // the second archive contains blocks 2 and 3
    assert_eq!(2u64, actual[1].start);
    assert_eq!(3u64, actual[1].end);

    // query all the archives after the first one
    let from = actual.iter().map(|info| info.canister_id).min();
    let actual = icrc3_get_archives(&env, ledger_id, GetArchivesArgs { from });
    assert_eq!(1, actual.len());

    // query all the archives after the last one
    let from = Some(actual[0].canister_id);
    let actual = icrc3_get_archives(&env, ledger_id, GetArchivesArgs { from });
    assert_eq!(0, actual.len());
}

#[test]
fn test_icrc3_get_blocks() {
    let env = StateMachine::new();
    let minting_account = account(111);

    // Trigger block archival every 10 blocks local to the ledger and
    // archive all blocks immediately
    let trigger_threshold = 10;
    let num_blocks_to_archive = 10;

    let args = LedgerArgument::Init(InitArgs {
        minting_account,
        fee_collector_account: None,
        initial_balances: vec![],
        transfer_fee: Nat::from(0u64),
        decimals: None,
        token_name: "Not a Token".to_string(),
        token_symbol: "NAT".to_string(),
        metadata: vec![],
        archive_options: ArchiveOptions {
            trigger_threshold,
            num_blocks_to_archive,
            node_max_memory_size_bytes: None,
            max_message_size_bytes: None,
            controller_id: PrincipalId(minting_account.owner),
            more_controller_ids: None,
            cycles_for_archive_creation: None,
            max_transactions_per_response: None,
        },
        max_memo_length: None,
        feature_flags: None,
        maximum_number_of_accounts: None,
        accounts_overflow_trim_quantity: None,
    });
    let args = Encode!(&args).unwrap();
    let ledger_id = env
        .install_canister(ledger_wasm(), args, None)
        .expect("Unable to install the ledger");

    // This test is split in 2:
    // 1. check that all the blocks and the archives
    //    containing them are returned and are consistent
    //    with `get_blocks`
    // 2. Use 1. to check various ranges

    ////////
    // 1. check that all the blocks and the archives

    let icrc3_get_blocks_ = |ranges: Vec<(u64, u64)>| {
        let ranges = ranges
            .into_iter()
            .map(|(start, length)| GetBlocksRequest {
                start: Nat::from(start),
                length: Nat::from(length),
            })
            .collect();
        icrc3_get_blocks(&env, ledger_id, ranges)
    };

    let get_blocks_ = |start: u64, length: u64| {
        let arg = GetBlocksRequest {
            start: Nat::from(start),
            length: Nat::from(length),
        };
        get_blocks(&env, ledger_id, arg)
    };

    fn check_old_vs_icrc3_blocks<T>(
        block_index: T,
        expected_block: Value,
        BlockWithId { id, block }: BlockWithId,
    ) where
        Nat: From<T>,
    {
        let block_index = Nat::from(block_index);
        assert_eq!(id, block_index);
        // block is an ICRC3Value while expected_block is a Value.
        // We can check they are "the same" by checking that their hash
        // is the same.
        assert_eq!(
            expected_block.hash(),
            block.clone().hash(),
            "Block {} is different.\nExpected Block: {}\nActual   Block: {}",
            block_index,
            expected_block,
            block,
        )
    }

    // query empty range
    let res = icrc3_get_blocks_(vec![]);
    assert_eq!(res.log_length, 0u64);
    assert_eq!(res.blocks, vec![]);
    assert_eq!(res.archived_blocks, vec![]);

    // query the full range
    let res = icrc3_get_blocks_(vec![(0, u64::MAX)]);
    assert_eq!(res.log_length, 0u64);
    assert_eq!(res.blocks, vec![]);
    assert_eq!(res.archived_blocks, vec![]);

    // Create 1 archive with 10 blocks (1 mint and 9 transfers)
    let _ = transfer(
        &env,
        ledger_id,
        minting_account,
        account(1),
        1_000_000_000_000,
    );
    for _block_id in 1..10 {
        let _ = transfer(&env, ledger_id, account(1), account(2), 100_000_000);
    }

    // Add 4 blocks local to the Ledger
    for _block_id in 10..14 {
        let _ = transfer(&env, ledger_id, account(1), account(2), 100_000_000);
    }

    // Use the "old" API to fetch the blocks
    let expected_res = get_blocks_(0, u64::MAX);
    // sanity check
    assert_eq!(expected_res.chain_length, 14);
    assert_eq!(expected_res.blocks.len(), 4);
    assert_eq!(expected_res.archived_blocks.len(), 1);

    // Query empty range
    let actual_res = icrc3_get_blocks_(vec![]);
    assert_eq!(actual_res.log_length, 14u64);
    assert_eq!(actual_res.blocks, vec![]);
    assert_eq!(actual_res.archived_blocks, vec![]);

    // Query the full range and check everything in the response.
    // This set of check is the baseline for further testing
    let actual_res = icrc3_get_blocks_(vec![(0, u64::MAX)]);
    assert_eq!(actual_res.log_length, 14u64);

    // check the local blocks
    assert_eq!(actual_res.blocks.len(), 4);
    for (local_index, (actual_block, expected_block)) in actual_res
        .blocks
        .into_iter()
        .zip(expected_res.blocks.into_iter())
        .enumerate()
    {
        check_old_vs_icrc3_blocks(
            10 + local_index,
            expected_block.clone(),
            actual_block.clone(),
        );
    }

    // check the archived blocks info
    assert_eq!(actual_res.archived_blocks.len(), 1);
    let actual_archived = &actual_res.archived_blocks[0];
    let expected_archived = &expected_res.archived_blocks[0];
    // check that the archive id is correct
    assert_eq!(
        &expected_archived.callback.canister_id,
        &actual_archived.callback.canister_id,
    );
    assert_eq!("icrc3_get_blocks", &actual_archived.callback.method);
    // check that the arguments are correct
    assert_eq!(
        vec![GetBlocksRequest {
            start: expected_archived.start.clone(),
            length: expected_archived.length.clone(),
        }],
        actual_archived.args
    );

    // fetch the archived blocks and check them too
    let expected_archived_blocks = run_archive_fn(
        &env,
        expected_archived.callback.clone(),
        GetBlocksRequest {
            start: expected_archived.start.clone(),
            length: expected_archived.length.clone(),
        },
    );
    let actual_archived_blocks = run_archive_fn(
        &env,
        actual_archived.callback.clone(),
        actual_archived.args.clone(),
    );
    assert_eq!(expected_archived_blocks.blocks.len(), 10);
    assert_eq!(actual_archived_blocks.blocks.len(), 10);
    // the archive has no archived blocks
    assert_eq!(actual_archived_blocks.archived_blocks.len(), 0);
    // the archive only knows the length of its local chain
    assert_eq!(actual_archived_blocks.log_length, 10u64);

    for (block_index, (actual_block, expected_block)) in actual_archived_blocks
        .blocks
        .into_iter()
        .zip(expected_archived_blocks.blocks.into_iter())
        .enumerate()
    {
        check_old_vs_icrc3_blocks(block_index, expected_block.clone(), actual_block.clone());
    }

    ////////
    // 2. At this point we know that icrc3_get_blocks returns the correct
    // blocks when the full range is asked. We use that result to check
    // various inputs.

    let get_all_blocks = |ranges: Vec<(u64, u64)>| {
        let ranges = ranges
            .into_iter()
            .map(|(start, length)| GetBlocksRequest {
                start: Nat::from(start),
                length: Nat::from(length),
            })
            .collect();
        let mut res = icrc3_get_blocks(&env, ledger_id, ranges);
        let mut blocks = vec![];
        for ArchivedBlocks { callback, args } in res.archived_blocks {
            let mut archived_res = run_archive_fn(&env, callback, args);
            // sanity check
            assert_eq!(archived_res.archived_blocks.len(), 0);
            blocks.append(&mut archived_res.blocks);
        }
        blocks.append(&mut res.blocks);
        blocks
    };

    // Baseline to use to run all the rest of the tests.
    // We know this works because of the previous part of the test.
    let expected_blocks_by_id = get_all_blocks(vec![(0, u64::MAX)])
        .into_iter()
        .map(|BlockWithId { id, block }| (id, block))
        .collect::<BTreeMap<_, _>>();

    let check_icrc3_get_blocks = |ranges: Vec<(u64, u64)>| {
        for (pos, BlockWithId { id, block }) in get_all_blocks(ranges).into_iter().enumerate() {
            let expected_block = match expected_blocks_by_id.get(&id) {
                None => panic!("Got block with id {id} at position {pos} which doesn't exist"),
                Some(expected_block) => expected_block,
            };
            assert_eq!(expected_block, &block, "id: {}, position: {}", id, pos);
        }
    };

    // sanity check
    check_icrc3_get_blocks(vec![]);
    check_icrc3_get_blocks(vec![(0, u64::MAX)]);

    // Run tests for various ranges

    // empty range and empty range multiple times
    check_icrc3_get_blocks(vec![(0, 0)]);
    check_icrc3_get_blocks(vec![(0, 0), (0, 0)]);

    // one block
    check_icrc3_get_blocks(vec![(0, 1)]);

    // two blocks but in two ranges
    check_icrc3_get_blocks(vec![(0, 1), (1, 1)]);

    // one block twice
    check_icrc3_get_blocks(vec![(1, 2), (1, 2)]);

    // out of range and out of range multiple times
    check_icrc3_get_blocks(vec![(15, 1)]);
    check_icrc3_get_blocks(vec![(15, 1), (15, 1)]);

    // first high block index
    check_icrc3_get_blocks(vec![(2, 3), (1, 1)]);

    // multiple ranges
    check_icrc3_get_blocks(vec![(2, 3), (1, 2), (0, 10), (10, 5)]);

    verify_ledger_state(&env, ledger_id, None);
}

#[test]
fn test_icrc3_get_blocks_number_of_blocks_limit() {
    let env = StateMachine::new();
    let minting_account = account(111);

    // Create 1000 mint blocks
    const NUM_MINT_BLOCKS: usize = 1000;
    let initial_balances = (0..NUM_MINT_BLOCKS)
        .map(|i| (account(i as u64), Nat::from(1_000_000_000u64)))
        .collect();

    let args = LedgerArgument::Init(InitArgs {
        minting_account,
        fee_collector_account: None,
        initial_balances,
        transfer_fee: Nat::from(0u64),
        decimals: None,
        token_name: "Not a Token".to_string(),
        token_symbol: "NAT".to_string(),
        metadata: vec![],
        archive_options: ArchiveOptions {
            // we don't want to archive ever
            trigger_threshold: 2 * NUM_MINT_BLOCKS,
            num_blocks_to_archive: 10,
            node_max_memory_size_bytes: None,
            max_message_size_bytes: None,
            controller_id: PrincipalId(minting_account.owner),
            more_controller_ids: None,
            cycles_for_archive_creation: None,
            max_transactions_per_response: None,
        },
        max_memo_length: None,
        feature_flags: None,
        maximum_number_of_accounts: None,
        accounts_overflow_trim_quantity: None,
    });

    let args = Encode!(&args).unwrap();
    let ledger_id = env
        .install_canister(ledger_wasm(), args, None)
        .expect("Unable to install the ledger");

    let check_icrc3_get_block_limit = |ranges: Vec<(u64, u64)>| {
        let req_ranges: Vec<_> = ranges
            .iter()
            .map(|(start, length)| GetBlocksRequest {
                start: Nat::from(*start),
                length: Nat::from(*length),
            })
            .collect();
        let res = icrc3_get_blocks(&env, ledger_id, req_ranges);
        // sanity check
        assert_eq!(res.log_length, NUM_MINT_BLOCKS);
        assert_eq!(res.archived_blocks.len(), 0);

        // check that no more than 100 blocks were returned
        // regardless of the input
        assert!(
            res.blocks.len() <= 100,
            "expected <= 100 blocks but got {} for ranges {ranges:?}",
            res.blocks.len()
        );
    };

    check_icrc3_get_block_limit(vec![(0, u64::MAX)]);
    check_icrc3_get_block_limit(vec![(0, u64::MAX), (0, u64::MAX)]);
    check_icrc3_get_block_limit(vec![(0, 101)]);
    check_icrc3_get_block_limit(vec![(0, 100), (0, 1)]);
    check_icrc3_get_block_limit(vec![(0, 1), (0, 100)]);
}

mod verify_written_blocks {
    use super::*;
    use ic_icrc1_ledger::FeatureFlags;
    use ic_ledger_suite_state_machine_tests::{system_time_to_nanos, MINTER};
    use ic_state_machine_tests::{StateMachine, WasmResult};
    use icrc_ledger_types::icrc1::account::Account;
    use icrc_ledger_types::icrc1::transfer::{Memo, NumTokens, TransferArg};
    use icrc_ledger_types::icrc2::approve::{ApproveArgs, ApproveError};
    use icrc_ledger_types::icrc2::transfer_from::{TransferFromArgs, TransferFromError};
    use icrc_ledger_types::icrc3::transactions::{
        Approve, Burn, GetTransactionsRequest, GetTransactionsResponse, Mint, Transaction, Transfer,
    };
    use num_traits::ToPrimitive;
    use serde_bytes::ByteBuf;

    const DEFAULT_FEE: u64 = 10_000;
    const DEFAULT_AMOUNT: u64 = 1_000_000;
    const DEFAULT_MEMO: [u8; 10] = [0u8; 10];

    #[test]
    fn test_verify_written_mint_block() {
        let ledger = Setup::new();
        let mint_args = TransferArg {
            from_subaccount: ledger.minter_account.subaccount,
            to: ledger.from_account,
            amount: Nat::from(10 * DEFAULT_AMOUNT),
            fee: Some(NumTokens::from(0u8)),
            created_at_time: Some(ledger.current_time_ns_since_unix_epoch),
            memo: Some(Memo(ByteBuf::from(DEFAULT_MEMO))),
        };
        ledger.mint(&mint_args).expect_mint(Mint {
            amount: mint_args.amount,
            to: mint_args.to,
            memo: mint_args.memo,
            created_at_time: mint_args.created_at_time,
        });
    }

    #[test]
    fn test_verify_written_transfer_block() {
        let ledger = Setup::new();
        let from_account = ledger.from_account;
        let transfer_args = TransferArg {
            from_subaccount: ledger.from_account.subaccount,
            to: ledger.to_account,
            fee: Some(Nat::from(DEFAULT_FEE)),
            created_at_time: Some(ledger.current_time_ns_since_unix_epoch),
            memo: Some(Memo(ByteBuf::from(DEFAULT_MEMO))),
            amount: Nat::from(DEFAULT_AMOUNT),
        };
        ledger
            .icrc1_transfer(from_account, &transfer_args)
            .expect_transfer(Transfer {
                amount: transfer_args.amount,
                from: from_account,
                to: transfer_args.to,
                spender: None,
                memo: transfer_args.memo,
                fee: transfer_args.fee,
                created_at_time: transfer_args.created_at_time,
            });
    }

    #[test]
    fn test_verify_written_initial_approve_block_and_approve_block_with_expected_allowance() {
        let ledger = Setup::new();
        let from_account = ledger.from_account;
        let spender_account = ledger.minter_account;
        let approve_args = ApproveArgs {
            from_subaccount: ledger.from_account.subaccount,
            spender: ledger.minter_account,
            amount: Nat::from(2 * DEFAULT_AMOUNT),
            expected_allowance: Some(Nat::from(0u8)),
            expires_at: Some(ledger.current_time_ns_since_unix_epoch + 1_000_000),
            fee: Some(Nat::from(DEFAULT_FEE)),
            memo: Some(Memo(ByteBuf::from(DEFAULT_MEMO))),
            created_at_time: Some(ledger.current_time_ns_since_unix_epoch),
        };
        let mut approve_args_with_expected_allowance = approve_args.clone();
        approve_args_with_expected_allowance.expected_allowance = Some(approve_args.amount.clone());
        approve_args_with_expected_allowance.amount = Nat::from(2 * DEFAULT_AMOUNT);
        ledger
            .icrc2_approve(from_account, &approve_args)
            .expect_approve(Approve {
                amount: approve_args.amount,
                expected_allowance: approve_args.expected_allowance,
                expires_at: approve_args.expires_at,
                memo: approve_args.memo,
                fee: approve_args.fee,
                created_at_time: approve_args.created_at_time,
                from: from_account,
                spender: spender_account,
            })
            .icrc2_approve(from_account, &approve_args_with_expected_allowance)
            .expect_approve(Approve {
                amount: approve_args_with_expected_allowance.amount,
                expected_allowance: approve_args_with_expected_allowance.expected_allowance,
                expires_at: approve_args_with_expected_allowance.expires_at,
                memo: approve_args_with_expected_allowance.memo,
                fee: approve_args_with_expected_allowance.fee,
                created_at_time: approve_args_with_expected_allowance.created_at_time,
                from: from_account,
                spender: spender_account,
            });
    }

    #[test]
    fn test_verify_written_approve_and_burn_blocks() {
        let ledger = Setup::new();
        let from_account = ledger.from_account;
        let spender_account = ledger.minter_account;
        let approve_args = ApproveArgs {
            from_subaccount: ledger.from_account.subaccount,
            spender: ledger.minter_account,
            amount: Nat::from(2 * DEFAULT_AMOUNT),
            expected_allowance: Some(Nat::from(0u8)),
            expires_at: Some(ledger.current_time_ns_since_unix_epoch + 1_000_000),
            fee: Some(Nat::from(DEFAULT_FEE)),
            memo: Some(Memo(ByteBuf::from(DEFAULT_MEMO))),
            created_at_time: Some(ledger.current_time_ns_since_unix_epoch),
        };
        let burn_args = TransferFromArgs {
            spender_subaccount: spender_account.subaccount,
            from: ledger.from_account,
            to: ledger.minter_account,
            amount: Nat::from(DEFAULT_AMOUNT),
            fee: Some(NumTokens::from(0u8)),
            memo: Some(Memo(ByteBuf::from(DEFAULT_MEMO))),
            created_at_time: Some(ledger.current_time_ns_since_unix_epoch),
        };
        ledger
            .icrc2_approve(from_account, &approve_args)
            .expect_approve(Approve {
                amount: approve_args.amount,
                expected_allowance: approve_args.expected_allowance,
                expires_at: approve_args.expires_at,
                memo: approve_args.memo,
                fee: approve_args.fee,
                created_at_time: approve_args.created_at_time,
                from: from_account,
                spender: spender_account,
            })
            .minter_burn(&burn_args)
            .expect_burn(Burn {
                amount: burn_args.amount,
                from: burn_args.from,
                spender: Some(spender_account),
                memo: burn_args.memo,
                created_at_time: burn_args.created_at_time,
            });
    }

    #[test]
    fn test_verify_written_approve_and_transfer_from_blocks() {
        let ledger = Setup::new();
        let from_account = ledger.from_account;
        let spender_account = ledger.spender_account;
        let approve_args = ApproveArgs {
            from_subaccount: ledger.from_account.subaccount,
            spender: ledger.spender_account,
            amount: Nat::from(2 * DEFAULT_AMOUNT),
            expected_allowance: Some(Nat::from(0u8)),
            expires_at: Some(ledger.current_time_ns_since_unix_epoch + 1_000_000),
            fee: Some(Nat::from(DEFAULT_FEE)),
            memo: Some(Memo(ByteBuf::from(DEFAULT_MEMO))),
            created_at_time: Some(ledger.current_time_ns_since_unix_epoch),
        };
        let transfer_from_args = TransferFromArgs {
            spender_subaccount: ledger.spender_account.subaccount,
            from: ledger.from_account,
            to: ledger.to_account,
            amount: Nat::from(DEFAULT_AMOUNT),
            fee: Some(Nat::from(DEFAULT_FEE)),
            memo: Some(Memo(ByteBuf::from(DEFAULT_MEMO))),
            created_at_time: Some(ledger.current_time_ns_since_unix_epoch),
        };
        ledger
            .icrc2_approve(from_account, &approve_args)
            .expect_approve(Approve {
                amount: approve_args.amount,
                expected_allowance: approve_args.expected_allowance,
                expires_at: approve_args.expires_at,
                memo: approve_args.memo,
                fee: approve_args.fee,
                created_at_time: approve_args.created_at_time,
                from: from_account,
                spender: spender_account,
            })
            .icrc2_transfer_from(spender_account, &transfer_from_args)
            .expect_transfer(Transfer {
                amount: transfer_from_args.amount,
                from: from_account,
                to: transfer_from_args.to,
                spender: Some(spender_account),
                memo: transfer_from_args.memo,
                fee: transfer_from_args.fee,
                created_at_time: transfer_from_args.created_at_time,
            });
    }

    struct Setup {
        minter_account: Account,
        from_account: Account,
        to_account: Account,
        spender_account: Account,
        env: StateMachine,
        ledger_id: CanisterId,
        current_time_ns_since_unix_epoch: u64,
    }

    impl Setup {
        fn new() -> Self {
            let minter_account = Account {
                owner: MINTER.owner,
                subaccount: Some([42u8; 32]),
            };
            let from_account = Account {
                owner: PrincipalId::new_user_test_id(1).0,
                subaccount: Some([1u8; 32]),
            };
            let to_account = Account {
                owner: PrincipalId::new_user_test_id(2).0,
                subaccount: Some([2u8; 32]),
            };
            let spender_account = Account {
                owner: PrincipalId::new_user_test_id(3).0,
                subaccount: Some([3u8; 32]),
            };
            let initial_balances = vec![
                (from_account, Nat::from(10 * DEFAULT_AMOUNT)),
                (to_account, Nat::from(10 * DEFAULT_AMOUNT)),
                (spender_account, Nat::from(10 * DEFAULT_AMOUNT)),
            ];
            let ledger_arg_init = LedgerArgument::Init(InitArgs {
                minting_account: minter_account,
                fee_collector_account: None,
                initial_balances,
                transfer_fee: FEE.into(),
                token_name: TOKEN_NAME.to_string(),
                decimals: Some(DECIMAL_PLACES),
                token_symbol: TOKEN_SYMBOL.to_string(),
                metadata: vec![
                    MetadataValue::entry(NAT_META_KEY, NAT_META_VALUE),
                    MetadataValue::entry(INT_META_KEY, INT_META_VALUE),
                    MetadataValue::entry(TEXT_META_KEY, TEXT_META_VALUE),
                    MetadataValue::entry(BLOB_META_KEY, BLOB_META_VALUE),
                ],
                archive_options: ArchiveOptions {
                    trigger_threshold: ARCHIVE_TRIGGER_THRESHOLD as usize,
                    num_blocks_to_archive: NUM_BLOCKS_TO_ARCHIVE as usize,
                    node_max_memory_size_bytes: None,
                    max_message_size_bytes: None,
                    controller_id: PrincipalId::new_user_test_id(100),
                    more_controller_ids: None,
                    cycles_for_archive_creation: None,
                    max_transactions_per_response: None,
                },
                max_memo_length: None,
                feature_flags: Some(FeatureFlags { icrc2: true }),
                maximum_number_of_accounts: None,
                accounts_overflow_trim_quantity: None,
            });

            let args = Encode!(&ledger_arg_init).unwrap();
            let env = StateMachine::new();
            let ledger_id = env.install_canister(ledger_wasm(), args, None).unwrap();

            let current_time_ns_since_unix_epoch = system_time_to_nanos(env.time());

            Self {
                minter_account,
                from_account,
                to_account,
                spender_account,
                env,
                ledger_id,
                current_time_ns_since_unix_epoch,
            }
        }

        fn get_transaction(&self, block_index: BlockIndex) -> Transaction {
            let request = GetTransactionsRequest {
                start: block_index.into(),
                length: 1u8.into(),
            };

            let wasm_result_bytes = match self
                .env
                .query(
                    self.ledger_id,
                    "get_transactions",
                    Encode!(&request).unwrap(),
                )
                .expect("failed to query get_transactions on the ledger")
            {
                WasmResult::Reply(bytes) => bytes,
                WasmResult::Reject(reject) => {
                    panic!("Expected a successful reply, got a reject: {}", reject)
                }
            };
            let mut response = Decode!(&wasm_result_bytes, GetTransactionsResponse).unwrap();
            assert_eq!(
                response.transactions.len(),
                1,
                "Expected exactly one transaction but got {:?}",
                response.transactions
            );
            response.transactions.pop().unwrap()
        }

        fn mint(self, mint_args: &TransferArg) -> TransactionAssert {
            let minter_account = self.minter_account;
            self.icrc1_transfer(minter_account, mint_args)
        }

        fn icrc1_transfer(self, from: Account, transfer_args: &TransferArg) -> TransactionAssert {
            let args = Encode!(transfer_args).unwrap();
            let res = self
                .env
                .execute_ingress_as(
                    PrincipalId::from(from.owner),
                    self.ledger_id,
                    "icrc1_transfer",
                    args,
                )
                .expect("Unable to perform icrc1_transfer")
                .bytes();
            let block_index = Decode!(&res, Result<Nat, TransferError>)
                .unwrap()
                .expect("Unable to decode icrc1_transfer error")
                .0
                .to_u64()
                .unwrap();
            TransactionAssert {
                ledger: self,
                block_index,
            }
        }

        fn icrc2_transfer_from(
            self,
            spender: Account,
            transfer_from_args: &TransferFromArgs,
        ) -> TransactionAssert {
            let args = Encode!(transfer_from_args).unwrap();
            let res = self
                .env
                .execute_ingress_as(
                    PrincipalId::from(spender.owner),
                    self.ledger_id,
                    "icrc2_transfer_from",
                    args,
                )
                .expect("Unable to perform icrc2_transfer_from")
                .bytes();
            let block_index = Decode!(&res, Result<Nat, TransferFromError>)
                .unwrap()
                .expect("Unable to decode icrc2_transfer_from error")
                .0
                .to_u64()
                .unwrap();
            TransactionAssert {
                ledger: self,
                block_index,
            }
        }

        fn icrc2_approve(self, from: Account, approve_args: &ApproveArgs) -> TransactionAssert {
            let args = Encode!(approve_args).unwrap();
            let res = self
                .env
                .execute_ingress_as(from.owner.into(), self.ledger_id, "icrc2_approve", args)
                .expect("Unable to perform icrc2_approve")
                .bytes();
            let block_index = Decode!(&res, Result<Nat, ApproveError>)
                .unwrap()
                .expect("Unable to decode icrc2_approve error")
                .0
                .to_u64()
                .unwrap();
            TransactionAssert {
                ledger: self,
                block_index,
            }
        }

        fn minter_burn(self, burn_args: &TransferFromArgs) -> TransactionAssert {
            let minter_account = self.minter_account;
            self.icrc2_transfer_from(minter_account, burn_args)
        }
    }

    struct TransactionAssert {
        ledger: Setup,
        block_index: BlockIndex,
    }

    impl TransactionAssert {
        fn expect_approve(self, expected_approve: Approve) -> Setup {
            let ledger_transaction = self.ledger.get_transaction(self.block_index);
            assert_eq!("approve", ledger_transaction.kind);
            let ledger_approve = ledger_transaction
                .approve
                .as_ref()
                .expect("expecting approve transaction");
            assert_eq!(ledger_approve, &expected_approve);
            self.ledger
        }

        fn expect_mint(self, expected_mint: Mint) -> Setup {
            let ledger_transaction = self.ledger.get_transaction(self.block_index);
            assert_eq!("mint", ledger_transaction.kind);
            let ledger_mint = ledger_transaction
                .mint
                .as_ref()
                .expect("expecting mint transaction");
            assert_eq!(ledger_mint, &expected_mint);
            self.ledger
        }

        fn expect_transfer(self, expected_transfer: Transfer) -> Setup {
            let ledger_transaction = self.ledger.get_transaction(self.block_index);
            assert_eq!("transfer", ledger_transaction.kind);
            let ledger_transfer = ledger_transaction
                .transfer
                .as_ref()
                .expect("expecting transfer transaction");
            assert_eq!(ledger_transfer, &expected_transfer);
            self.ledger
        }

        fn expect_burn(self, expected_burn: Burn) -> Setup {
            let ledger_transaction = self.ledger.get_transaction(self.block_index);
            assert_eq!("burn", ledger_transaction.kind);
            let ledger_burn = ledger_transaction
                .burn
                .as_ref()
                .expect("expecting burn transaction");
            assert_eq!(ledger_burn, &expected_burn);
            self.ledger
        }
    }
}

// TODO: The tests in the following module test the current behavior, but not necessarily the
//  desired behavior. FI-1389 has been created to consider addressing the current behavior, i.e.,
//  disallowing upgrading from a WASM of one token type to another. In that case, the tests may
//  need to be updated.
mod incompatible_token_type_upgrade {
    use super::*;
    use assert_matches::assert_matches;
    use ic_ledger_suite_state_machine_tests::metadata;
    use ic_state_machine_tests::ErrorCode::CanisterCalledTrap;
    use num_bigint::BigUint;

    fn default_init_args() -> Vec<u8> {
        Encode!(&LedgerArgument::Init(InitArgs {
            minting_account: MINTER,
            fee_collector_account: None,
            initial_balances: vec![],
            transfer_fee: FEE.into(),
            token_name: TOKEN_NAME.to_string(),
            decimals: Some(DECIMAL_PLACES),
            token_symbol: TOKEN_SYMBOL.to_string(),
            metadata: vec![],
            archive_options: ArchiveOptions {
                trigger_threshold: ARCHIVE_TRIGGER_THRESHOLD as usize,
                num_blocks_to_archive: NUM_BLOCKS_TO_ARCHIVE as usize,
                node_max_memory_size_bytes: None,
                max_message_size_bytes: None,
                controller_id: PrincipalId::new_user_test_id(100),
                more_controller_ids: None,
                cycles_for_archive_creation: None,
                max_transactions_per_response: None,
            },
            max_memo_length: None,
            feature_flags: Some(FeatureFlags { icrc2: false }),
            maximum_number_of_accounts: None,
            accounts_overflow_trim_quantity: None,
        }))
        .unwrap()
    }

    #[test]
    fn should_successfully_upgrade_ledger_from_u64_to_u256_to_u64_wasm() {
        let env = StateMachine::new();
        let ledger_id = env
            .install_canister(ledger_mainnet_u64_wasm(), default_init_args(), None)
            .unwrap();
        // Create a large balance
        transfer(&env, ledger_id, MINTER, account(1), u64::MAX);
        let mut balance = balance_of(&env, ledger_id, account(1));
        let initial_allowance = Allowance {
            allowance: Nat::from(u64::MAX),
            expires_at: Some(u64::MAX - 1u64),
        };
        // Create a large allowance
        let approval_result = send_approval(
            &env,
            ledger_id,
            account(1).owner,
            &ApproveArgs {
                from_subaccount: None,
                spender: account(2),
                amount: initial_allowance.allowance.clone(),
                expected_allowance: None,
                expires_at: initial_allowance.expires_at,
                fee: None,
                memo: None,
                created_at_time: None,
            },
        );
        assert_eq!(approval_result, Ok(BlockIndex::from(1u64)));
        balance -= FEE;
        let initial_total_supply = icrc1_total_supply(&env, ledger_id);
        assert_eq!(initial_total_supply.to_u64(), Some(u64::MAX - FEE));
        let initial_blocks = icrc3_get_blocks(
            &env,
            ledger_id,
            vec![GetBlocksRequest {
                start: Nat::from(0u64),
                length: Nat::from(u64::MAX),
            }],
        );
        assert_eq!(initial_blocks.log_length, Nat::from(2u64));
        assert_eq!(initial_blocks.blocks.len(), 2);
        assert_eq!(initial_blocks.archived_blocks.len(), 0);
        let initial_metadata = metadata(&env, ledger_id);
        assert!(!initial_metadata.is_empty());

        // Try to upgrade the ledger from using a u64 wasm to a u256 wasm
        let upgrade_args = Encode!(&LedgerArgument::Upgrade(None)).unwrap();
        env.upgrade_canister(ledger_id, ledger_mainnet_u256_wasm(), upgrade_args)
            .expect("Unable to upgrade the ledger canister");

        // The balance, allowance, total supply, and blocks should not change
        let verify_state = || {
            assert_eq!(balance, balance_of(&env, ledger_id, account(1)));
            let actual_allowance = get_allowance(&env, ledger_id, account(1), account(2));
            assert_eq!(actual_allowance, initial_allowance);
            assert_eq!(
                initial_blocks,
                icrc3_get_blocks(
                    &env,
                    ledger_id,
                    vec![GetBlocksRequest {
                        start: Nat::from(0u64),
                        length: Nat::from(u64::MAX),
                    }]
                )
            );
            assert_eq!(initial_metadata, metadata(&env, ledger_id));
        };
        verify_state();
        // The total supply is calculated based on the token type, so this actually changes (even though it should not)
        assert_ne!(initial_total_supply, icrc1_total_supply(&env, ledger_id));

        // Try to upgrade the ledger back to a u64 wasm
        let upgrade_args = Encode!(&LedgerArgument::Upgrade(None)).unwrap();
        env.upgrade_canister(ledger_id, ledger_mainnet_u64_wasm(), upgrade_args)
            .expect("Unable to upgrade the ledger canister");

        // The balance, allowance, and blocks should not change
        verify_state();
        // The total supply should be back to what it was originally
        assert_eq!(initial_total_supply, icrc1_total_supply(&env, ledger_id));
    }

    #[test]
    #[should_panic(expected = "invalid type: enum, expected u64 or { e8s: u64 }")]
    fn should_trap_when_upgrading_a_ledger_installed_as_u256_to_u64_wasm() {
        let env = StateMachine::new();
        let ledger_id = env
            .install_canister(ledger_mainnet_u256_wasm(), default_init_args(), None)
            .unwrap();

        // Try to upgrade the ledger from using a u256 wasm to a u64 wasm
        let upgrade_args = Encode!(&LedgerArgument::Upgrade(None)).unwrap();
        env.upgrade_canister(ledger_id, ledger_mainnet_u64_wasm(), upgrade_args)
            .expect("Unable to upgrade the ledger canister");
    }

    fn icrc1_total_supply(env: &StateMachine, ledger_id: CanisterId) -> BigUint {
        Decode!(
            &env.query(ledger_id, "icrc1_total_supply", Encode!().unwrap())
                .expect("failed to query total supply")
                .bytes(),
            Nat
        )
        .expect("failed to decode totalSupply response")
        .0
    }

    #[test]
    fn should_fail_to_upgrade_to_u64_ledger_wasm_if_total_supply_too_large() {
        let env = StateMachine::new();
        let ledger_id = env
            .install_canister(ledger_mainnet_u256_wasm(), default_init_args(), None)
            .unwrap();
        transfer(&env, ledger_id, MINTER, account(1), u64::MAX - 100);
        transfer(&env, ledger_id, MINTER, account(2), u64::MAX - 100);
        let balance_1 = balance_of(&env, ledger_id, account(1));
        let balance_2 = balance_of(&env, ledger_id, account(2));
        assert_eq!(balance_1, u64::MAX - 100);
        assert_eq!(balance_2, u64::MAX - 100);

        let upgrade_args = Encode!(&LedgerArgument::Upgrade(None)).unwrap();
        assert_matches!(
            env.upgrade_canister(ledger_id, ledger_mainnet_u64_wasm(), upgrade_args),
            Err(err)
            if err.code() == CanisterCalledTrap
              && err.description().contains("invalid type: enum, expected u64 or { e8s: u64 } struct")
        );
    }

    #[test]
    fn should_fail_to_upgrade_to_u64_ledger_wasm_if_allowance_too_large() {
        let env = StateMachine::new();
        let ledger_id = env
            .install_canister(ledger_mainnet_u256_wasm(), default_init_args(), None)
            .unwrap();
        transfer(&env, ledger_id, MINTER, account(1), FEE);
        let mut balance_1 = balance_of(&env, ledger_id, account(1));
        let mut big_amount = BigUint::ZERO;
        big_amount.set_bit(65, true);
        let approval_result = send_approval(
            &env,
            ledger_id,
            account(1).owner,
            &ApproveArgs {
                from_subaccount: None,
                spender: account(2),
                amount: Nat::from(big_amount.clone()),
                expected_allowance: None,
                expires_at: None,
                fee: None,
                memo: None,
                created_at_time: None,
            },
        );
        assert_eq!(approval_result, Ok(BlockIndex::from(1u64)));
        balance_1 -= FEE;
        let allowance_2 = get_allowance(&env, ledger_id, account(1), account(2));
        assert_eq!(balance_1, balance_of(&env, ledger_id, account(1)));
        assert_eq!(allowance_2.allowance, Nat::from(big_amount));
        assert!(allowance_2.allowance > u64::MAX);

        let upgrade_args = Encode!(&LedgerArgument::Upgrade(None)).unwrap();
        assert_matches!(
            env.upgrade_canister(ledger_id, ledger_mainnet_u64_wasm(), upgrade_args),
            Err(err)
            if err.code() == CanisterCalledTrap
              && err.description().contains("invalid type: enum, expected u64 or { e8s: u64 } struct")
        );
    }
}<|MERGE_RESOLUTION|>--- conflicted
+++ resolved
@@ -88,13 +88,12 @@
     )
 }
 
-<<<<<<< HEAD
 fn ledger_wasm_lowupgradeinstructionlimits() -> Vec<u8> {
     std::fs::read(std::env::var("IC_ICRC1_LEDGER_WASM_INSTR_LIMITS_PATH").unwrap()).unwrap()
-=======
+}
+
 fn ledger_wasm_nextledgerversion() -> Vec<u8> {
     std::fs::read(std::env::var("IC_ICRC1_LEDGER_NEXT_VERSION_WASM_PATH").unwrap()).unwrap()
->>>>>>> d0f82cf7
 }
 
 fn archive_wasm() -> Vec<u8> {
@@ -372,11 +371,11 @@
 
 #[test]
 fn test_approval_trimming() {
-<<<<<<< HEAD
-    ic_icrc1_ledger_sm_tests::test_approval_trimming(ledger_wasm(), encode_init_args, false);
-=======
-    ic_ledger_suite_state_machine_tests::test_approval_trimming(ledger_wasm(), encode_init_args);
->>>>>>> d0f82cf7
+    ic_ledger_suite_state_machine_tests::test_approval_trimming(
+        ledger_wasm(),
+        encode_init_args,
+        false,
+    );
 }
 
 #[test]
@@ -448,7 +447,7 @@
 fn icrc1_test_upgrade_serialization_fixed_tx() {
     ic_ledger_suite_state_machine_tests::icrc1_test_upgrade_serialization_fixed_tx(
         ledger_mainnet_wasm(),
-        ledger_wasm(),
+        ledger_wasm_lowupgradeinstructionlimits(),
         encode_init_args,
     );
 }
@@ -457,15 +456,15 @@
 fn icrc1_test_downgrade_from_incompatible_version() {
     ic_ledger_suite_state_machine_tests::test_downgrade_from_incompatible_version(
         ledger_mainnet_wasm(),
-<<<<<<< HEAD
-        ledger_wasm_lowupgradeinstructionlimits(),
+        ledger_wasm_nextledgerversion(),
+        ledger_wasm(),
         encode_init_args,
     );
 }
 
 #[test]
 fn icrc1_test_stable_migration_endpoints_disabled() {
-    ic_icrc1_ledger_sm_tests::icrc1_test_stable_migration_endpoints_disabled(
+    ic_ledger_suite_state_machine_tests::icrc1_test_stable_migration_endpoints_disabled(
         ledger_mainnet_wasm(),
         ledger_wasm_lowupgradeinstructionlimits(),
         encode_init_args,
@@ -474,13 +473,9 @@
 
 #[test]
 fn icrc1_test_incomplete_migration() {
-    ic_icrc1_ledger_sm_tests::test_incomplete_migration(
+    ic_ledger_suite_state_machine_tests::test_incomplete_migration(
         ledger_mainnet_wasm(),
         ledger_wasm_lowupgradeinstructionlimits(),
-=======
-        ledger_wasm_nextledgerversion(),
-        ledger_wasm(),
->>>>>>> d0f82cf7
         encode_init_args,
     );
 }
