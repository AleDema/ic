use crate::{
    are_fulfill_subnet_rental_request_proposals_enabled,
<<<<<<< HEAD
    governance::Environment,
    pb::v1::{FulfillSubnetRentalRequest, GovernanceError, governance_error::ErrorType},
=======
    governance::{Environment, LOG_PREFIX},
    pb::v1::{governance_error::ErrorType, FulfillSubnetRentalRequest, GovernanceError},
>>>>>>> 4650dbbb
};
use candid::{CandidType, Decode, Deserialize, Encode, Principal};
use ic_base_types::{NodeId, PrincipalId, SubnetId};
#[allow(unused)]
use ic_cdk::println;
use ic_limits::{
    DKG_DEALINGS_PER_BLOCK, DKG_INTERVAL_HEIGHT, INITIAL_NOTARY_DELAY, MAX_BLOCK_PAYLOAD_SIZE,
    MAX_INGRESS_BYTES_PER_MESSAGE_APP_SUBNET, MAX_INGRESS_MESSAGES_PER_BLOCK,
    UNIT_DELAY_APP_SUBNET,
};
use ic_nns_common::pb::v1::ProposalId;
use ic_nns_constants::{REGISTRY_CANISTER_ID, SUBNET_RENTAL_CANISTER_ID};
use ic_protobuf::registry::subnet::v1::SubnetFeatures;
use ic_registry_subnet_type::SubnetType;
use registry_canister::mutations::do_create_subnet::{
    CanisterCyclesCostSchedule, CreateSubnetPayload, NewSubnet,
};
use serde::Serialize;
use std::sync::Arc;

const ABSURDLY_LARGE_NUMBER_OF_NODES_IN_A_SUBNET: usize = 1000;

impl FulfillSubnetRentalRequest {
    /// Enforces the following:
    ///
    /// * user - Must be Some.
    ///
    /// * node_ids - Must be nonempty.
    ///
    /// * replica_version_id - Must be a potential full git commit ID
    ///   (hexidecimal strgint of length 40).
    ///
    /// Note that passing this validation does NOT mean that the proposal will
    /// excute successfully. E.g. if replica_version_id is not a blessed replica
    /// version, then the proposal will fail at execution. In principle, these
    /// things could be checked at proposal creation time, but they are not
    /// because that would require calling other canisters, which makes
    /// validation code fraught with peril.
    pub(crate) fn validate(&self) -> Result<(), GovernanceError> {
        if !are_fulfill_subnet_rental_request_proposals_enabled() {
            return Err(GovernanceError::new_with_message(
                ErrorType::InvalidProposal,
                "FulfillSubnetRentalRequest proposals are not enabled yet.".to_string(),
            ));
        }

        let Self {
            user,
            node_ids,
            replica_version_id,
        } = self;

        let mut defects = vec![];

        if user.is_none() {
            defects.push("The `user` field is null.".to_string());
        }

        if node_ids.is_empty() {
            defects.push("The `node_ids` field is empty.".to_string());
        } else if node_ids.len() >= ABSURDLY_LARGE_NUMBER_OF_NODES_IN_A_SUBNET {
            defects.push(format!(
                "The `node_ids` field has too many elements (had {}).",
                node_ids.len(),
            ));
        }

        if !is_potential_full_git_commit_id(replica_version_id) {
            defects.push(format!(
                "The `replica_version_id` is not a 40 character hexidecimal string (it was {:?})",
                replica_version_id,
            ));
        }

        if !defects.is_empty() {
            return Err(GovernanceError::new_with_message(
                ErrorType::InvalidProposal,
                format!(
                    "FulfillSubnetRentalRequest is invalid for the following reason(s):\n  - {}",
                    defects.join("\n  - "),
                ),
            ));
        }

        Ok(())
    }

    pub(crate) async fn execute(
        &self,
        proposal_id: ProposalId,
        env: &Arc<dyn Environment>,
    ) -> Result<(), GovernanceError> {
        if !are_fulfill_subnet_rental_request_proposals_enabled() {
            return Err(GovernanceError::new_with_message(
                ErrorType::InvalidProposal,
                "FulfillSubnetRentalRequest proposals are not enabled yet.".to_string(),
            ));
        }

        // The last step also does this, but we do this first to avoid creating
        // a subnet (in the next step) that needs to be immediately "disbanded"
        // due to it being "orphaned" (i.e. nobody can create canisters in it).
        self.verify_rental_request_exists(env).await?;

        let new_subnet_id = self.create_subnet(env).await?;

        self.notify_subnet_rental_canister_that_the_subnet_has_been_created(
            new_subnet_id,
            proposal_id,
            env,
        )
        .await
    }

    async fn verify_rental_request_exists(
        &self,
        env: &Arc<dyn Environment>,
    ) -> Result<(), GovernanceError> {
        let Some(user) = self.user else {
            // I am pretty sure that this is unreachable, because of validation
            // at proposal creation time, but if we do get to this point, it is
            // not so bad; there is no indication that there is some "mess"
            // needs to be "cleaned up" (other than fixing validation).
            return Err(GovernanceError::new_with_message(
                ErrorType::InvalidProposal,
                "FulfillSubnetRentalRequest does not have a user, but user is required."
                    .to_string(),
            ));
        };

        let rental_requests = env
            .call_canister_method(
                SUBNET_RENTAL_CANISTER_ID,
                "list_rental_requests",
                Encode!().unwrap(),
            )
            .await
            .map_err(|(code, message)| {
                GovernanceError::new_with_message(
                    ErrorType::External,
                    format!(
                        "Unable to verify that user {} has a rental request, because \
                         unable call SubnetRentalCanister.list_rental_requests \
                         (while executing a FulfillSubnetRentalRequest proposal): {:?}: {}",
                        user, code, message,
                    ),
                )
            })?;

        // TODO(NNS1-3965): Source definition from an official Subnet Rental
        // canister library.
        #[derive(CandidType, Deserialize, Serialize)]
        struct RentalRequest {
            user: Principal,
            // The real thing actually has a bunch of other fields, but we only
            // use `user`, so this is good enough for our purposes...
        }
        let rental_requests = Decode!(&rental_requests, Vec<RentalRequest>).map_err(|err| {
            GovernanceError::new_with_message(
                ErrorType::External,
                format!(
                    "Unable to verify that user {} has a rental request, because \
                     unable to decode SubnetRentalCanister.list_rental_requests response: {}",
                    user, err,
                ),
            )
        })?;

        let exists = rental_requests
            .into_iter()
            .any(|rental_request| PrincipalId::from(rental_request.user) == user);

        if !exists {
            return Err(GovernanceError::new_with_message(
                ErrorType::PreconditionFailed,
                format!(
                    "The user ({}) of this FulfillSubnetRentalRequest proposal \
                     is not the user of any existing rental request in the Subnet\
                     Rental canister. Thus, we cannot proceed with executing this \
                     FulfillSubnetRentalRequest proposal.",
                    user,
                ),
            ));
        }

        Ok(())
    }

    async fn create_subnet(&self, env: &Arc<dyn Environment>) -> Result<SubnetId, GovernanceError> {
        // Construct create_subnet request.
        let unit_delay_millis = u64::try_from(UNIT_DELAY_APP_SUBNET.as_millis()).unwrap_or_else(|err| {
            println!(
                "{}WARNING: unable to convert UNIT_DELAY_APP_SUBNET ({:?}) to u64 (in ms); falling back to 1_000 ms: {}",
                LOG_PREFIX, UNIT_DELAY_APP_SUBNET, err,
            );
            1_000
        });
        let initial_notary_delay_millis = u64::try_from(INITIAL_NOTARY_DELAY.as_millis()).unwrap_or_else(|err| {
            println!(
                "{}WARNING: unable to convert INITIAL_NOTARY_DELAY ({:?}) to u64 (in ms); falling back to 300 ms: {}",
                LOG_PREFIX, INITIAL_NOTARY_DELAY, err,
            );
            300
        });
        let dkg_dealings_per_block = u64::try_from(DKG_DEALINGS_PER_BLOCK).unwrap_or_else(|err| {
            println!(
                "{}WARNING: unable to convert DKG_DEALINGS_PER_BLOCK ({:?}) to u64; falling back to 1: {}",
                LOG_PREFIX, DKG_DEALINGS_PER_BLOCK, err,
            );
            1
        });
        let create_subnet_payload = Encode!(&CreateSubnetPayload {
            // This is the main thing that distinguishes this subnet from "normal" subnets.
            canister_cycles_cost_schedule: Some(CanisterCyclesCostSchedule::Free),

            // Copy values from self.
            node_ids: self
                .node_ids
                .iter()
                .map(|principal_id| NodeId::from(*principal_id))
                .collect(),
            replica_version_id: self.replica_version_id.clone(),

            // Remaining fields contain standard values. If the value is not
            // from an ic_limits constant, then, I most likely grabbed the value
            // seen here from an adopted create application subnet NNS proposal.
            features: SubnetFeatures {
                canister_sandboxing: false,
                http_requests: true,
                sev_enabled: None,
            },

            subnet_type: SubnetType::Application,
            subnet_id_override: None,
            start_as_nns: false,
            is_halted: false,
            chain_key_config: None,

            // Sizes
            max_ingress_bytes_per_message: MAX_INGRESS_BYTES_PER_MESSAGE_APP_SUBNET,
            max_ingress_messages_per_block: MAX_INGRESS_MESSAGES_PER_BLOCK,
            max_block_payload_size: MAX_BLOCK_PAYLOAD_SIZE,
            unit_delay_millis,
            initial_notary_delay_millis,
            dkg_dealings_per_block,
            dkg_interval_length: DKG_INTERVAL_HEIGHT,
            max_number_of_canisters: 0,

            // Authorization.
            ssh_backup_access: vec![],
            ssh_readonly_access: vec![],

            // Obsolete
            ingress_bytes_per_block_soft_cap: 0,
            gossip_max_artifact_streams_per_peer: 0,
            gossip_max_chunk_wait_ms: 0,
            gossip_max_duplicity: 0,
            gossip_max_chunk_size: 0,
            gossip_receive_check_cache_size: 0,
            gossip_pfn_evaluation_period_ms: 0,
            gossip_registry_poll_period_ms: 0,
            gossip_retransmission_request_ms: 0,
        })
        .unwrap();

        // Send request.
        let result = env
            .call_canister_method(REGISTRY_CANISTER_ID, "create_subnet", create_subnet_payload)
            .await
            .map_err(|(code, message)| {
                GovernanceError::new_with_message(
                    ErrorType::External,
                    format!(
                        "Unable to call the Registry.create_subnet: {:?}: {}",
                        code, message,
                    ),
                )
            })?;

        // Decode response.
        let NewSubnet { new_subnet_id } = Decode!(&result, Result<NewSubnet, String>)
            .map_err(|err| {
                GovernanceError::new_with_message(
                    ErrorType::External,
                    format!(
                        "Unable to decode the response from Registry.create_subnet: {}",
                        err,
                    ),
                )
            })?
            .map_err(|err| {
                GovernanceError::new_with_message(
                    ErrorType::External,
                    format!(
                        "create_subnet reply from the Registry canister was an Err: {}",
                        err,
                    ),
                )
            })?;

        // Convert to return type.
        let new_subnet_id = new_subnet_id.ok_or_else(|| {
            GovernanceError::new_with_message(
                ErrorType::External,
                "Registry.create_subnet decoded, but the new_subnet_id field was not populated."
                    .to_string(),
            )
        })?;
        SubnetId::try_from(new_subnet_id).map_err(|err| {
            GovernanceError::new_with_message(
                ErrorType::External,
                format!(
                    "Was able to decode Registry.create_subnet response, but the new_subnet_id \
                 value could not be converted into a SubnetId: {}",
                    err,
                ),
            )
        })
    }

    async fn notify_subnet_rental_canister_that_the_subnet_has_been_created(
        &self,
        new_subnet_id: SubnetId,
        proposal_id: ProposalId,
        env: &Arc<dyn Environment>,
    ) -> Result<(), GovernanceError> {
        // Gather components of the request that will be made to the Subnet Rental canister.
        let user = self.user.ok_or_else(|| {
            // This is probably unreachable, because user is checked during
            // proposal submission.
            GovernanceError::new_with_message(
                ErrorType::InvalidProposal,
                "FulfillSubnetRentalRequest proposal lacks a value for `user`.".to_string(),
            )
        })?;
        let user = Principal::from(user);
        let subnet_id = Principal::from(new_subnet_id.get());
        let proposal_id = proposal_id.id;

        // Assemble the request.
        // TODO(NNS1-3965): Source definition from an official Subnet Rental
        // canister library.
        #[derive(CandidType, Deserialize, Serialize)]
        struct CreateRentalAgreementPayload {
            user: Principal,
            subnet_id: Principal,
            proposal_id: u64,
        }
        let request = Encode!(&CreateRentalAgreementPayload {
            user,
            subnet_id,
            proposal_id,
        })
        .unwrap();

        // Send the request.
        env.call_canister_method(
            SUBNET_RENTAL_CANISTER_ID,
            "execute_create_rental_agreement",
            request,
        )
        .await
        // Handle call error.
        .map_err(|(code, message)| {
            GovernanceError::new_with_message(
                ErrorType::External,
                format!(
                    "Unable to call SubnetRentalCanister.execute_create_rental_agreement: {:?}: {}",
                    code, message,
                ),
            )
        })?;

        // Let the caller know that all seems to have gone well.
        Ok(())
    }
}

/// Full git commit IDs are SHA-1s, which are hexidecimal strings of length 40.
fn is_potential_full_git_commit_id(s: &str) -> bool {
    if s.len() != 40 {
        return false;
    }

    s.chars().all(|character| character.is_ascii_hexdigit())
}

#[cfg(test)]
mod tests;<|MERGE_RESOLUTION|>--- conflicted
+++ resolved
@@ -1,12 +1,7 @@
 use crate::{
     are_fulfill_subnet_rental_request_proposals_enabled,
-<<<<<<< HEAD
-    governance::Environment,
+    governance::{Environment, LOG_PREFIX},
     pb::v1::{FulfillSubnetRentalRequest, GovernanceError, governance_error::ErrorType},
-=======
-    governance::{Environment, LOG_PREFIX},
-    pb::v1::{governance_error::ErrorType, FulfillSubnetRentalRequest, GovernanceError},
->>>>>>> 4650dbbb
 };
 use candid::{CandidType, Decode, Deserialize, Encode, Principal};
 use ic_base_types::{NodeId, PrincipalId, SubnetId};
