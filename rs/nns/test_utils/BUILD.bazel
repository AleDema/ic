--- conflicted
+++ resolved
@@ -27,11 +27,8 @@
     "//rs/nns/gtc_accounts",
     "//rs/nns/handlers/lifeline/impl:lifeline",
     "//rs/nns/handlers/lifeline/interface",
-<<<<<<< HEAD
+    "//rs/nns/sns-wasm",
     "//rs/pocket_ic_tests",
-=======
-    "//rs/nns/sns-wasm",
->>>>>>> f6bbaa4d
     "//rs/protobuf",
     "//rs/registry/canister",
     "//rs/registry/canister/api",
