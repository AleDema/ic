use crate::canister::test::test_utils::{
    setup_thread_local_canister_for_test, TestState, CANISTER_TEST, VM,
};
use crate::canister::NodeRewardsCanister;
use crate::metrics::MetricsManager;
use futures_util::FutureExt;
use ic_nervous_system_canisters::registry::fake::FakeRegistry;
use ic_node_rewards_canister_api::provider_rewards_calculation::GetNodeProviderRewardsCalculationRequest;
use ic_node_rewards_canister_api::providers_rewards::{
    GetNodeProvidersRewardsRequest, NodeProvidersRewards,
};
use ic_node_rewards_canister_protobuf::pb::ic_node_rewards::v1::{
    NodeMetrics, SubnetMetricsKey, SubnetMetricsValue,
};
use ic_protobuf::registry::dc::v1::DataCenterRecord;
use ic_protobuf::registry::node::v1::{NodeRecord, NodeRewardType};
use ic_protobuf::registry::node_operator::v1::NodeOperatorRecord;
use ic_registry_keys::{
    make_data_center_record_key, make_node_operator_record_key, make_node_record_key,
    NODE_REWARDS_TABLE_KEY,
};
use ic_types::PrincipalId;
use maplit::btreemap;
use rewards_calculation::rewards_calculator::test_utils::{
    create_rewards_table_for_region_test, test_node_id, test_provider_id, test_subnet_id,
};
use rewards_calculation::rewards_calculator_results::NodeProviderRewards;
use rewards_calculation::types::DayUtc;
use std::collections::BTreeMap;
use std::rc::Rc;
use std::str::FromStr;
use std::sync::Arc;

fn setup_data_for_test_rewards_calculation(
    fake_registry: Arc<FakeRegistry>,
    metrics_manager: Rc<MetricsManager<VM>>,
) {
    let day1: DayUtc = DayUtc::try_from("2024-01-01").unwrap();
    let day2: DayUtc = DayUtc::try_from("2024-01-02").unwrap();
    let subnet1 = test_subnet_id(1);
    let subnet2 = test_subnet_id(2);
    let p1 = test_provider_id(1);
    let p2 = test_provider_id(2);

    // Provider 1 nodes
    let p1_node1_t1 = test_node_id(11); // Type1, CH, in Subnet1 on D1, D2
    let p1_node2_t3 = test_node_id(12); // Type3, CA, in Subnet1 on D1, unassigned D2
    let p1_node3_t31 = test_node_id(13); // Type3.1, NV, in Subnet1 on D1 only
    let p1_node4_unassigned = test_node_id(14); // Always unassigned
    let p1_node5_perf = test_node_id(15); // In Subnet1 on D1, bad performance

    // Provider 2 nodes
    let p2_node1 = test_node_id(21); // In Subnet2 on D1

    let rewards_table = create_rewards_table_for_region_test();
    fake_registry.encode_value_at_version(NODE_REWARDS_TABLE_KEY, 3, Some(rewards_table));

    // Node Operators
    let node_operator_a_id = PrincipalId::from_str("djduj-3qcaa-aaaaa-aaaap-4ai").unwrap();
    let node_operator_b_id = PrincipalId::from_str("ykqw2-6tyam-aaaaa-aaaap-4ai").unwrap();
    let node_operator_c_id = PrincipalId::from_str("jpjxp-djmaa-aaaaa-aaaap-4ai").unwrap();
    let node_operator_d_id = PrincipalId::from_str("qsgjb-riaaa-aaaaa-aaaga-cai").unwrap();

    fake_registry.encode_value_at_version(
        make_node_operator_record_key(node_operator_a_id),
        2,
        Some(NodeOperatorRecord {
            node_operator_principal_id: node_operator_a_id.to_vec(),
            node_allowance: 0,
            node_provider_principal_id: p1.to_vec(),
            dc_id: "dc1".to_string(),
            rewardable_nodes: btreemap! {
                "type1".to_string() => 3,
            },
            ipv6: None,
            max_rewardable_nodes: Default::default(),
        }),
    );

    fake_registry.encode_value_at_version(
        make_node_operator_record_key(node_operator_b_id),
        3,
        Some(NodeOperatorRecord {
            node_operator_principal_id: node_operator_b_id.to_vec(),
            node_allowance: 0,
            node_provider_principal_id: p1.to_vec(),
            dc_id: "dc2".to_string(),
            rewardable_nodes: btreemap! {
                "type3".to_string() => 1,
            },
            ipv6: None,
            max_rewardable_nodes: Default::default(),
        }),
    );

    fake_registry.encode_value_at_version(
        make_node_operator_record_key(node_operator_c_id),
        4,
        Some(NodeOperatorRecord {
            node_operator_principal_id: node_operator_c_id.to_vec(),
            node_allowance: 0,
            node_provider_principal_id: p1.to_vec(),
            dc_id: "dc3".to_string(),
            rewardable_nodes: btreemap! {
                "type3.1".to_string() => 1,
            },
            ipv6: None,
            max_rewardable_nodes: Default::default(),
        }),
    );

    fake_registry.encode_value_at_version(
        make_node_operator_record_key(node_operator_d_id),
        4,
        Some(NodeOperatorRecord {
            node_operator_principal_id: node_operator_d_id.to_vec(),
            node_allowance: 0,
            node_provider_principal_id: p2.to_vec(),
            dc_id: "dc1".to_string(),
            rewardable_nodes: btreemap! {
                "type1".to_string() => 1,
            },
            ipv6: None,
            max_rewardable_nodes: Default::default(),
        }),
    );

    // Data Centers

    fake_registry.encode_value_at_version(
        make_data_center_record_key("dc1"),
        1,
        Some(DataCenterRecord {
            id: "dc1".to_string(),
            region: "Europe,Switzerland".into(),
            owner: "David Bowie".to_string(),
            gps: None,
        }),
    );

    fake_registry.encode_value_at_version(
        make_data_center_record_key("dc2"),
        4,
        Some(DataCenterRecord {
            id: "dc2".to_string(),
            region: "North America,USA,California".into(),
            owner: "Taylor Swift".to_string(),
            gps: None,
        }),
    );

    fake_registry.encode_value_at_version(
        make_data_center_record_key("dc3"),
        4,
        Some(DataCenterRecord {
            id: "dc3".to_string(),
            region: "North America,USA,Nevada".into(),
            owner: "Pietro Di Marco".to_string(),
            gps: None,
        }),
    );

    // Nodes

    fake_registry.encode_value_at_version(
        make_node_record_key(p1_node1_t1),
        5,
        Some(NodeRecord {
            node_operator_id: node_operator_a_id.to_vec(),
            node_reward_type: Some(NodeRewardType::Type1 as i32),
            ..Default::default()
        }),
    );

    fake_registry.encode_value_at_version(
        make_node_record_key(p1_node2_t3),
        5,
        Some(NodeRecord {
            node_operator_id: node_operator_b_id.to_vec(),
            node_reward_type: Some(NodeRewardType::Type3 as i32),
            ..Default::default()
        }),
    );

    fake_registry.encode_value_at_version(
        make_node_record_key(p1_node3_t31),
        5,
        Some(NodeRecord {
            node_operator_id: node_operator_c_id.to_vec(),
            node_reward_type: Some(NodeRewardType::Type3dot1 as i32),
            ..Default::default()
        }),
    );
    // p1_node3_t31 stops being rewardable on day1
    fake_registry.set_value_at_version_with_timestamp(
        make_node_record_key(p1_node3_t31),
        6,
        day2.get(),
        None,
    );

    fake_registry.encode_value_at_version(
        make_node_record_key(p1_node4_unassigned),
        5,
        Some(NodeRecord {
            node_operator_id: node_operator_a_id.to_vec(),
            node_reward_type: Some(NodeRewardType::Type1 as i32),
            ..Default::default()
        }),
    );
    fake_registry.encode_value_at_version(
        make_node_record_key(p1_node5_perf),
        5,
        Some(NodeRecord {
            node_operator_id: node_operator_a_id.to_vec(),
            node_reward_type: Some(NodeRewardType::Type1 as i32),
            ..Default::default()
        }),
    );
    // p1_node5_perf stops being rewardable on day1
    fake_registry.set_value_at_version_with_timestamp(
        make_node_record_key(p1_node5_perf),
        6,
        day2.get(),
        None,
    );

    fake_registry.encode_value_at_version(
        make_node_record_key(p2_node1),
        5,
        Some(NodeRecord {
            node_operator_id: node_operator_d_id.to_vec(),
            node_reward_type: Some(NodeRewardType::Type1 as i32),
            ..Default::default()
        }),
    );
    // p1_node5_perf stops being rewardable on day1
    fake_registry.set_value_at_version_with_timestamp(
        make_node_record_key(p2_node1),
        6,
        day2.get(),
        None,
    );

    // Metrics
    let mut subnets_metrics = metrics_manager.subnets_metrics.borrow_mut();

    // Day 1 subnet 1
    subnets_metrics.insert(
        SubnetMetricsKey {
            timestamp_nanos: day1.unix_ts_at_day_end(),
            subnet_id: Some(subnet1.get()),
        },
        SubnetMetricsValue {
            nodes_metrics: vec![
                NodeMetrics {
                    node_id: Some(p1_node1_t1.get()),
                    num_blocks_proposed_total: 95,
                    num_blocks_failed_total: 5,
                },
                NodeMetrics {
                    node_id: Some(p1_node2_t3.get()),
                    num_blocks_proposed_total: 90,
                    num_blocks_failed_total: 10,
                },
                NodeMetrics {
                    node_id: Some(p1_node3_t31.get()),
                    num_blocks_proposed_total: 75,
                    num_blocks_failed_total: 25,
                },
                NodeMetrics {
                    node_id: Some(p1_node5_perf.get()),
                    num_blocks_proposed_total: 30,
                    num_blocks_failed_total: 70,
                },
            ],
        },
    );

    // Day 1 subnet 2
    subnets_metrics.insert(
        SubnetMetricsKey {
            timestamp_nanos: day1.unix_ts_at_day_end(),
            subnet_id: Some(subnet2.get()),
        },
        SubnetMetricsValue {
            nodes_metrics: vec![NodeMetrics {
                node_id: Some(p2_node1.get()),
                num_blocks_proposed_total: 80,
                num_blocks_failed_total: 20,
            }],
        },
    );

    // Day 2 subnet 1
    subnets_metrics.insert(
        SubnetMetricsKey {
            timestamp_nanos: day2.unix_ts_at_day_end(),
            subnet_id: Some(subnet1.get()),
        },
        SubnetMetricsValue {
            nodes_metrics: vec![NodeMetrics {
                node_id: Some(p1_node1_t1.get()),
                num_blocks_proposed_total: 193,
                num_blocks_failed_total: 7,
            }],
        },
    );
}

const EXPECTED_TEST_1: &str = r#"{
  "6fyp7-3ibaa-aaaaa-aaaap-4ai": {
    "rewards_total_xdr_permyriad": 137200,
    "base_rewards": [
      {
        "node_reward_type": "Type1",
        "region": "Europe,Switzerland",
        "monthly": "304375",
        "daily": "10000"
      },
      {
        "node_reward_type": "Type3",
        "region": "North America,USA,California",
        "monthly": "913125",
        "daily": "30000"
      },
      {
        "node_reward_type": "Type3dot1",
        "region": "North America,USA,Nevada",
        "monthly": "1217500",
        "daily": "40000"
      }
    ],
    "base_rewards_type3": [
      {
        "day": {
          "value": 1704153599999999999
        },
        "region": "North America:USA",
        "nodes_count": 2,
        "avg_rewards": "35000",
        "avg_coefficient": "0.80",
        "value": "31500.00"
      },
      {
        "day": {
          "value": 1704239999999999999
        },
        "region": "North America:USA",
        "nodes_count": 1,
        "avg_rewards": "30000",
        "avg_coefficient": "0.90",
        "value": "30000"
      }
    ],
    "nodes_results": [
      {
        "node_id": "zv7tz-zylaa-aaaaa-aaaap-2ai",
        "node_reward_type": "Type1",
        "region": "Europe,Switzerland",
        "dc_id": "dc1",
        "daily_results": [
          {
            "day": {
              "value": 1704153599999999999
            },
            "node_status": {
              "Assigned": {
                "node_metrics": {
                  "subnet_assigned": "yndj2-3ybaa-aaaaa-aaaap-yai",
                  "subnet_assigned_fr": "0.25",
                  "num_blocks_proposed": 95,
                  "num_blocks_failed": 5,
                  "original_fr": "0.05",
                  "relative_fr": "0"
                }
              }
            },
            "performance_multiplier": "1",
            "rewards_reduction": "0",
            "base_rewards": "10000",
            "adjusted_rewards": "10000"
          },
          {
            "day": {
              "value": 1704239999999999999
            },
            "node_status": {
              "Assigned": {
                "node_metrics": {
                  "subnet_assigned": "yndj2-3ybaa-aaaaa-aaaap-yai",
                  "subnet_assigned_fr": "0.02",
                  "num_blocks_proposed": 98,
                  "num_blocks_failed": 2,
                  "original_fr": "0.02",
                  "relative_fr": "0.00"
                }
              }
            },
            "performance_multiplier": "1",
            "rewards_reduction": "0",
            "base_rewards": "10000",
            "adjusted_rewards": "10000"
          }
        ]
      },
      {
        "node_id": "f6rsp-hqmaa-aaaaa-aaaap-2ai",
        "node_reward_type": "Type3",
        "region": "North America,USA,California",
        "dc_id": "dc2",
        "daily_results": [
          {
            "day": {
              "value": 1704153599999999999
            },
            "node_status": {
              "Assigned": {
                "node_metrics": {
                  "subnet_assigned": "yndj2-3ybaa-aaaaa-aaaap-yai",
                  "subnet_assigned_fr": "0.25",
                  "num_blocks_proposed": 90,
                  "num_blocks_failed": 10,
                  "original_fr": "0.10",
                  "relative_fr": "0"
                }
              }
            },
            "performance_multiplier": "1",
            "rewards_reduction": "0",
            "base_rewards": "31500.00",
            "adjusted_rewards": "31500.00"
          },
          {
            "day": {
              "value": 1704239999999999999
            },
            "node_status": {
              "Unassigned": {
                "extrapolated_fr": "0"
              }
            },
            "performance_multiplier": "1",
            "rewards_reduction": "0",
            "base_rewards": "30000",
            "adjusted_rewards": "30000"
          }
        ]
      },
      {
        "node_id": "ybquz-ianaa-aaaaa-aaaap-2ai",
        "node_reward_type": "Type3dot1",
        "region": "North America,USA,Nevada",
        "dc_id": "dc3",
        "daily_results": [
          {
            "day": {
              "value": 1704153599999999999
            },
            "node_status": {
              "Assigned": {
                "node_metrics": {
                  "subnet_assigned": "yndj2-3ybaa-aaaaa-aaaap-yai",
                  "subnet_assigned_fr": "0.25",
                  "num_blocks_proposed": 75,
                  "num_blocks_failed": 25,
                  "original_fr": "0.25",
                  "relative_fr": "0.00"
                }
              }
            },
            "performance_multiplier": "1",
            "rewards_reduction": "0",
            "base_rewards": "31500.00",
            "adjusted_rewards": "31500.00"
          }
        ]
      },
      {
        "node_id": "fnlpp-iyoaa-aaaaa-aaaap-2ai",
        "node_reward_type": "Type1",
        "region": "Europe,Switzerland",
        "dc_id": "dc1",
        "daily_results": [
          {
            "day": {
              "value": 1704153599999999999
            },
            "node_status": {
              "Unassigned": {
                "extrapolated_fr": "0.1125"
              }
            },
            "performance_multiplier": "0.9800",
            "rewards_reduction": "0.0200",
            "base_rewards": "10000",
            "adjusted_rewards": "9800.0000"
          },
          {
            "day": {
              "value": 1704239999999999999
            },
            "node_status": {
              "Unassigned": {
                "extrapolated_fr": "0"
              }
            },
            "performance_multiplier": "1",
            "rewards_reduction": "0",
            "base_rewards": "10000",
            "adjusted_rewards": "10000"
          }
        ]
      },
      {
        "node_id": "yskjz-hipaa-aaaaa-aaaap-2ai",
        "node_reward_type": "Type1",
        "region": "Europe,Switzerland",
        "dc_id": "dc1",
        "daily_results": [
          {
            "day": {
              "value": 1704153599999999999
            },
            "node_status": {
              "Assigned": {
                "node_metrics": {
                  "subnet_assigned": "yndj2-3ybaa-aaaaa-aaaap-yai",
                  "subnet_assigned_fr": "0.25",
                  "num_blocks_proposed": 30,
                  "num_blocks_failed": 70,
                  "original_fr": "0.70",
                  "relative_fr": "0.45"
                }
              }
            },
            "performance_multiplier": "0.44",
            "rewards_reduction": "0.56",
            "base_rewards": "10000",
            "adjusted_rewards": "4400.00"
          }
        ]
      }
    ]
  },
  "djduj-3qcaa-aaaaa-aaaap-4ai": {
    "rewards_total_xdr_permyriad": 10000,
    "base_rewards": [
      {
        "node_reward_type": "Type1",
        "region": "Europe,Switzerland",
        "monthly": "304375",
        "daily": "10000"
      }
    ],
    "base_rewards_type3": [],
    "nodes_results": [
      {
        "node_id": "6qmi3-pavaa-aaaaa-aaaap-2ai",
        "node_reward_type": "Type1",
        "region": "Europe,Switzerland",
        "dc_id": "dc1",
        "daily_results": [
          {
            "day": {
              "value": 1704153599999999999
            },
            "node_status": {
              "Assigned": {
                "node_metrics": {
                  "subnet_assigned": "fbysm-3acaa-aaaaa-aaaap-yai",
                  "subnet_assigned_fr": "0.20",
                  "num_blocks_proposed": 80,
                  "num_blocks_failed": 20,
                  "original_fr": "0.20",
                  "relative_fr": "0.00"
                }
              }
            },
            "performance_multiplier": "1",
            "rewards_reduction": "0",
            "base_rewards": "10000",
            "adjusted_rewards": "10000"
          }
        ]
      }
    ]
  }
}"#;
#[test]
fn test_get_node_providers_rewards() {
    use pretty_assertions::assert_eq;

    let (fake_registry, metrics_manager) = setup_thread_local_canister_for_test();
    setup_data_for_test_rewards_calculation(fake_registry, metrics_manager);
    let from = DayUtc::try_from("2024-01-01").unwrap();
    let to = DayUtc::try_from("2024-01-02").unwrap();

    let request = GetNodeProvidersRewardsRequest {
        from_nanos: from.unix_ts_at_day_start(),
        to_nanos: to.unix_ts_at_day_end(),
    };
    let result_endpoint = NodeRewardsCanister::get_node_providers_rewards::<TestState>(
        &CANISTER_TEST,
        request.clone(),
    )
    .now_or_never()
    .unwrap();

    let inner_results = CANISTER_TEST
        .with_borrow(|canister| canister.calculate_rewards::<TestState>(request.clone(), None))
        .unwrap();
    let expected: BTreeMap<PrincipalId, NodeProviderRewards> =
        serde_json::from_str(EXPECTED_TEST_1).unwrap();
    assert_eq!(inner_results.provider_results, expected);

    let expected = NodeProvidersRewards {
        rewards_xdr_permyriad: btreemap! {
            test_provider_id(1).0 => 137200,
            test_provider_id(2).0 => 10000,
        },
    };
    assert_eq!(result_endpoint, Ok(expected));
<<<<<<< HEAD

    let inner_results = CANISTER_TEST
        .with_borrow(|canister| {
            canister.calculate_rewards::<TestState>(request, Some(test_provider_id(1)))
        })
        .unwrap();

    assert_eq!(inner_results.provider_results.len(), 1);
    let expected_total =
        inner_results.provider_results[&test_provider_id(1)].rewards_total_xdr_permyriad;
    assert_eq!(expected_total, 137200);
=======
>>>>>>> d22dd09c
}

#[test]
fn test_get_node_provider_rewards_calculation_historical() {
    use pretty_assertions::assert_eq;

    let (fake_registry, metrics_manager) = setup_thread_local_canister_for_test();
    setup_data_for_test_rewards_calculation(fake_registry, metrics_manager);
    let from = DayUtc::try_from("2024-01-01").unwrap();
    let to = DayUtc::try_from("2024-01-02").unwrap();

    let request = GetNodeProvidersRewardsRequest {
        from_nanos: from.unix_ts_at_day_end(),
        to_nanos: to.unix_ts_at_day_end(),
    };

    // Invoke to populate historical rewards
    let _ = NodeRewardsCanister::get_node_providers_rewards::<TestState>(
        &CANISTER_TEST,
        request.clone(),
    )
    .now_or_never()
    .unwrap();

    let expected: BTreeMap<PrincipalId, NodeProviderRewards> =
        serde_json::from_str(EXPECTED_TEST_1).unwrap();

    for (provider_id, expected_rewards) in expected {
        let request = GetNodeProviderRewardsCalculationRequest {
            from_nanos: from.unix_ts_at_day_end(),
            to_nanos: to.unix_ts_at_day_end(),
            provider_id: provider_id.0,
        };

        let got = NodeRewardsCanister::get_node_provider_rewards_calculation::<TestState>(
            &CANISTER_TEST,
            request,
        )
        .unwrap();

        assert_eq!(
            got,
            expected_rewards.into(),
            "Mismatch for provider {:?}",
            provider_id
        );
    }
}<|MERGE_RESOLUTION|>--- conflicted
+++ resolved
@@ -608,7 +608,7 @@
     .unwrap();
 
     let inner_results = CANISTER_TEST
-        .with_borrow(|canister| canister.calculate_rewards::<TestState>(request.clone(), None))
+        .with_borrow(|canister| canister.calculate_rewards::<TestState>(request))
         .unwrap();
     let expected: BTreeMap<PrincipalId, NodeProviderRewards> =
         serde_json::from_str(EXPECTED_TEST_1).unwrap();
@@ -621,20 +621,6 @@
         },
     };
     assert_eq!(result_endpoint, Ok(expected));
-<<<<<<< HEAD
-
-    let inner_results = CANISTER_TEST
-        .with_borrow(|canister| {
-            canister.calculate_rewards::<TestState>(request, Some(test_provider_id(1)))
-        })
-        .unwrap();
-
-    assert_eq!(inner_results.provider_results.len(), 1);
-    let expected_total =
-        inner_results.provider_results[&test_provider_id(1)].rewards_total_xdr_permyriad;
-    assert_eq!(expected_total, 137200);
-=======
->>>>>>> d22dd09c
 }
 
 #[test]
