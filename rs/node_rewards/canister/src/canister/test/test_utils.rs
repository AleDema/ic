use crate::canister::NodeRewardsCanister;
use crate::metrics::MetricsManager;
use crate::storage::METRICS_MANAGER;
use ic_cdk::api::call::CallResult;
use ic_management_canister_types::NodeMetricsHistoryRecord;
use ic_nervous_system_canisters::registry::fake::FakeRegistry;
use ic_registry_canister_client::RegistryDataStableMemory;
use ic_registry_canister_client::{
    test_registry_data_stable_memory_impl, StableCanisterRegistryClient, StorableRegistryKey,
    StorableRegistryValue,
};
use ic_stable_structures::memory_manager::{MemoryId, MemoryManager, VirtualMemory};
use ic_stable_structures::{DefaultMemoryImpl, StableBTreeMap};
use rewards_calculation::rewards_calculator_results::{
    DayUtc, NodeStatus, RewardsCalculatorResults,
};
use rust_decimal::Decimal;
use std::cell::RefCell;
use std::collections::BTreeMap;
use std::fs::{create_dir_all, File};
use std::io::Write;
use std::path::Path;
use std::rc::Rc;
use std::sync::Arc;

pub type VM = VirtualMemory<DefaultMemoryImpl>;

thread_local! {
    pub(crate) static STATE_TEST: RefCell<StableBTreeMap<StorableRegistryKey, StorableRegistryValue, VM>> = RefCell::new({
        let mgr = MemoryManager::init(DefaultMemoryImpl::default());
        StableBTreeMap::init(mgr.get(MemoryId::new(0)))
    });
    // Dummy value b/c we can't do direct assignment using values defined above.
    pub(crate) static CANISTER_TEST: RefCell<NodeRewardsCanister> = {
        let registry_store = Arc::new(StableCanisterRegistryClient::<TestState>::new(Arc::new(FakeRegistry::default())));
        let metrics_manager = METRICS_MANAGER.with(|m| m.clone());

        RefCell::new(NodeRewardsCanister::new(registry_store, metrics_manager))
    };
}

test_registry_data_stable_memory_impl!(TestState, STATE_TEST);

pub(crate) fn setup_thread_local_canister_for_test() -> (Arc<FakeRegistry>, Rc<MetricsManager<VM>>)
{
    let fake_registry = Arc::new(FakeRegistry::new());
    let mut mock = crate::metrics::tests::mock::MockCanisterClient::new();
    mock.expect_node_metrics_history()
        .return_const(CallResult::Ok(vec![NodeMetricsHistoryRecord {
            timestamp_nanos: 0,
            node_metrics: vec![],
        }]));
    let metrics_manager = Rc::new(MetricsManager::new_test(mock));
    let canister = NodeRewardsCanister::new(
        Arc::new(StableCanisterRegistryClient::<TestState>::new(
            fake_registry.clone(),
        ))
        .clone(),
<<<<<<< HEAD
        metrics_manager.clone(),
=======
        Rc::new(MetricsManager::new_test(mock)),
>>>>>>> 510da65d
    );
    CANISTER_TEST.with_borrow_mut(|c| *c = canister);
    (fake_registry, metrics_manager)
}

pub fn write_rewards_to_csv(
    results: &RewardsCalculatorResults,
    output_path: &str,
) -> std::io::Result<()> {
    use std::collections::BTreeMap;

    let base_path = Path::new(output_path).join("result");
    create_dir_all(&base_path)?;

    // Write subnets_failure_rate.csv
    let subnets_path = base_path.join("subnets_failure_rate.csv");
    let mut subnets_file = csv::Writer::from_writer(File::create(&subnets_path)?);
    subnets_file.write_record(&["day", "subnet_id", "failure_rate"])?;
    for ((day, subnet_id), fr) in &results.subnets_fr {
        subnets_file.write_record(&[
            day.to_string(),
            subnet_id.to_string().split('-').next().unwrap().to_string(),
            format!("{:.4}", fr),
        ])?;
    }
    subnets_file.flush()?;

    for (np_id, provider_result) in &results.provider_results {
        let np_folder = base_path.join(format!("{}", np_id));
        create_dir_all(&np_folder)?;

        // base_rewards.csv
        let mut writer =
            csv::Writer::from_writer(File::create(np_folder.join("base_rewards.csv"))?);
        writer.write_record(&[
            "node_reward_type",
            "region",
            "monthly_xdr_permyriad",
            "daily_xdr_permyriad",
        ])?;
        for br in &provider_result.base_rewards {
            writer.write_record(&[
                format!("{:?}", br.node_reward_type),
                br.region.to_string(),
                format!("{:.4}", br.monthly),
                format!("{:.4}", br.daily),
            ])?;
        }
        writer.flush()?;

        // base_rewards_type3.csv
        let mut writer =
            csv::Writer::from_writer(File::create(np_folder.join("base_rewards_type3.csv"))?);
        writer.write_record(&[
            "day",
            "region",
            "nodes_count",
            "avg_coefficient",
            "avg_rewards_xdr_permyriad",
            "xdr_permyriad",
        ])?;
        for br in &provider_result.base_rewards_type3 {
            writer.write_record(&[
                br.day.to_string(),
                br.region.to_string(),
                br.nodes_count.to_string(),
                br.avg_coefficient.to_string(),
                br.avg_rewards.to_string(),
                format!("{:.4}", br.value),
            ])?;
        }
        writer.flush()?;

        // nodes_results.csv
        let mut writer =
            csv::Writer::from_writer(File::create(np_folder.join("nodes_results.csv"))?);

        writer.write_record(&[
            "node_id",
            "node_reward_type",
            "region",
            "dc_id",
            "day",
            "status",
            "subnet_assigned",
            "subnet_assigned_fr",
            "num_blocks_proposed",
            "num_blocks_failed",
            "original_fr",
            "relative_fr",
            "extrapolated_fr",
            "performance_multiplier",
            "rewards_reduction",
            "base_rewards_xdr_permyriad",
            "adjusted_rewards_xdr_permyriad",
        ])?;

        for node in &provider_result.nodes_results {
            for day_result in &node.daily_results {
                let (
                    status_str,
                    subnet_assigned,
                    subnet_fr,
                    blocks_proposed,
                    blocks_failed,
                    original_fr,
                    relative_fr,
                    extrapolated_fr,
                ) = match &day_result.node_status {
                    NodeStatus::Assigned { node_metrics } => (
                        "assigned",
                        node_metrics
                            .subnet_assigned
                            .to_string()
                            .split('-')
                            .next()
                            .unwrap()
                            .to_string(),
                        format!("{:.4}", node_metrics.subnet_assigned_fr),
                        node_metrics.num_blocks_proposed.to_string(),
                        node_metrics.num_blocks_failed.to_string(),
                        format!("{:.4}", node_metrics.original_fr),
                        format!("{:.4}", node_metrics.relative_fr),
                        "".to_string(), // extrapolated_fr unused
                    ),
                    NodeStatus::Unassigned { extrapolated_fr } => (
                        "unassigned",
                        "".to_string(),
                        "".to_string(),
                        "".to_string(),
                        "".to_string(),
                        "".to_string(),
                        "".to_string(),
                        format!("{:.4}", extrapolated_fr),
                    ),
                };

                writer.write_record(&[
                    node.node_id
                        .to_string()
                        .split('-')
                        .next()
                        .unwrap()
                        .to_string(),
                    format!("{:?}", node.node_reward_type),
                    node.region.clone(),
                    node.dc_id.clone(),
                    day_result.day.to_string(),
                    status_str.to_string(),
                    subnet_assigned,
                    subnet_fr,
                    blocks_proposed,
                    blocks_failed,
                    original_fr,
                    relative_fr,
                    extrapolated_fr,
                    format!("{:.4}", day_result.performance_multiplier),
                    format!("{:.4}", day_result.rewards_reduction),
                    format!("{:.4}", day_result.base_rewards),
                    format!("{:.4}", day_result.adjusted_rewards),
                ])?;
            }
        }
        writer.flush()?;

        // overall_rewards_per_day.csv
        let mut writer =
            csv::Writer::from_writer(File::create(np_folder.join("overall_rewards_per_day.csv"))?);
        writer.write_record(&[
            "day",
            "total_adjusted_rewards_xdr_permyriad",
            "nodes_in_registry",
            "underperforming_nodes",
        ])?;

        let mut daily_totals: BTreeMap<DayUtc, Decimal> = BTreeMap::new();
        let mut nodes_total: BTreeMap<DayUtc, usize> = BTreeMap::new();
        let mut underperforming: BTreeMap<DayUtc, Vec<String>> = BTreeMap::new();

        for node in &provider_result.nodes_results {
            for res in &node.daily_results {
                let day = res.day;
                *daily_totals.entry(day).or_default() += res.adjusted_rewards;
                *nodes_total.entry(day).or_default() += 1;

                if res.performance_multiplier < Decimal::ONE {
                    underperforming.entry(day).or_default().push(
                        node.node_id
                            .to_string()
                            .split('-')
                            .next()
                            .unwrap()
                            .to_string(),
                    );
                }
            }
        }

        for (day, total) in &daily_totals {
            let nodes = underperforming
                .get(day)
                .map(|v| v.join(","))
                .unwrap_or_else(|| "".to_string());
            let nodes_in_registry = nodes_total.remove(day).unwrap_or_default().to_string();
            writer.write_record(&[
                day.to_string(),
                format!("{:.4}", total),
                nodes_in_registry,
                nodes,
            ])?;
        }
    }

    Ok(())
}<|MERGE_RESOLUTION|>--- conflicted
+++ resolved
@@ -56,11 +56,7 @@
             fake_registry.clone(),
         ))
         .clone(),
-<<<<<<< HEAD
-        metrics_manager.clone(),
-=======
         Rc::new(MetricsManager::new_test(mock)),
->>>>>>> 510da65d
     );
     CANISTER_TEST.with_borrow_mut(|c| *c = canister);
     (fake_registry, metrics_manager)
