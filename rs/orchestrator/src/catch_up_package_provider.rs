//! The catchup package provider module is responsible for identifying and retrieving the latest CUP
//! for the orchestrator.
//!
//! The latest CUP can come from two places: from the registry or from peers. Every time we manage
//! to detect a new CUP we persist it locally. The CUP carries an important information for the
//! orchestrator: it indicates whether the current node is still a member of the current subnet and
//! if yes, whether this node is running the correct replica version.
//!
//! The registry can contain the newest CUP in two cases: the subnet genesis (in fact, this is the very
//! first CUP of a subnet) and a subnet recovery. In the case of the subnet recovery, the CUP
//! contains a state hash and a height from which the subnet is supposed to restart its
//! computation.
//!
//! In the normal operation mode, the CUP fetched from the peers will be eventually always newer than
//! the one we have persisted locally because CUPs are produced by the subnet on a regular basis.
//! We try to fetch a newer CUP every 10 seconds. The orchestrator always tries to fetch the CUP
//! from its own replica first and if no newer CUP is available, it tries to fetch one from one of the
//! random peers. To avoid bandwidth waste, every request contains the CUP version available locally.
//! The request will only be responded to with a new CUP if a newer one actually exists. Moreover, trying to
//! fetch the CUP from the node's own replica makes the upgrade behaviour of a subnet more efficient. This
//! is because if all replicas are up to date, they will obtain a new CUP at about the same time. Then
//! some nodes will instantly go into the upgrade process and stop serving CUPs to their peers.
//! Hence, fetching the CUP from the node's own replica first allows the orchestrator to get the CUP
//! quicker because its own replica will serve the CUP until it gets shut down before an upgrade.
//!
//! CUPs are persisted in Protobuf format and are expected to be backwards compatible. For example,
//! if a node stays offline for a long period of time and its subnet goes through an upgrade in
//! that time, it is the CUP served by peers that will help such a node to get back on track. It
//! will contain a registry version indicating the correct replica version and a list of peers that
//! can be used to fetch newer CUPs. This way a node does not rely on the P2P protocol to catch up
//! with its subnet and allows us to upgrade the protocol with breaking changes on any protocol layer.

use crate::{
    error::{OrchestratorError, OrchestratorResult},
    registry_helper::RegistryHelper,
    utils::http_endpoint_to_url,
};
use hyper::{body, Body, Client, Method, Request};
use hyper_rustls::HttpsConnectorBuilder;
use ic_crypto_tls_interfaces::TlsConfig;
use ic_interfaces::crypto::ThresholdSigVerifierByPublicKey;
use ic_logger::{info, warn, ReplicaLogger};
use ic_protobuf::{registry::node::v1::NodeRecord, types::v1 as pb};
use ic_sys::fs::write_protobuf_using_tmp_file;
use ic_types::{
    consensus::{
        catchup::{CatchUpContentProtobufBytes, CatchUpPackage, CatchUpPackageParam},
        HasHeight,
    },
    crypto::*,
    NodeId, RegistryVersion, SubnetId,
};
use prost::Message;
use std::{convert::TryFrom, fs::File, path::PathBuf, sync::Arc};

/// Fetches catch-up packages from peers and local storage.
///
/// CUPs are used to determine which version of the IC peers are running
/// and hence which version of the IC this node should be starting.
#[derive(Clone)]
pub(crate) struct CatchUpPackageProvider {
    registry: Arc<RegistryHelper>,
    cup_dir: PathBuf,
    crypto: Arc<dyn ThresholdSigVerifierByPublicKey<CatchUpContentProtobufBytes> + Send + Sync>,
    crypto_tls_config: Arc<dyn TlsConfig + Send + Sync>,
    logger: ReplicaLogger,
    node_id: NodeId,
}

impl CatchUpPackageProvider {
    /// Instantiate a new `CatchUpPackageProvider`
    pub(crate) fn new(
        registry: Arc<RegistryHelper>,
        cup_dir: PathBuf,
        crypto: Arc<dyn ThresholdSigVerifierByPublicKey<CatchUpContentProtobufBytes> + Send + Sync>,
        crypto_tls_config: Arc<dyn TlsConfig + Send + Sync>,
        logger: ReplicaLogger,
        node_id: NodeId,
    ) -> Self {
        Self {
            node_id,
            registry,
            cup_dir,
            crypto,
            crypto_tls_config,
            logger,
        }
    }

    // Randomly selects a peer from the subnet and pulls its CUP. If this CUP is
    // newer than the currently available one and it could be verified, then this
    // CUP is returned. Note that it is acceptable to use a single peer, because
    // CUPs are validated. If all `f` nodes serve unusable CUPs, we have a probability
    // of 2/3 to hit a non-faulty node, so roughly on 4th attempt we should obtain
    // the correct peer CUP.
    async fn get_peer_cup(
        &self,
        subnet_id: SubnetId,
        registry_version: RegistryVersion,
        current_cup: Option<&pb::CatchUpPackage>,
    ) -> Option<pb::CatchUpPackage> {
        use ic_registry_client_helpers::subnet::SubnetTransportRegistry;
        use rand::seq::SliceRandom;

        let mut nodes: Vec<(NodeId, NodeRecord)> = self
            .registry
            .registry_client
            .get_subnet_node_records(subnet_id, registry_version)
            .ok()
            .flatten()
            .unwrap_or_default();
        // Randomize the order of peer_urls
        nodes.shuffle(&mut rand::thread_rng());
        let current_node = nodes
            .as_slice()
            .iter()
            .find(|t| t.0 == self.node_id)
            .cloned();

        // Try only one peer at-a-time if there is already a local CUP,
        // Otherwise, try not to fall back to the registry CUP.
        let mut peers = match current_cup {
            Some(_) => vec![nodes.pop().or_else(|| {
                warn!(
                    self.logger,
                    "Empty peer list for subnet {} at version {}", subnet_id, registry_version
                );
                None
            })?],
            None => nodes,
        };

        // If we are still a member of the subnet, append our own data so that we first try to
        // fetch the CUP from our own replica. This improves the upgrade behaviour of a healthy
        // subnet, as we decrease the probability hitting peers who already started the upgrade
        // process and will not serve a CUP until they're online again.
        if let Some(current_node) = current_node {
            peers.push(current_node);
        }

        let param = current_cup
            .map(CatchUpPackageParam::try_from)
            .and_then(Result::ok);

        for (node_id, node_record) in peers.iter() {
            if let Some((proto, cup)) = self
                .fetch_and_verify_catch_up_package(node_id, node_record, param, subnet_id)
                .await
            {
                // Note: None is < Some(_)
                if Some(CatchUpPackageParam::from(&cup)) > param {
                    return Some(proto);
                }
            }
        }
        None
    }

    // Download CUP from the given node.
    //
    // If `param` is given, download only CUPs that are newer than the
    // given CUP. This avoids unnecessary CUP downloads and hence reduces
    // network bandwidth requirements.
    //
    // Also checks the signature of the downloaded catch up package.
    async fn fetch_and_verify_catch_up_package(
        &self,
        node_id: &NodeId,
        node_record: &NodeRecord,
        param: Option<CatchUpPackageParam>,
        subnet_id: SubnetId,
    ) -> Option<(pb::CatchUpPackage, CatchUpPackage)> {
        let http = node_record.clone().http.or_else(|| {
            warn!(
                self.logger,
                "Node record's http endpoint is None: {:?}", node_record
            );
            None
        })?;
<<<<<<< HEAD
        let uri = format!(
            "https://[{}]:{}/_/catch_up_package",
            http.ip_addr, http.port
        );
=======
        let url = http_endpoint_to_url(&http, &self.logger)?;
>>>>>>> 76e86053

        let protobuf = self
            .fetch_catch_up_package(node_id, uri.clone(), param)
            .await?;
        let cup = CatchUpPackage::try_from(&protobuf)
            .map_err(|e| {
                warn!(
                    self.logger,
                    "Failed to read CUP from peer at url {}: {:?}", uri, e
                )
            })
            .ok()?;

        self.crypto
            .verify_combined_threshold_sig_by_public_key(
                &CombinedThresholdSigOf::new(CombinedThresholdSig(protobuf.signature.clone())),
                &CatchUpContentProtobufBytes::from(&protobuf),
                subnet_id,
                cup.content.block.get_value().context.registry_version,
            )
            .map_err(|e| {
                warn!(
                    self.logger,
                    "Failed to verify CUP signature at: {:?} with: {:?}", uri, e
                )
            })
            .ok()?;

        Some((protobuf, cup))
    }

    // Attempt to fetch a `CatchUpPackage` from the given endpoint.
    //
    // Does not check the signature of the CUP. This has to be done by the
    // caller.
    async fn fetch_catch_up_package(
        &self,
        node_id: &NodeId,
        url: String,
        param: Option<CatchUpPackageParam>,
    ) -> Option<pb::CatchUpPackage> {
        let body = param
            .and_then(|param| serde_cbor::to_vec(&param).ok())
            .unwrap_or_default();

        let client_config = self
            .crypto_tls_config
            .client_config(*node_id, self.registry.get_latest_version())
            .map_err(|e| warn!(self.logger, "Failed to create tls client config: {:?}", e))
            .ok()?;

        let https = HttpsConnectorBuilder::new()
            .with_tls_config(client_config)
            .https_only()
            .enable_all_versions()
            .build();

        let client = Client::builder()
            .http2_only(true)
            .pool_idle_timeout(tokio::time::Duration::from_secs(600))
            .pool_max_idle_per_host(1)
            .build(https);

        let res = client
            .request(
                Request::builder()
                    .method(Method::POST)
                    .header("content-type", "application/cbor")
                    .uri(url)
                    .body(Body::from(body))
                    .map_err(|e| warn!(self.logger, "Failed to create request: {:?}", e))
                    .ok()?,
            )
            .await
            .map_err(|e| warn!(self.logger, "Failed to query CUP endpoint: {:?}", e))
            .ok()?;

        let bytes = body::to_bytes(res.into_body())
            .await
            .map_err(|e| {
                warn!(
                    self.logger,
                    "Failed to convert the response body to bytes: {:?}", e
                )
            })
            .ok()?;

        if bytes.is_empty() {
            None
        } else {
            pb::CatchUpPackage::decode(&bytes[..])
                .map_err(|e| {
                    warn!(
                        self.logger,
                        "Failed to deserialize CUP from protobuf, got: {:?} - error {:?}", bytes, e
                    )
                })
                .ok()
        }
    }

    /// Persist the given CUP to disk.
    ///
    /// This is necessary, as it allows the orchestrator to find a CUP
    /// it previously downloaded again after restart, so that the node
    /// manager never goes back in time.  It will always find a CUP
    /// that is at least as high as the one it has previously
    /// discovered.
    ///
    /// Follows guidelines for DFINITY thread-safe I/O.
    fn persist_cup(&self, cup_proto: &pb::CatchUpPackage) -> OrchestratorResult<PathBuf> {
        let cup_file_path = self.get_cup_path();
        let cup = CatchUpPackage::try_from(cup_proto).map_err(|e| {
            OrchestratorError::IoError(
                "Failed to deserialize CUP! Couldn't persist.".to_string(),
                std::io::Error::new(std::io::ErrorKind::InvalidData, e),
            )
        })?;
        info!(
            self.logger,
            "Persisting CUP (registry version={}, height={}) to file {}",
            cup.content.registry_version(),
            cup.height(),
            &cup_file_path.display(),
        );
        write_protobuf_using_tmp_file(&cup_file_path, cup_proto).map_err(|e| {
            OrchestratorError::IoError(
                format!("Failed to serialize protobuf to disk: {:?}", &cup_file_path),
                e,
            )
        })?;

        Ok(cup_file_path)
    }

    /// The path that should be used to save the CUP for the assigned subnet.
    /// Includes the specific type encoded in the file for future-proofing and
    /// ease of debugging.
    pub(crate) fn get_cup_path(&self) -> PathBuf {
        self.cup_dir.join("cup.types.v1.CatchUpPackage.pb")
    }

    /// Return the most up to date CUP.
    ///
    /// Choose the highest CUP among: those provided by the subnet peers,
    /// the locally persisted CUP (if one exists) and the CUP that is specified
    /// by the registry. If we manage to find a newer CUP we also persist it.
    pub(crate) async fn get_latest_cup(
        &self,
        local_cup: Option<pb::CatchUpPackage>,
        subnet_id: SubnetId,
    ) -> OrchestratorResult<CatchUpPackage> {
        let registry_version = self.registry.get_latest_version();
        let local_cup_height = local_cup
            .as_ref()
            .map(CatchUpPackage::try_from)
            .and_then(Result::ok)
            .as_ref()
            .map(HasHeight::height);

        let subnet_cup = self
            .get_peer_cup(subnet_id, registry_version, local_cup.as_ref())
            .await;

        let registry_cup = self
            .registry
            .get_registry_cup(registry_version, subnet_id)
            .map(pb::CatchUpPackage::from)
            .ok();

        let latest_cup_proto = vec![local_cup, registry_cup, subnet_cup]
            .into_iter()
            .flatten()
            .max_by_key(|proto| {
                CatchUpPackage::try_from(proto)
                    .expect("deserializing CUP failed")
                    .height()
            })
            .ok_or(OrchestratorError::MakeRegistryCupError(
                subnet_id,
                registry_version,
            ))?;
        let latest_cup =
            CatchUpPackage::try_from(&latest_cup_proto).expect("Deserialzing CUP failed");

        let height = Some(latest_cup.height());
        // We recreate the local registry CUP everytime to avoid incompatibility issues. Without
        // this recreation, we might run into the following problem: assume the orchestrator of
        // version A creates a local unsigned CUP from the registry contents, persists it, then
        // detects a new replica version B, upgrades to it and starts the replica on the previously
        // created CUP. Now since such a case might happen on a new subnet creation or during a
        // subnet recover with failover nodes, all nodes before upgrading to B might have been on
        // different versions and hence might have created different CUPs, which are then consumed
        // by the same replica version B, which is not guaranteed to be deterministic.
        //
        // By re-creating the unsigned CUP every time we realize it's the newest one, we instead
        // recreate the CUP on all orchestrators of the version B before starting the replica.
        if height > local_cup_height || height == local_cup_height && !latest_cup.is_signed() {
            self.persist_cup(&latest_cup_proto)?;
        }

        Ok(latest_cup)
    }

    // Returns the locally persisted CUP in deserialized form
    pub(crate) fn get_local_cup(&self) -> Option<CatchUpPackage> {
        match self.get_local_cup_proto() {
            None => None,
            Some(cup_proto) => (&cup_proto)
                .try_into()
                .map_err(|err| warn!(self.logger, "Deserialization of CUP failed: {}", err))
                .ok(),
        }
    }

    /// Returns the locally persisted CUP in protobuf form
    pub(crate) fn get_local_cup_proto(&self) -> Option<pb::CatchUpPackage> {
        let path = self.get_cup_path();
        if !path.exists() {
            return None;
        }
        match File::open(&path) {
            Ok(reader) => pb::CatchUpPackage::read_from_reader(reader)
                .map_err(|e| warn!(self.logger, "Failed to read CUP from file {:?}", e))
                .ok(),
            Err(err) => {
                warn!(self.logger, "Couldn't open file {:?}: {:?}", path, err);
                None
            }
        }
    }
}<|MERGE_RESOLUTION|>--- conflicted
+++ resolved
@@ -35,8 +35,10 @@
     registry_helper::RegistryHelper,
     utils::http_endpoint_to_url,
 };
-use hyper::{body, Body, Client, Method, Request};
+use http_body_util::{BodyExt, Full};
+use hyper::{body::Bytes, Method, Request};
 use hyper_rustls::HttpsConnectorBuilder;
+use hyper_util::{client::legacy::Client, rt::TokioExecutor};
 use ic_crypto_tls_interfaces::TlsConfig;
 use ic_interfaces::crypto::ThresholdSigVerifierByPublicKey;
 use ic_logger::{info, warn, ReplicaLogger};
@@ -177,14 +179,7 @@
             );
             None
         })?;
-<<<<<<< HEAD
-        let uri = format!(
-            "https://[{}]:{}/_/catch_up_package",
-            http.ip_addr, http.port
-        );
-=======
-        let url = http_endpoint_to_url(&http, &self.logger)?;
->>>>>>> 76e86053
+        let uri = http_endpoint_to_url(&http, &self.logger)?.to_string();
 
         let protobuf = self
             .fetch_catch_up_package(node_id, uri.clone(), param)
@@ -226,9 +221,11 @@
         url: String,
         param: Option<CatchUpPackageParam>,
     ) -> Option<pb::CatchUpPackage> {
-        let body = param
-            .and_then(|param| serde_cbor::to_vec(&param).ok())
-            .unwrap_or_default();
+        let body = Bytes::from(
+            param
+                .and_then(|param| serde_cbor::to_vec(&param).ok())
+                .unwrap_or_default(),
+        );
 
         let client_config = self
             .crypto_tls_config
@@ -242,27 +239,35 @@
             .enable_all_versions()
             .build();
 
-        let client = Client::builder()
+        let client = Client::builder(TokioExecutor::new())
             .http2_only(true)
             .pool_idle_timeout(tokio::time::Duration::from_secs(600))
             .pool_max_idle_per_host(1)
-            .build(https);
-
-        let res = client
-            .request(
+            .build::<_, Full<Bytes>>(https);
+
+        let req = tokio::time::timeout(
+            tokio::time::Duration::from_secs(10),
+            client.request(
                 Request::builder()
                     .method(Method::POST)
                     .header("content-type", "application/cbor")
                     .uri(url)
-                    .body(Body::from(body))
+                    .body(Full::from(body))
                     .map_err(|e| warn!(self.logger, "Failed to create request: {:?}", e))
                     .ok()?,
-            )
+            ),
+        );
+
+        let res = req
             .await
+            .map_err(|e| warn!(self.logger, "Querying CUP endpoint timed out: {:?}", e))
+            .ok()?
             .map_err(|e| warn!(self.logger, "Failed to query CUP endpoint: {:?}", e))
             .ok()?;
 
-        let bytes = body::to_bytes(res.into_body())
+        let bytes = res
+            .into_body()
+            .collect()
             .await
             .map_err(|e| {
                 warn!(
@@ -270,7 +275,8 @@
                     "Failed to convert the response body to bytes: {:?}", e
                 )
             })
-            .ok()?;
+            .ok()?
+            .to_bytes();
 
         if bytes.is_empty() {
             None
