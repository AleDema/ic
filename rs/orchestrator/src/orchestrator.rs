--- conflicted
+++ resolved
@@ -40,17 +40,10 @@
     thread,
     time::Duration,
 };
-<<<<<<< HEAD
-use tokio::{
-    sync::watch::{self, Receiver, Sender},
-    task::JoinHandle,
-};
+use tokio::{sync::watch::Receiver, task::JoinSet};
 // use attestation::attestation_report::SevAttestationPackageGenerator;
 // use attestation::certificates::CertificateProvider;
 // use vsock_lib::{MockVSockClient};
-=======
-use tokio::{sync::watch::Receiver, task::JoinSet};
->>>>>>> f68a58fa
 
 const CHECK_INTERVAL_SECS: Duration = Duration::from_secs(10);
 
