load("@rules_rust//rust:defs.bzl", "rust_library", "rust_test")
load("//bazel:defs.bzl", "rust_bench", "rust_test_suite_with_extra_srcs")

package(default_visibility = [
    "//rs/p2p:__subpackages__",
    "//rs/replica:__subpackages__",
])

DEPENDENCIES = [
    # There should not be any deps from "//rs".
    # If you have to add a new one please consult the NET team.
    "//rs/async_utils",
    "//rs/crypto/tls_interfaces",
    "//rs/crypto/utils/tls",
    "//rs/interfaces/registry",
    "//rs/monitoring/logger",
    "//rs/monitoring/metrics",
    "//rs/phantom_newtype",
    "//rs/protobuf",
    "//rs/types/base_types",
    "@crate_index//:anyhow",
    "@crate_index//:axum",
    "@crate_index//:bytes",
    "@crate_index//:either",
    "@crate_index//:futures",
    "@crate_index//:prometheus",
    "@crate_index//:prost",
    "@crate_index//:quinn",
    "@crate_index//:rustls_0_21_12",
<<<<<<< HEAD
    "@crate_index//:reed-solomon-erasure",
    "@crate_index//:reed-solomon-simd",
    "@crate_index//:serde",
    "@crate_index//:serde_bytes",
=======
>>>>>>> 4f13832f
    "@crate_index//:slog",
    "@crate_index//:socket2",
    "@crate_index//:tokio",
    "@crate_index//:tokio-metrics",
    "@crate_index//:tokio-util",
    "@crate_index//:tower",
    "@crate_index//:tracing",
]

DEV_DEPENDENCIES = [
    "//rs/p2p/test_utils",
    "//rs/test_utilities/logger",
    "//rs/types/types_test_utils",
    "@crate_index//:criterion",
    "@crate_index//:turmoil",
]

ALIASES = {}

MACRO_DEPENDENCIES = [
    "@crate_index//:async-trait",
]

rust_library(
    name = "quic_transport",
    srcs = glob(["src/**/*.rs"]),
    aliases = ALIASES,
    crate_name = "ic_quic_transport",
    proc_macro_deps = MACRO_DEPENDENCIES,
    version = "0.9.0",
    deps = DEPENDENCIES,
)

rust_test(
    name = "quic_transport_test",
    srcs = glob(["src/**/*.rs"]),
    aliases = ALIASES,
    crate_name = "ic_quic_transport",
    proc_macro_deps = MACRO_DEPENDENCIES,
    version = "0.9.0",
    deps = DEPENDENCIES + DEV_DEPENDENCIES,
)

rust_test_suite_with_extra_srcs(
    name = "quic_transport_integration",
    size = "small",
    srcs = glob(
        ["tests/**/*.rs"],
        exclude = ["tests/common.rs"],
    ),
    aliases = ALIASES,
    extra_srcs = ["tests/common.rs"],
    proc_macro_deps = MACRO_DEPENDENCIES,
    deps = [":quic_transport"] + DEPENDENCIES + DEV_DEPENDENCIES,
)

rust_bench(
    name = "quic_transport_bench",
    testonly = True,
    srcs = ["benches/bench.rs"],
    deps = [":quic_transport"] + DEPENDENCIES + DEV_DEPENDENCIES,
)<|MERGE_RESOLUTION|>--- conflicted
+++ resolved
@@ -27,13 +27,8 @@
     "@crate_index//:prost",
     "@crate_index//:quinn",
     "@crate_index//:rustls_0_21_12",
-<<<<<<< HEAD
     "@crate_index//:reed-solomon-erasure",
     "@crate_index//:reed-solomon-simd",
-    "@crate_index//:serde",
-    "@crate_index//:serde_bytes",
-=======
->>>>>>> 4f13832f
     "@crate_index//:slog",
     "@crate_index//:socket2",
     "@crate_index//:tokio",
