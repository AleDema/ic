--- conflicted
+++ resolved
@@ -1,11 +1,7 @@
 use candid::{CandidType, Encode, Principal};
 use ic_btc_adapter_test_utils::{
     bitcoin::{Address, Network as BtcNetwork},
-<<<<<<< HEAD
-    bitcoind::{BitcoinD, Conf},
-=======
     bitcoind::{Conf, Daemon},
->>>>>>> 90706a1e
     rpc_client::RpcError,
 };
 use ic_btc_interface::{Config, Network};
