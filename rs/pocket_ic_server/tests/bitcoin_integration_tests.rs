--- conflicted
+++ resolved
@@ -140,16 +140,6 @@
 
     // `n` must be more than 100 (Coinbase maturity rule) so that the reward for the first block can be sent out
     let mut n = 101;
-<<<<<<< HEAD
-    btc_rpc
-        .generate_to_address(
-            n,
-            &Address::from_str(&bitcoin_address)
-                .unwrap()
-                .assume_checked(),
-        )
-        .unwrap();
-=======
     // retry generating blocks until the bitcoind is up and running
     let start = std::time::Instant::now();
     loop {
@@ -164,7 +154,6 @@
             Err(err) => panic!("Unexpected error when talking to bitcoind: {}", err),
         }
     }
->>>>>>> 82576adb
 
     let reward = 50 * 100_000_000; // 50 BTC
 
