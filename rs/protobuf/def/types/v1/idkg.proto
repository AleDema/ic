--- conflicted
+++ resolved
@@ -218,11 +218,8 @@
     SignedIDkgComplaint complaint = 4;
     SignedIDkgOpening opening = 5;
     SchnorrSigShare schnorr_sig_share = 6;
-<<<<<<< HEAD
-    registry.subnet.v1.IDkgTranscript transcript = 7;
-=======
     VetKdKeyShare vetkd_key_share = 7;
->>>>>>> df500cd7
+    registry.subnet.v1.IDkgTranscript transcript = 8;
   }
 }
 
@@ -304,10 +301,7 @@
     PrefixPairIDkg complaint = 4;
     PrefixPairIDkg opening = 5;
     PrefixPairSigShare schnorr_sig_share = 6;
-<<<<<<< HEAD
-    PrefixPairIDkg transcript = 7;
-=======
     PrefixPairSigShare vetkd_key_share = 7;
->>>>>>> df500cd7
+    PrefixPairIDkg transcript = 8;
   }
 }