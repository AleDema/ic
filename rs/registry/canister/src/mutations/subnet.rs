use crate::chain_key::{InitialChainKeyConfigInternal, KeyConfigRequestInternal};
use crate::{
    common::LOG_PREFIX,
    mutations::common::{get_subnet_ids_from_subnet_list, has_duplicates},
    registry::{Registry, Version},
};
use candid::Encode;
use dfn_core::call;
use ic_base_types::{
    subnet_id_into_protobuf, CanisterId, NodeId, PrincipalId, RegistryVersion, SubnetId,
};
use ic_management_canister_types_private::{
    MasterPublicKeyId, ReshareChainKeyArgs, ReshareChainKeyResponse,
};
use ic_protobuf::registry::subnet::v1::chain_key_initialization::Initialization;
use ic_protobuf::registry::{
<<<<<<< HEAD
    crypto::v1::ChainKeySigningSubnetList,
    subnet::v1::{CatchUpPackageContents, ChainKeyInitialization, SubnetListRecord, SubnetRecord},
=======
    crypto::v1::ChainKeyEnabledSubnetList,
    subnet::v1::{
        chain_key_initialization, CatchUpPackageContents, ChainKeyInitialization, SubnetListRecord,
        SubnetRecord,
    },
>>>>>>> 1be4f4a5
};
use ic_registry_keys::{
    make_catch_up_package_contents_key, make_chain_key_enabled_subnet_list_key,
    make_subnet_list_record_key, make_subnet_record_key,
};
use ic_registry_subnet_features::ChainKeyConfig;
use ic_registry_transport::{
    pb::v1::{RegistryMutation, RegistryValue},
    upsert,
};
use on_wire::bytes;
use prost::Message;
use std::{
    collections::{HashMap, HashSet},
    convert::TryFrom,
    iter::FromIterator,
};

impl Registry {
    /// Get the subnet record or panic on error with a message.
    pub fn get_subnet_or_panic(&self, subnet_id: SubnetId) -> SubnetRecord {
        self.get_subnet(subnet_id, self.latest_version())
            .unwrap_or_else(|err| {
                panic!("{}Failed to get subnet record: {}", LOG_PREFIX, err);
            })
    }

    pub fn get_subnet(
        &self,
        subnet_id: SubnetId,
        version: Version,
    ) -> Result<SubnetRecord, String> {
        let RegistryValue {
            value: subnet_record_vec,
            version: _,
            deletion_marker: _,
        } = self
            .get(&make_subnet_record_key(subnet_id).into_bytes(), version)
            .ok_or_else(|| {
                format!(
                    "Subnet record for {:} not found in the registry.",
                    subnet_id
                )
            })?;

        SubnetRecord::decode(subnet_record_vec.as_slice()).map_err(|err| err.to_string())
    }

    pub fn get_subnet_list_record(&self) -> SubnetListRecord {
        match self.get(
            make_subnet_list_record_key().as_bytes(),
            self.latest_version(),
        ) {
            Some(RegistryValue {
                value,
                version: _,
                deletion_marker: _,
            }) => SubnetListRecord::decode(value.as_slice()).unwrap(),
            None => panic!(
                "{}set_subnet_membership_mutation: subnet list record not found in the registry.",
                LOG_PREFIX,
            ),
        }
    }

    /// Replace the given subnet record's membership with `new_membership`.
    /// Panic if any node in `new_membership` is already part of a subnet other than `subnet_id`.
    pub fn replace_subnet_record_membership(
        &self,
        subnet_id: SubnetId,
        subnet_record: &mut SubnetRecord,
        mut new_membership: Vec<NodeId>,
    ) {
        new_membership.dedup();

        let subnet_list_record = self.get_subnet_list_record();

        let proposed_members = new_membership.iter().cloned().collect::<HashSet<_>>();
        let all_subnets = subnet_list_record
            .subnets
            .iter()
            .map(|s| SubnetId::from(PrincipalId::try_from(s).unwrap()))
            // We don't check if any nodes in `new_membership` are already part of the
            // Subnet given by `subnet_id`
            .filter(|other_subnet_id| *other_subnet_id != subnet_id)
            .collect::<Vec<_>>();

        for s_id in all_subnets {
            let subnet_record = self.get_subnet_or_panic(s_id);
            let subnet_members: HashSet<NodeId> = subnet_record
                .membership
                .iter()
                .map(|v| NodeId::from(PrincipalId::try_from(v).unwrap()))
                .collect();

            let intersection = proposed_members
                .intersection(&subnet_members)
                .collect::<HashSet<_>>();
            if !intersection.is_empty() {
                panic!("{}set_subnet_membership_mutation: Subnet {:} already contains some members that are to be added: {:?}",
                   LOG_PREFIX,
                   s_id,
                   intersection);
            }
        }

        subnet_record.membership = new_membership
            .iter()
            .map(|id| id.get().into_vec())
            .collect();
    }

    /// Retrieve the CUP for a given subnet at a registry version (or latest if not specified).
    pub fn get_subnet_catch_up_package(
        &self,
        subnet_id: SubnetId,
        version: Option<Version>,
    ) -> Result<CatchUpPackageContents, String> {
        let cup_contents_key = make_catch_up_package_contents_key(subnet_id);

        match self.get(
            &cup_contents_key.into_bytes(),
            version.unwrap_or_else(|| self.latest_version()),
        ) {
            Some(cup) => Ok(CatchUpPackageContents::decode(cup.value.as_slice()).unwrap()),
            None => Err(format!(
                "{}CatchUpPackage not found for subnet: {}",
                LOG_PREFIX, subnet_id
            )),
        }
    }

    /// Get a map representing MasterPublicKeyId => Subnets that hold the key
    /// but do not need to be enabled for signing.
    pub fn get_master_public_keys_to_subnets_map(
        &self,
    ) -> HashMap<MasterPublicKeyId, Vec<SubnetId>> {
        let mut key_map: HashMap<MasterPublicKeyId, Vec<SubnetId>> = HashMap::new();

        get_subnet_ids_from_subnet_list(self.get_subnet_list_record())
            .iter()
            .for_each(|subnet_id| {
                let subnet_record = self.get_subnet_or_panic(*subnet_id);
                if let Some(chain_key_config) = subnet_record.chain_key_config {
                    let chain_key_config = ChainKeyConfig::try_from(chain_key_config)
                        .unwrap_or_else(|err| {
                            panic!(
                                "{}Cannot interpret data as ChainKeyConfig: {}",
                                LOG_PREFIX, err
                            );
                        });
                    chain_key_config.key_ids().iter().for_each(|key_id| {
                        if !key_map.contains_key(key_id) {
                            key_map.insert(key_id.clone(), vec![]);
                        }
                        let subnet_ids = key_map.get_mut(key_id).unwrap();
                        subnet_ids.push(*subnet_id);
                    })
                }
            });

        key_map
    }

    /// Get the initial iDKG dealings via a call to IC00 for a given InitialChainKeyConfig
    /// and a set of nodes to receive them.
    pub(crate) async fn get_all_chain_key_reshares_from_ic00(
        &self,
        initial_chain_key_config: &Option<InitialChainKeyConfigInternal>,
        receiver_nodes: Vec<NodeId>,
    ) -> Vec<ChainKeyInitialization> {
        let reshare_chain_key_futures = initial_chain_key_config
            .as_ref()
            .map(|initial_chain_key_config| {
                self.get_reshare_chain_key_args_from_initial_config(
                    initial_chain_key_config,
                    receiver_nodes,
                )
                .into_iter()
                .map(|dealing_request| self.get_chain_key_resharing_from_ic00(dealing_request))
                .collect::<Vec<_>>()
            })
            .unwrap_or_default();

        futures::future::join_all(reshare_chain_key_futures).await
    }

    /// Helper function to build the request objects to send to IC00 for
    /// `reshare_chain_key`
    fn get_reshare_chain_key_args_from_initial_config(
        &self,
        initial_chain_key_config: &InitialChainKeyConfigInternal,
        receiver_nodes: Vec<NodeId>,
    ) -> Vec<ReshareChainKeyArgs> {
        let latest_version = self.latest_version();
        let registry_version = RegistryVersion::new(latest_version);
        initial_chain_key_config
            .key_configs
            .iter()
            .map(
                |KeyConfigRequestInternal {
                     key_config,
                     subnet_id,
                     ..
                 }| {
                    // create requests outside of async move context to avoid ownership problems
                    let key_id = key_config.key_id.clone();
                    let subnet_id = SubnetId::new(*subnet_id);
                    let nodes = receiver_nodes.iter().copied().collect();
                    ReshareChainKeyArgs::new(key_id, subnet_id, nodes, registry_version)
                },
            )
            .collect()
    }

    /// Helper function to make the request and decode the response for
    /// `reshare_chain_key`.
    async fn get_chain_key_resharing_from_ic00(
        &self,
        dealing_request: ReshareChainKeyArgs,
    ) -> ChainKeyInitialization {
        let response_bytes = call(
            CanisterId::ic_00(),
            "reshare_chain_key",
            bytes,
            Encode!(&dealing_request).unwrap(),
        )
        .await
        .unwrap();

        let response = ReshareChainKeyResponse::decode(&response_bytes).unwrap();
        println!(
            "{}response from reshare_chain_key successfully received",
            LOG_PREFIX
        );

        let initialization = match response {
            ReshareChainKeyResponse::IDkg(dealings) => Initialization::Dealings(dealings),
            ReshareChainKeyResponse::NiDkg(transcript_record) => {
                Initialization::TranscriptRecord(transcript_record)
            }
        };

        ChainKeyInitialization {
            key_id: Some((&dealing_request.key_id).into()),
            initialization: Some(initialization),
        }
    }

    /// Get the list of subnets that are enabled for a given MasterPublicKeyId.
    pub fn get_chain_key_enabled_subnet_list(
        &self,
        key_id: &MasterPublicKeyId,
    ) -> Option<ChainKeyEnabledSubnetList> {
        let chain_key_enabled_subnet_list_key_id = make_chain_key_enabled_subnet_list_key(key_id);
        self.get(
            chain_key_enabled_subnet_list_key_id.as_bytes(),
            self.latest_version(),
        )
        .map(|registry_value| {
            ChainKeyEnabledSubnetList::decode(registry_value.value.as_slice()).unwrap()
        })
    }

    /// Create the mutations that disable set of chain keys for a single subnet.
    pub fn mutations_to_disable_subnet_chain_key(
        &self,
        subnet_id: SubnetId,
        chain_key_disable: &Vec<MasterPublicKeyId>,
    ) -> Vec<RegistryMutation> {
        let mut mutations = vec![];
        for chain_key_id in chain_key_disable {
            let mut chain_key_signing_list_for_key = self
                .get_chain_key_enabled_subnet_list(chain_key_id)
                .unwrap_or_default();

            // If that key is already disabled on this subnet, do nothing.
            if !chain_key_signing_list_for_key
                .subnets
                .contains(&subnet_id_into_protobuf(subnet_id))
            {
                continue;
            }

            let protobuf_subnet_id = subnet_id_into_protobuf(subnet_id);
            // Preconditions are okay, so we remove the subnet from our list of signing subnets.
            chain_key_signing_list_for_key
                .subnets
                .retain(|subnet| subnet != &protobuf_subnet_id);

            mutations.push(upsert(
                make_chain_key_enabled_subnet_list_key(chain_key_id),
                chain_key_signing_list_for_key.encode_to_vec(),
            ));
        }
        mutations
    }

    /// Get a list of all MasterPublicKeyId's held by a given subnet.
    pub fn get_master_public_keys_held_by_subnet(
        &self,
        subnet_id: SubnetId,
    ) -> Vec<MasterPublicKeyId> {
        let subnet_record = self.get_subnet_or_panic(subnet_id);
        subnet_record
            .chain_key_config
            .map(|chain_key_config| {
                let chain_key_config =
                    ChainKeyConfig::try_from(chain_key_config).unwrap_or_else(|err| {
                        panic!(
                            "{}Cannot interpret data as ChainKeyConfig: {}",
                            LOG_PREFIX, err
                        );
                    });
                chain_key_config.key_ids()
            })
            .unwrap_or_default()
    }

    /// Get a list of keys that will be removed from a subnet given the complete list of keys to be
    /// held by that subnet.
    pub(crate) fn get_keys_that_will_be_removed_from_subnet(
        &self,
        subnet_id: SubnetId,
        updated_key_list: Vec<MasterPublicKeyId>,
    ) -> Vec<MasterPublicKeyId> {
        let current_keys = vec_to_set(self.get_master_public_keys_held_by_subnet(subnet_id));
        let requested_keys = vec_to_set(updated_key_list);
        current_keys.difference(&requested_keys).cloned().collect()
    }

    /// Get a list of keys that will be added to a subnet given the complete list of keys to be held
    /// by that subnet.
    pub fn get_keys_that_will_be_added_to_subnet(
        &self,
        subnet_id: SubnetId,
        updated_key_list: Vec<MasterPublicKeyId>,
    ) -> Vec<MasterPublicKeyId> {
        let current_keys = vec_to_set(self.get_master_public_keys_held_by_subnet(subnet_id));
        let requested_keys = vec_to_set(updated_key_list);
        requested_keys.difference(&current_keys).cloned().collect()
    }

    /// Validates InitialChainKeyConfig.  If own_subnet_id is supplied, this also validates that all
    /// requested keys are available on a different subnet (for the case of recovering a subnet)
    pub(crate) fn validate_initial_chain_key_config(
        &self,
        initial_chain_key_config: &InitialChainKeyConfigInternal,
        own_subnet_id: Option<PrincipalId>,
    ) -> Result<(), String> {
        let keys_to_subnets = self.get_master_public_keys_to_subnets_map();

        for KeyConfigRequestInternal {
            key_config,
            subnet_id,
        } in &initial_chain_key_config.key_configs
        {
            // Requested key must be a known key.
            let key_id = &key_config.key_id;

            let Some(subnets_for_key) = keys_to_subnets.get(key_id) else {
                return Err(format!(
                    "The requested chain key '{}' was not found in any subnet.",
                    key_id
                ));
            };

            // Ensure the subnet being targeted is not the same as the subnet being recovered.
            if let Some(own_subnet_id) = own_subnet_id {
                if subnet_id == &own_subnet_id {
                    return Err(format!(
                        "Attempted to recover chain key '{}' by requesting it from itself. \
                         Subnets cannot recover chain keys from themselves.",
                        key_id,
                    ));
                }
            }

            // Ensure that the targeted subnet actually holds the key.
            let subnet_id = SubnetId::new(*subnet_id);
            if !subnets_for_key.contains(&subnet_id) {
                return Err(format!(
                    "The requested chain key '{}' is not available in targeted subnet '{}'.",
                    key_id, subnet_id
                ));
            }
        }

        let key_ids = initial_chain_key_config.key_ids();

        if has_duplicates(&key_ids) {
            return Err(format!(
                "The requested chain keys {:?} have duplicates",
                key_ids
            ));
        }

        Ok(())
    }
}

fn vec_to_set<T: std::hash::Hash + std::cmp::Eq>(vector: Vec<T>) -> HashSet<T> {
    HashSet::from_iter(vector)
}<|MERGE_RESOLUTION|>--- conflicted
+++ resolved
@@ -14,16 +14,8 @@
 };
 use ic_protobuf::registry::subnet::v1::chain_key_initialization::Initialization;
 use ic_protobuf::registry::{
-<<<<<<< HEAD
     crypto::v1::ChainKeySigningSubnetList,
     subnet::v1::{CatchUpPackageContents, ChainKeyInitialization, SubnetListRecord, SubnetRecord},
-=======
-    crypto::v1::ChainKeyEnabledSubnetList,
-    subnet::v1::{
-        chain_key_initialization, CatchUpPackageContents, ChainKeyInitialization, SubnetListRecord,
-        SubnetRecord,
-    },
->>>>>>> 1be4f4a5
 };
 use ic_registry_keys::{
     make_catch_up_package_contents_key, make_chain_key_enabled_subnet_list_key,
