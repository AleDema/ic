--- conflicted
+++ resolved
@@ -14,16 +14,11 @@
 };
 use ic_protobuf::registry::subnet::v1::chain_key_initialization::Initialization;
 use ic_protobuf::registry::{
-<<<<<<< HEAD
     crypto::v1::ChainKeyEnabledSubnetList,
     subnet::v1::{
-        chain_key_initialization, CatchUpPackageContents, ChainKeyInitialization, SubnetListRecord,
+        CatchUpPackageContents, ChainKeyInitialization, SubnetListRecord,
         SubnetRecord,
     },
-=======
-    crypto::v1::ChainKeySigningSubnetList,
-    subnet::v1::{CatchUpPackageContents, ChainKeyInitialization, SubnetListRecord, SubnetRecord},
->>>>>>> 49004fcd
 };
 use ic_registry_keys::{
     make_catch_up_package_contents_key, make_chain_key_enabled_subnet_list_key,
