#![allow(dead_code)]

use ic_types::messages::{
    Request, RequestOrResponse, Response, MAX_RESPONSE_COUNT_BYTES, NO_DEADLINE,
};
use ic_types::time::CoarseTime;
use ic_types::{CountBytes, Time};
use std::cmp::Reverse;
use std::collections::{BTreeMap, BinaryHeap};
use std::ops::{AddAssign, SubAssign};
use std::sync::Arc;
use std::time::Duration;

#[cfg(test)]
mod tests;

/// The lifetime of a guaranteed response call request in an output queue, from
<<<<<<< HEAD
/// which its deadline is computed (as `now + REQUEST_LIFETIME ).
=======
/// which its deadline is computed (as `now + REQUEST_LIFETIME`).
>>>>>>> b605629b
pub const REQUEST_LIFETIME: Duration = Duration::from_secs(300);

/// Bit encoding the message kind (request or response).
#[repr(u64)]
enum Kind {
    Request = 0,
    Response = Self::BIT,
}

impl Kind {
    // Message kind bit (request or response).
    const BIT: u64 = 1;
}

/// Bit encoding the message context (inbound or outbound).
#[repr(u64)]
enum Context {
    Inbound = 0,
    Outbound = Self::BIT,
}

impl Context {
    // Message context bit (inbound or outbound).
    const BIT: u64 = 1 << 1;
}

/// A unique generated identifier for a message held in a `MessagePool` that
/// also encodes the message kind (request or response) and context (incoming or
/// outgoing).
#[derive(Clone, Copy, Debug, PartialEq, Eq, PartialOrd, Ord)]
pub struct MessageId(u64);

impl MessageId {
    /// Number of `MessageId` bits used as flags.
    const BITMASK_LEN: u32 = 2;

    fn new(kind: Kind, context: Context, generator: u64) -> Self {
        Self(kind as u64 | context as u64 | generator << MessageId::BITMASK_LEN)
    }

    pub(super) fn is_response(&self) -> bool {
        self.0 & Kind::BIT == Kind::Response as u64
    }

    pub(super) fn is_outbound(&self) -> bool {
        self.0 & Context::BIT == Context::Outbound as u64
    }
}

/// A placeholder for a potential late inbound best-effort response.
///
/// Does not implement `Clone` or `Copy` to ensure that it can only be used
/// once.
pub(super) struct ResponsePlaceholder(MessageId);

impl ResponsePlaceholder {
    /// Returns the message ID within.
    pub(super) fn id(&self) -> MessageId {
        self.0
    }
}

/// A pool of canister messages, guaranteed response and best effort, with
/// built-in support for time-based expiration and load shedding.
///
/// Messages in the pool are identified by a `MessageId` generated by the pool.
/// The `MessageId` also encodes the message kind (request or response); and
/// context (inbound or outbound).
///
/// Messages are added to the deadline queue based on their class (best-effort
/// vs guaranteed response) and context: i.e. all best-effort messages except
/// responses in input queues; plus guaranteed response call requests in output
/// queues. All best-effort messages (and only best-effort messages) are added
/// to the load shedding queue.
///
/// All pool operations except `expire_messages()` and
/// `calculate_memory_usage_stats()` (only used during deserialization) execute
/// in at most `O(log(N))` time.
<<<<<<< HEAD
#[derive(Clone, Debug)]
=======
#[derive(Clone, Debug, Default)]
>>>>>>> b605629b
pub struct MessagePool {
    /// Pool contents.
    messages: BTreeMap<MessageId, RequestOrResponse>,

    /// Running memory usage stats for the pool.
    memory_usage_stats: MemoryUsageStats,

    /// Deadline priority queue, earliest deadlines first.
    ///
    /// Message IDs break ties, ensuring deterministic representation across
    /// replicas.
    deadline_queue: BinaryHeap<(Reverse<CoarseTime>, MessageId)>,

    /// Load shedding priority queue: largest message first.
    ///
    /// Message IDs break ties, ensuring deterministic representation across
    /// replicas.
    size_queue: BinaryHeap<(usize, MessageId)>,

    /// A monotonically increasing counter used to generate unique message IDs.
    next_message_id_generator: u64,
}

impl MessagePool {
    /// Inserts an inbound message (one that is to be enqueued in an input queue)
    /// into the pool. Returns the ID assigned to the message.
    ///
    /// The message is added to the deadline queue iff it is a best-effort request
    /// (best effort responses that already made it into an input queue should not
    /// expire). It is added to the load shedding queue if it is a best-effort
    /// message.
    pub(crate) fn insert_inbound(&mut self, msg: RequestOrResponse) -> MessageId {
        let deadline = match &msg {
            RequestOrResponse::Request(request) => request.deadline,

            // Never expire responses already enqueued in an input queue.
            RequestOrResponse::Response(_) => NO_DEADLINE,
        };

        self.insert_impl(msg, deadline, Context::Inbound)
    }

    /// Inserts an outbound request (one that is to be enqueued in an output queue)
    /// into the pool. Returns the ID assigned to the request.
    ///
    /// The request is always added to the deadline queue: if it is a best-effort
    /// request, with its explicit deadline; if it is a guaranteed response call
    /// request, with a deadline of `now + REQUEST_LIFETIME`. It is added to the
    /// load shedding queue iff it is a best-effort request.
    pub(crate) fn insert_outbound_request(
        &mut self,
        request: Arc<Request>,
        now: Time,
    ) -> MessageId {
        let deadline = if request.deadline == NO_DEADLINE {
            // Guaranteed response call requests in canister output queues expire after
            // `REQUEST_LIFETIME`.
            CoarseTime::floor(now + REQUEST_LIFETIME)
        } else {
            // Best-effort requests expire as per their specified deadline.
            request.deadline
        };

        self.insert_impl(
            RequestOrResponse::Request(request),
            deadline,
            Context::Outbound,
        )
    }

    /// Inserts an outbound response (one that is to be enqueued in an output queue)
    /// into the pool. Returns the ID assigned to the response.
    ///
    /// The response is added to both the deadline queue and the load shedding queue
    /// iff it is a best-effort response.
    pub(crate) fn insert_outbound_response(&mut self, response: Arc<Response>) -> MessageId {
        let deadline = response.deadline;
        self.insert_impl(
            RequestOrResponse::Response(response),
            deadline,
            Context::Outbound,
        )
    }

    /// Inserts the given message into the pool with the provided `deadline` (rather
    /// than the message's actual deadline; this is so we can expire the outgoing
    /// requests of guaranteed response calls; and not expire incoming best-effort
    /// responses). Returns the ID assigned to the message.
    ///
    /// The message is recorded into the deadline queue with the provided `deadline`
    /// iff that is non-zero. It is recorded in the load shedding priority queue iff
    /// the message is a best-effort message.
    fn insert_impl(
        &mut self,
        msg: RequestOrResponse,
        deadline: CoarseTime,
        context: Context,
    ) -> MessageId {
        let kind = match &msg {
            RequestOrResponse::Request(_) => Kind::Request,
            RequestOrResponse::Response(_) => Kind::Response,
        };
        let id = self.next_message_id(kind, context);
        let size_bytes = msg.count_bytes();
        let is_best_effort = msg.is_best_effort();

        // Update memory usage stats.
        self.memory_usage_stats += MemoryUsageStats::stats_delta(&msg);

        // Insert.
        assert!(self.messages.insert(id, msg).is_none());
        debug_assert_eq!(self.calculate_memory_usage_stats(), self.memory_usage_stats);

        // Record in deadline queue iff a deadline was provided.
        if deadline != NO_DEADLINE {
            self.deadline_queue.push((Reverse(deadline), id));
        }

        // Record in load shedding queue iff it's a best-effort message.
        if is_best_effort {
            self.size_queue.push((size_bytes, id));
        }

        id
    }

    /// Prepares a placeholder for a potential late inbound best-effort response.
    pub(super) fn insert_inbound_timeout_response(&mut self) -> ResponsePlaceholder {
        ResponsePlaceholder(self.next_message_id(Kind::Response, Context::Inbound))
    }

    /// Inserts a late inbound best-effort response into a response placeholder.
    pub(super) fn replace_inbound_timeout_response(
        &mut self,
        placeholder: ResponsePlaceholder,
        msg: RequestOrResponse,
    ) {
        // Message must be a best-effort response.
        match &msg {
            RequestOrResponse::Response(rep) if rep.deadline != NO_DEADLINE => {}
            _ => panic!("Message must be a best-effort response"),
        }

        let id = placeholder.0;
        let size_bytes = msg.count_bytes();

        // Update memory usage stats.
        self.memory_usage_stats += MemoryUsageStats::stats_delta(&msg);

        // Insert. Cannot lead to a conflict because the placeholder is consumed on use.
        assert!(self.messages.insert(id, msg).is_none());
        debug_assert_eq!(self.calculate_memory_usage_stats(), self.memory_usage_stats);

        // Record in load shedding queue only.
        self.size_queue.push((size_bytes, id));
    }

    /// Reserves and returns a new message ID.
    fn next_message_id(&mut self, kind: Kind, context: Context) -> MessageId {
        let id = MessageId::new(kind, context, self.next_message_id_generator);
        self.next_message_id_generator += 1;
        id
    }

    /// Retrieves the request with the given `MessageId`.
    ///
    /// Panics if the provided ID was generated for a `Response`.
    pub(crate) fn get_request(&self, id: MessageId) -> Option<&RequestOrResponse> {
        assert!(!id.is_response());

        self.messages.get(&id)
    }

    /// Retrieves the response with the given `MessageId`.
    ///
    /// Panics if the provided ID was generated for a `Request`.
    pub(crate) fn get_response(&self, id: MessageId) -> Option<&RequestOrResponse> {
        assert!(id.is_response());

        self.messages.get(&id)
    }

    /// Retrieves the message identified by the given reference.
    pub(crate) fn get(&self, id: MessageId) -> Option<&RequestOrResponse> {
        self.messages.get(&id)
    }

    /// Removes the message identified by the given reference from the pool.
    ///
    /// Updates the stats; and prunes the priority queues if necessary.
    pub(crate) fn take(&mut self, id: MessageId) -> Option<RequestOrResponse> {
        let msg = self.messages.remove(&id)?;

        self.memory_usage_stats -= MemoryUsageStats::stats_delta(&msg);
        debug_assert_eq!(self.calculate_memory_usage_stats(), self.memory_usage_stats);

        self.maybe_trim_queues();

        Some(msg)
    }

    /// Queries whether the deadline at the head of the deadline queue has expired.
    ///
    /// This is a fast check, but it may produce false positives if the message at
    /// the head of the deadline queue has already been removed from the pool.
    ///
    /// Time complexity: `O(1)`.
    pub(crate) fn has_expired_deadlines(&self, now: Time) -> bool {
        if let Some((deadline, _)) = self.deadline_queue.peek() {
            let now = CoarseTime::floor(now);
            if deadline.0 < now {
                return true;
            }
        }
        false
    }

    /// Removes and returns all messages with expired deadlines (i.e. `deadline <
    /// now`).
    ///
    /// Amortized time complexity per expired message: `O(log(n))`.
    pub(crate) fn expire_messages(&mut self, now: Time) -> Vec<(MessageId, RequestOrResponse)> {
        if self.deadline_queue.is_empty() {
            return Vec::new();
        }

        let now = CoarseTime::floor(now);
        let mut expired = Vec::new();
        while let Some((deadline, id)) = self.deadline_queue.peek() {
            if deadline.0 >= now {
                break;
            }
            let id = *id;

            // Pop the deadline queue entry.
            self.deadline_queue.pop();

            // Drop the message, if present.
            if let Some(msg) = self.take(id) {
                expired.push((id, msg))
            }
        }

        expired
    }

    /// Removes and returns the largest message in the pool.
    pub(crate) fn shed_largest_message(&mut self) -> Option<(MessageId, RequestOrResponse)> {
        // Keep trying until we actually drop a message.
        while let Some((_, id)) = self.size_queue.pop() {
            if let Some(msg) = self.take(id) {
                return Some((id, msg));
            }
        }

        // Nothing to shed.
        None
    }

    /// Returns the number of messages in the pool.
    pub(crate) fn len(&self) -> usize {
        self.messages.len()
    }

    /// Returns the memory usage of the best-effort messages in the pool.
    pub(crate) fn best_effort_memory_usage(&self) -> usize {
        self.memory_usage_stats.best_effort_message_bytes
    }

    /// Returns the memory usage of the guaranteed response messages in the pool,
    /// excluding memory reservations for guaranteed responses.
    pub(crate) fn memory_usage(&self) -> usize {
        self.memory_usage_stats.memory_usage()
    }

    /// Returns the sum total of the byte size of all guaranteed responses in the
    /// pool.
    pub(crate) fn guaranteed_responses_size_bytes(&self) -> usize {
        self.memory_usage_stats.guaranteed_responses_size_bytes
    }

    /// Returns the sum total of bytes above `MAX_RESPONSE_COUNT_BYTES` per
    /// oversized guaranteed response call request.
    pub(crate) fn oversized_guaranteed_requests_extra_bytes(&self) -> usize {
        self.memory_usage_stats
            .oversized_guaranteed_requests_extra_bytes
    }

    /// Prunes stale entries from the priority queues if they make up more than half
    /// of the respective priority queue. This ensures amortized constant time for
    /// the priority queues.
    fn maybe_trim_queues(&mut self) {
        let len = self.messages.len();

        if self.deadline_queue.len() > 2 * len + 2 {
            self.deadline_queue
                .retain(|&(_, id)| self.messages.contains_key(&id));
        }
        if self.size_queue.len() > 2 * len + 2 {
            self.size_queue
                .retain(|&(_, id)| self.messages.contains_key(&id));
        }
    }

    /// Computes memory usage stats from scratch. Used when deserializing and in
    /// `debug_assert!()` checks.
    ///
    /// Time complexity: `O(n)`.
    fn calculate_memory_usage_stats(&self) -> MemoryUsageStats {
        let mut stats = MemoryUsageStats::default();
        for msg in self.messages.values() {
            stats += MemoryUsageStats::stats_delta(msg);
        }
        stats
    }
}

impl PartialEq for MessagePool {
    fn eq(&self, other: &Self) -> bool {
        let Self {
            messages,
            memory_usage_stats: _,
            deadline_queue,
            size_queue,
            next_message_id_generator,
        } = self;
        let Self {
            messages: other_messages,
            memory_usage_stats: _,
            deadline_queue: other_deadline_queue,
            size_queue: other_size_queue,
            next_message_id_generator: other_next_message_id_generator,
        } = other;

        messages == other_messages
            // Memory usage stats are implied by the contents of the pool.
            // && memory_usage_stats == other_memory_usage_stats
            && deadline_queue.len() == other_deadline_queue.len()
            && deadline_queue
                .iter()
                .zip(other_deadline_queue.iter())
                .all(|(entry, other_entry)| entry == other_entry)
            && size_queue.len() == other_size_queue.len()
            && size_queue
                .iter()
                .zip(other_size_queue.iter())
                .all(|(entry, other_entry)| entry == other_entry)
            && next_message_id_generator == other_next_message_id_generator
    }
}
impl Eq for MessagePool {}

<<<<<<< HEAD
impl Default for MessagePool {
    fn default() -> Self {
        Self {
            messages: Default::default(),
            memory_usage_stats: Default::default(),
            deadline_queue: Default::default(),
            size_queue: Default::default(),
            next_message_id_generator: 0,
        }
    }
}

/// Running memory utilization stats for input and output queues: total byte
/// size of all responses in input and output queues; and total reservations in
/// input and output queues.
///
/// Memory allocation of output responses in streams is tracked separately, at
/// the replicated state level (as the canister may be migrated to a different
/// subnet with outstanding responses still left in this subnet's streams).
///
/// Separate from [`InputQueuesStats`] because the resulting `stats_delta()`
/// method would become quite cumbersome with an extra `QueueType` argument and
/// a `QueueOp` that only applied to memory usage stats; and would result in
/// adding lots of zeros in lots of places.
#[derive(Clone, Debug, Default, Eq)]
=======
/// Running memory utilization stats for all messages in a `MessagePool`.
///
/// Memory reservations for guaranteed responses and memory usage of output
/// responses in streams are tracked by `CanisterQueues`.
///
/// All operations (computing stats deltas and retrieving the stats) are
/// constant time.
#[derive(Clone, Debug, Default, PartialEq, Eq)]
>>>>>>> b605629b
pub(super) struct MemoryUsageStats {
    /// Sum total of the byte size of all best-effort messages in the pool.
    best_effort_message_bytes: usize,

    /// Sum total of the byte size of all guaranteed responses in the pool.
    guaranteed_responses_size_bytes: usize,

    /// Sum total of bytes above `MAX_RESPONSE_COUNT_BYTES` per oversized guaranteed
    /// response call request. Execution allows local-subnet requests larger than
    /// `MAX_RESPONSE_COUNT_BYTES`.
    oversized_guaranteed_requests_extra_bytes: usize,

    /// Total size of all messages in the pool, in bytes.
    size_bytes: usize,
}

impl MemoryUsageStats {
    /// Returns the memory usage of the guaranteed response messages in the pool,
    /// excluding memory reservations for guaranteed responses.
<<<<<<< HEAD
=======
    ///
    /// Complexity: `O(1)`.
>>>>>>> b605629b
    pub fn memory_usage(&self) -> usize {
        self.guaranteed_responses_size_bytes + self.oversized_guaranteed_requests_extra_bytes
    }

    /// Calculates the change in stats caused by pushing (+) or popping (-) the
    /// given message.
    fn stats_delta(msg: &RequestOrResponse) -> MemoryUsageStats {
        match msg {
            RequestOrResponse::Request(req) => Self::request_stats_delta(req),
            RequestOrResponse::Response(rep) => Self::response_stats_delta(rep),
<<<<<<< HEAD
        }
    }

    /// Calculates the change in stats caused by pushing (+) or popping (-) a
    /// request.
    fn request_stats_delta(req: &Request) -> MemoryUsageStats {
        let size_bytes = req.count_bytes();
        if req.deadline == NO_DEADLINE {
            // Adjust guaranteed response call request byte size by this request's byte size.
            MemoryUsageStats {
                oversized_guaranteed_requests_extra_bytes: size_bytes
                    .saturating_sub(MAX_RESPONSE_COUNT_BYTES),
                size_bytes,
                ..Default::default()
            }
        } else {
            // Adjust best-effort messages byte size by this request's byte size.
            MemoryUsageStats {
                best_effort_message_bytes: size_bytes,
                size_bytes,
                ..Default::default()
            }
        }
    }

    /// Calculates the change in stats caused by pushing (+) or popping (-) the
    /// given response.
    fn response_stats_delta(rep: &Response) -> MemoryUsageStats {
        let size_bytes = rep.count_bytes();
        if rep.deadline == NO_DEADLINE {
            // Adjust guaranteed responses byte size by this response's byte size.
            MemoryUsageStats {
                guaranteed_responses_size_bytes: size_bytes,
                size_bytes,
                ..Default::default()
            }
        } else {
            // Adjust best-effort messages byte size by this response's byte size.
            MemoryUsageStats {
                best_effort_message_bytes: size_bytes,
                size_bytes,
                ..Default::default()
            }
        }
    }
=======
        }
    }

    /// Calculates the change in stats caused by pushing (+) or popping (-) the
    /// given request.
    fn request_stats_delta(req: &Request) -> MemoryUsageStats {
        let size_bytes = req.count_bytes();
        if req.deadline == NO_DEADLINE {
            // Adjust guaranteed response call request byte size by this request's byte size.
            MemoryUsageStats {
                oversized_guaranteed_requests_extra_bytes: size_bytes
                    .saturating_sub(MAX_RESPONSE_COUNT_BYTES),
                size_bytes,
                ..Default::default()
            }
        } else {
            // Adjust best-effort messages byte size by this request's byte size.
            MemoryUsageStats {
                best_effort_message_bytes: size_bytes,
                size_bytes,
                ..Default::default()
            }
        }
    }

    /// Calculates the change in stats caused by pushing (+) or popping (-) the
    /// given response.
    fn response_stats_delta(rep: &Response) -> MemoryUsageStats {
        let size_bytes = rep.count_bytes();
        if rep.deadline == NO_DEADLINE {
            // Adjust guaranteed responses byte size by this response's byte size.
            MemoryUsageStats {
                guaranteed_responses_size_bytes: size_bytes,
                size_bytes,
                ..Default::default()
            }
        } else {
            // Adjust best-effort messages byte size by this response's byte size.
            MemoryUsageStats {
                best_effort_message_bytes: size_bytes,
                size_bytes,
                ..Default::default()
            }
        }
    }
>>>>>>> b605629b
}

impl AddAssign<MemoryUsageStats> for MemoryUsageStats {
    fn add_assign(&mut self, rhs: MemoryUsageStats) {
<<<<<<< HEAD
        self.guaranteed_responses_size_bytes += rhs.guaranteed_responses_size_bytes;
        self.oversized_guaranteed_requests_extra_bytes +=
            rhs.oversized_guaranteed_requests_extra_bytes;
=======
        let MemoryUsageStats {
            best_effort_message_bytes,
            guaranteed_responses_size_bytes,
            oversized_guaranteed_requests_extra_bytes,
            size_bytes,
        } = rhs;
        self.best_effort_message_bytes += best_effort_message_bytes;
        self.guaranteed_responses_size_bytes += guaranteed_responses_size_bytes;
        self.oversized_guaranteed_requests_extra_bytes += oversized_guaranteed_requests_extra_bytes;
        self.size_bytes += size_bytes;
>>>>>>> b605629b
    }
}

impl SubAssign<MemoryUsageStats> for MemoryUsageStats {
    fn sub_assign(&mut self, rhs: MemoryUsageStats) {
<<<<<<< HEAD
        self.guaranteed_responses_size_bytes -= rhs.guaranteed_responses_size_bytes;
        self.oversized_guaranteed_requests_extra_bytes -=
            rhs.oversized_guaranteed_requests_extra_bytes;
    }
}

// Custom `PartialEq`, ignoring `transient_stream_responses_size_bytes`.
impl PartialEq for MemoryUsageStats {
    fn eq(&self, rhs: &Self) -> bool {
        self.guaranteed_responses_size_bytes == rhs.guaranteed_responses_size_bytes
            && self.oversized_guaranteed_requests_extra_bytes
                == rhs.oversized_guaranteed_requests_extra_bytes
=======
        let MemoryUsageStats {
            best_effort_message_bytes,
            guaranteed_responses_size_bytes,
            oversized_guaranteed_requests_extra_bytes,
            size_bytes,
        } = rhs;
        self.best_effort_message_bytes -= best_effort_message_bytes;
        self.guaranteed_responses_size_bytes -= guaranteed_responses_size_bytes;
        self.oversized_guaranteed_requests_extra_bytes -= oversized_guaranteed_requests_extra_bytes;
        self.size_bytes -= size_bytes;
>>>>>>> b605629b
    }
}

#[cfg(test)]
pub(crate) mod testing {
    use super::*;

    /// Generates a `MessageId` for a request.
    pub(crate) fn new_request_message_id(generator: u64) -> MessageId {
        MessageId::new(Kind::Request, Context::Inbound, generator)
    }

    /// Generates a `MessageId` for a response.
    pub(crate) fn new_response_message_id(generator: u64) -> MessageId {
        MessageId::new(Kind::Response, Context::Inbound, generator)
    }
}<|MERGE_RESOLUTION|>--- conflicted
+++ resolved
@@ -15,11 +15,7 @@
 mod tests;
 
 /// The lifetime of a guaranteed response call request in an output queue, from
-<<<<<<< HEAD
-/// which its deadline is computed (as `now + REQUEST_LIFETIME ).
-=======
 /// which its deadline is computed (as `now + REQUEST_LIFETIME`).
->>>>>>> b605629b
 pub const REQUEST_LIFETIME: Duration = Duration::from_secs(300);
 
 /// Bit encoding the message kind (request or response).
@@ -98,11 +94,7 @@
 /// All pool operations except `expire_messages()` and
 /// `calculate_memory_usage_stats()` (only used during deserialization) execute
 /// in at most `O(log(N))` time.
-<<<<<<< HEAD
-#[derive(Clone, Debug)]
-=======
 #[derive(Clone, Debug, Default)]
->>>>>>> b605629b
 pub struct MessagePool {
     /// Pool contents.
     messages: BTreeMap<MessageId, RequestOrResponse>,
@@ -455,33 +447,6 @@
 }
 impl Eq for MessagePool {}
 
-<<<<<<< HEAD
-impl Default for MessagePool {
-    fn default() -> Self {
-        Self {
-            messages: Default::default(),
-            memory_usage_stats: Default::default(),
-            deadline_queue: Default::default(),
-            size_queue: Default::default(),
-            next_message_id_generator: 0,
-        }
-    }
-}
-
-/// Running memory utilization stats for input and output queues: total byte
-/// size of all responses in input and output queues; and total reservations in
-/// input and output queues.
-///
-/// Memory allocation of output responses in streams is tracked separately, at
-/// the replicated state level (as the canister may be migrated to a different
-/// subnet with outstanding responses still left in this subnet's streams).
-///
-/// Separate from [`InputQueuesStats`] because the resulting `stats_delta()`
-/// method would become quite cumbersome with an extra `QueueType` argument and
-/// a `QueueOp` that only applied to memory usage stats; and would result in
-/// adding lots of zeros in lots of places.
-#[derive(Clone, Debug, Default, Eq)]
-=======
 /// Running memory utilization stats for all messages in a `MessagePool`.
 ///
 /// Memory reservations for guaranteed responses and memory usage of output
@@ -490,7 +455,6 @@
 /// All operations (computing stats deltas and retrieving the stats) are
 /// constant time.
 #[derive(Clone, Debug, Default, PartialEq, Eq)]
->>>>>>> b605629b
 pub(super) struct MemoryUsageStats {
     /// Sum total of the byte size of all best-effort messages in the pool.
     best_effort_message_bytes: usize,
@@ -510,11 +474,8 @@
 impl MemoryUsageStats {
     /// Returns the memory usage of the guaranteed response messages in the pool,
     /// excluding memory reservations for guaranteed responses.
-<<<<<<< HEAD
-=======
     ///
     /// Complexity: `O(1)`.
->>>>>>> b605629b
     pub fn memory_usage(&self) -> usize {
         self.guaranteed_responses_size_bytes + self.oversized_guaranteed_requests_extra_bytes
     }
@@ -525,53 +486,6 @@
         match msg {
             RequestOrResponse::Request(req) => Self::request_stats_delta(req),
             RequestOrResponse::Response(rep) => Self::response_stats_delta(rep),
-<<<<<<< HEAD
-        }
-    }
-
-    /// Calculates the change in stats caused by pushing (+) or popping (-) a
-    /// request.
-    fn request_stats_delta(req: &Request) -> MemoryUsageStats {
-        let size_bytes = req.count_bytes();
-        if req.deadline == NO_DEADLINE {
-            // Adjust guaranteed response call request byte size by this request's byte size.
-            MemoryUsageStats {
-                oversized_guaranteed_requests_extra_bytes: size_bytes
-                    .saturating_sub(MAX_RESPONSE_COUNT_BYTES),
-                size_bytes,
-                ..Default::default()
-            }
-        } else {
-            // Adjust best-effort messages byte size by this request's byte size.
-            MemoryUsageStats {
-                best_effort_message_bytes: size_bytes,
-                size_bytes,
-                ..Default::default()
-            }
-        }
-    }
-
-    /// Calculates the change in stats caused by pushing (+) or popping (-) the
-    /// given response.
-    fn response_stats_delta(rep: &Response) -> MemoryUsageStats {
-        let size_bytes = rep.count_bytes();
-        if rep.deadline == NO_DEADLINE {
-            // Adjust guaranteed responses byte size by this response's byte size.
-            MemoryUsageStats {
-                guaranteed_responses_size_bytes: size_bytes,
-                size_bytes,
-                ..Default::default()
-            }
-        } else {
-            // Adjust best-effort messages byte size by this response's byte size.
-            MemoryUsageStats {
-                best_effort_message_bytes: size_bytes,
-                size_bytes,
-                ..Default::default()
-            }
-        }
-    }
-=======
         }
     }
 
@@ -617,16 +531,10 @@
             }
         }
     }
->>>>>>> b605629b
 }
 
 impl AddAssign<MemoryUsageStats> for MemoryUsageStats {
     fn add_assign(&mut self, rhs: MemoryUsageStats) {
-<<<<<<< HEAD
-        self.guaranteed_responses_size_bytes += rhs.guaranteed_responses_size_bytes;
-        self.oversized_guaranteed_requests_extra_bytes +=
-            rhs.oversized_guaranteed_requests_extra_bytes;
-=======
         let MemoryUsageStats {
             best_effort_message_bytes,
             guaranteed_responses_size_bytes,
@@ -637,26 +545,11 @@
         self.guaranteed_responses_size_bytes += guaranteed_responses_size_bytes;
         self.oversized_guaranteed_requests_extra_bytes += oversized_guaranteed_requests_extra_bytes;
         self.size_bytes += size_bytes;
->>>>>>> b605629b
     }
 }
 
 impl SubAssign<MemoryUsageStats> for MemoryUsageStats {
     fn sub_assign(&mut self, rhs: MemoryUsageStats) {
-<<<<<<< HEAD
-        self.guaranteed_responses_size_bytes -= rhs.guaranteed_responses_size_bytes;
-        self.oversized_guaranteed_requests_extra_bytes -=
-            rhs.oversized_guaranteed_requests_extra_bytes;
-    }
-}
-
-// Custom `PartialEq`, ignoring `transient_stream_responses_size_bytes`.
-impl PartialEq for MemoryUsageStats {
-    fn eq(&self, rhs: &Self) -> bool {
-        self.guaranteed_responses_size_bytes == rhs.guaranteed_responses_size_bytes
-            && self.oversized_guaranteed_requests_extra_bytes
-                == rhs.oversized_guaranteed_requests_extra_bytes
-=======
         let MemoryUsageStats {
             best_effort_message_bytes,
             guaranteed_responses_size_bytes,
@@ -667,7 +560,6 @@
         self.guaranteed_responses_size_bytes -= guaranteed_responses_size_bytes;
         self.oversized_guaranteed_requests_extra_bytes -= oversized_guaranteed_requests_extra_bytes;
         self.size_bytes -= size_bytes;
->>>>>>> b605629b
     }
 }
 
