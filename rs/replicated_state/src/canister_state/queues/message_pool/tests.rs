use super::*;
use ic_test_utilities_types::messages::{RequestBuilder, ResponseBuilder};
use ic_types::messages::{Payload, MAX_INTER_CANISTER_PAYLOAD_IN_BYTES_U64};
use ic_types::time::UNIX_EPOCH;
use maplit::btreeset;
use std::collections::BTreeSet;
use std::time::Duration;

#[test]
fn test_insert() {
    use Class::*;
    use Context::*;
    use Kind::*;

    let mut pool = MessagePool::default();

    // Insert one message of each kind / class / context.
    let id1 = pool.insert_inbound(request(NO_DEADLINE).into());
    assert_eq!(Request, id1.kind());
    assert_eq!(Inbound, id1.context());
    assert_eq!(GuaranteedResponse, id1.class());
    let id2 = pool.insert_inbound(request(time(20)).into());
    assert_eq!(Request, id2.kind());
    assert_eq!(Inbound, id2.context());
    assert_eq!(BestEffort, id2.class());
    let id3 = pool.insert_inbound(response(NO_DEADLINE).into());
    assert_eq!(Response, id3.kind());
    assert_eq!(Inbound, id3.context());
    assert_eq!(GuaranteedResponse, id3.class());
    let id4 = pool.insert_inbound(response(time(40)).into());
    assert_eq!(Response, id4.kind());
    assert_eq!(Inbound, id4.context());
    assert_eq!(BestEffort, id4.class());
    let id5 = pool.insert_outbound_request(request(NO_DEADLINE).into(), time(50).into());
    assert_eq!(Request, id5.kind());
    assert_eq!(Outbound, id5.context());
    assert_eq!(GuaranteedResponse, id5.class());
    let id6 = pool.insert_outbound_request(request(time(60)).into(), time(65).into());
    assert_eq!(Request, id6.kind());
    assert_eq!(Outbound, id6.context());
    assert_eq!(BestEffort, id6.class());
    let id7 = pool.insert_outbound_response(response(NO_DEADLINE).into());
    assert_eq!(Response, id7.kind());
    assert_eq!(Outbound, id7.context());
    assert_eq!(GuaranteedResponse, id7.class());
    let id8 = pool.insert_outbound_response(response(time(80)).into());
    assert_eq!(Response, id8.kind());
    assert_eq!(Outbound, id8.context());
    assert_eq!(BestEffort, id8.class());

    assert_eq!(8, pool.len());

    // Of the inbound messages, only the best-effort request should be in the
    // deadline queue. Of the outbound messages, only the guaranteed response should
    // not be in the deadline queue.
    assert_eq!(
        maplit::btreeset! {
            (time(20), id2),
            (time(60), id6),
            (time(80), id8),
            (time(50 + REQUEST_LIFETIME.as_secs() as u32), id5)
        },
        pool.deadline_queue
    );

    // All best-effort messages should be in the load shedding queue.
    //
    // We don't want to predict message sizes, so we only test which messages are in
    // the load shedding queue.
    assert_exact_messages_in_queue(btreeset! {id2, id4, id6, id8}, &pool.size_queue);
}

#[test]
fn test_insert_outbound_request_deadline_rounding() {
    let mut pool = MessagePool::default();

    // Sanity check: REQUEST_LIFETIME is a whole number of seconds.
    assert_eq!(
        REQUEST_LIFETIME,
        Duration::from_secs(REQUEST_LIFETIME.as_secs())
    );

    // Insert an outbound request for a guaranteed response call (i.e. no deadline)
    // at a timestamp that is not a round number of seconds.
    let current_time = Time::from_nanos_since_unix_epoch(13_500_000_000);
    // Sanity check that the above is actually 13+ seconds.
    assert_eq!(
        CoarseTime::from_secs_since_unix_epoch(13),
        CoarseTime::floor(current_time)
    );
    let expected_deadline =
        CoarseTime::from_secs_since_unix_epoch(13 + REQUEST_LIFETIME.as_secs() as u32);

    pool.insert_outbound_request(request(NO_DEADLINE).into(), current_time);

    assert_eq!(expected_deadline, pool.deadline_queue.first().unwrap().0);
}

#[test]
fn test_replace_inbound_timeout_response() {
    let mut pool = MessagePool::default();

    // Create a placeholder for a timeout response.
    let placeholder = pool.insert_inbound_timeout_response();
    let id = placeholder.id();
    assert_eq!(Kind::Response, id.kind());
    assert_eq!(Context::Inbound, id.context());
    assert_eq!(Class::BestEffort, id.class());
    assert_eq!(0, pool.len());
    assert_eq!(None, pool.get(id));

    // Replace the placeholder with a best-effort response.
    let msg: RequestOrResponse = response(time(5)).into();
    pool.replace_inbound_timeout_response(placeholder, msg.clone());
    assert_eq!(1, pool.len());
    assert_eq!(Some(&response(time(5)).into()), pool.get(id));

    // Response is in load shedding queue, but not in deadline queue.
    assert!(pool.expire_messages(time(u32::MAX).into()).is_empty());
    assert_eq!(Some((id, msg)), pool.shed_largest_message());
    assert_eq!(0, pool.len());
}

#[test]
#[should_panic(expected = "Message must be a best-effort response")]
fn test_replace_request() {
    let mut pool = MessagePool::default();

    // Create a placeholder for a timeout response.
    let placeholder = pool.insert_inbound_timeout_response();

    // Replace the placeholder with a request.
    pool.replace_inbound_timeout_response(placeholder, request(NO_DEADLINE).into());
}

#[test]
#[should_panic(expected = "Message must be a best-effort response")]
fn test_replace_guaranteed_response() {
    let mut pool = MessagePool::default();

    // Create a placeholder for a timeout response.
    let placeholder = pool.insert_inbound_timeout_response();

    // Replace the placeholder with a guaranteed response.
    pool.replace_inbound_timeout_response(placeholder, response(NO_DEADLINE).into());
}

#[test]
fn test_get() {
    let mut pool = MessagePool::default();

    // Insert into the pool a bunch of incoming messages with different deadlines.
    let messages: Vec<_> = (10..20)
        .map(|i| {
            let msg: RequestOrResponse = if i < 15 {
                request(time(i)).into()
            } else {
                response(time(i)).into()
            };
            let id = pool.insert_inbound(msg.clone());
            (id, msg)
        })
        .collect();

    // Check that all messages are in the pool.
    for (id, msg) in messages.iter() {
        assert_eq!(Some(msg), pool.get(*id));
    }

    // Also do a negative test.
    let nonexistent_id = pool.next_message_id(Kind::Request, Context::Inbound, Class::BestEffort);
    assert_eq!(None, pool.get(nonexistent_id));
}

#[test]
fn test_take() {
    let mut pool = MessagePool::default();

    for deadline in [NO_DEADLINE, time(13)] {
        for context in [Context::Inbound, Context::Outbound] {
            let request = request(deadline);
            let response = response(deadline);

            // Insert the two messages.
            let (request_id, response_id) = match context {
                Context::Inbound => (
                    pool.insert_inbound(request.clone().into()),
                    pool.insert_inbound(response.clone().into()),
                ),
                Context::Outbound => (
                    pool.insert_outbound_request(request.clone().into(), time(14).into()),
                    pool.insert_outbound_response(response.clone().into()),
                ),
            };

            let request: RequestOrResponse = request.into();
            let response: RequestOrResponse = response.into();

            // Ensure that the messages are now in the pool.
            assert_eq!(Some(&request), pool.get(request_id));
            assert_eq!(Some(&response), pool.get(response_id));

<<<<<<< HEAD
            // Messages are still in the pool.
            assert_eq!(Some(&request), pool.get(request_id));
            assert_eq!(Some(&response), pool.get(response_id));

            // Actually take the messages.
            assert_eq!(Some(request), pool.take(request_id));
            assert_eq!(Some(response), pool.take(response_id));

            // Messages are gone.
            assert_eq!(None, pool.get(request_id));
            assert_eq!(None, pool.get(response_id));

            // And cannot be taken out again.
            assert_eq!(None, pool.take(request_id));
            assert_eq!(None, pool.take(response_id));
        }
    }

=======
            // Actually take the messages.
            assert_eq!(Some(request), pool.take(request_id));
            assert_eq!(Some(response), pool.take(response_id));

            // Messages are gone.
            assert_eq!(None, pool.get(request_id));
            assert_eq!(None, pool.get(response_id));

            // And cannot be taken out again.
            assert_eq!(None, pool.take(request_id));
            assert_eq!(None, pool.take(response_id));
        }
    }

>>>>>>> 55af564a
    // After resetting `message_id_generator`, pool is equal to default, i.e. empty.
    pool.message_id_generator = 0;
    assert_eq!(MessagePool::default(), pool);
}

#[test]
fn test_expiration() {
    let t10 = time(10).into();
    let t11 = time(11).into();
    let t20 = time(20).into();
    let t21 = time(21).into();
    let t30 = time(30).into();
    let t31 = time(31).into();
    let t41_plus_lifetime = Time::from(time(41)) + REQUEST_LIFETIME;
    let t_max = Time::from_nanos_since_unix_epoch(u64::MAX);
    let half_second = Duration::from_nanos(500_000_000);
    let empty_vec = Vec::<(Id, RequestOrResponse)>::new();

    let mut pool = MessagePool::default();

    // No messages are expiring.
    assert!(!pool.has_expired_deadlines(t_max));
    assert_eq!(empty_vec, pool.expire_messages(t_max));

    // Insert one of each kind / class of message that expires.
    let msg1 = request(time(10));
    let id1 = pool.insert_inbound(msg1.clone().into());
    let msg2 = request(time(20));
    let id2 = pool.insert_outbound_request(msg2.clone().into(), time(25).into());
    let msg3 = response(time(30));
    let id3 = pool.insert_outbound_response(msg3.clone().into());
    let msg4 = request(NO_DEADLINE);
    let id4 = pool.insert_outbound_request(msg4.clone().into(), time(40).into());

    // Sanity check.
    assert_eq!(4, pool.len());
    assert_eq!(
        maplit::btreeset! {
            (time(10), id1),
            (time(20), id2),
            (time(30), id3),
            (time(40 + REQUEST_LIFETIME.as_secs() as u32), id4)
        },
        pool.deadline_queue
    );
    // There are expiring messages.
    assert!(pool.has_expired_deadlines(t_max));

    //
    // Expire the first message, with a deadline of 10 seconds.
    //

    // No messages expiring at 10 seconds or between 10 and 11 seconds.
    assert!(!pool.has_expired_deadlines(t10));
    assert!(!pool.has_expired_deadlines(t10 + half_second));
    // But expect message expiring at 11 seconds.
    assert!(pool.has_expired_deadlines(t11));

    // Nothing expires at 10 seconds or between 10 and 11 seconds.
    assert_eq!(empty_vec, pool.expire_messages(t10));
    assert_eq!(empty_vec, pool.expire_messages(t10 + half_second));
    // But (only) `msg1` expires at 11 seconds.
    assert_eq!(vec![(id1, msg1.into())], pool.expire_messages(t11));

    // Sanity check: `msg1` is now gone.
    assert_eq!(None, pool.get(id1));
    assert_eq!(3, pool.len());

    // And there is nothing expiring at 11 seconds anymore.
    assert!(!pool.has_expired_deadlines(t11));
    assert_eq!(empty_vec, pool.expire_messages(t11));

    //
    // Pop the second message, with a deadline of 20 seconds.
    //

    // No messages expiring at 20 seconds.
    assert!(!pool.has_expired_deadlines(t20));
    assert_eq!(empty_vec, pool.expire_messages(t10));
    // But expect message expiring at 21 seconds.
    assert!(pool.has_expired_deadlines(t21));

    // Now pop it.
    assert_eq!(Some(msg2.into()), pool.take(id2));
    assert_eq!(2, pool.len());

    // There is now no longer a message expiring at 21 seconds.
    assert!(!pool.has_expired_deadlines(t21));
    assert_eq!(empty_vec, pool.expire_messages(t21));

    //
    // Pop the remaining messages.
    //

    // No messages expiring at 30 seconds.
    assert!(!pool.has_expired_deadlines(t30));
    // But expect message expiring at 31 seconds.
    assert!(pool.has_expired_deadlines(t31));

    // Nothing expires at 30 seconds.
    assert_eq!(empty_vec, pool.expire_messages(t30));
    // But both remaining messages expire at `t41_plus_lifetime`.
    assert_eq!(
        vec![(id3, msg3.into()), (id4, msg4.into())],
        pool.expire_messages(t41_plus_lifetime)
    );

    // Pool is now empty.
    assert_eq!(0, pool.len());
    // And no messages are expiring.
    assert!(!pool.has_expired_deadlines(t_max));
    assert_eq!(empty_vec, pool.expire_messages(t_max));
}

#[test]
fn test_expiration_of_non_expiring_messages() {
    let mut pool = MessagePool::default();

    // Insert one message of each kind / class / context.
    pool.insert_inbound(request(NO_DEADLINE).into());
    pool.insert_inbound(response(NO_DEADLINE).into());
    pool.insert_inbound(response(time(30)).into());
    pool.insert_outbound_response(response(NO_DEADLINE).into());

    // Sanity check.
    assert_eq!(4, pool.len());

    // No messages are expiring.
    assert!(!pool.has_expired_deadlines(Time::from_nanos_since_unix_epoch(u64::MAX)));
    assert!(pool
        .expire_messages(Time::from_nanos_since_unix_epoch(u64::MAX))
        .is_empty());

    // Sanity check.
    assert_eq!(4, pool.len());
}

#[test]
fn test_shed_message() {
    let mut pool = MessagePool::default();

    // Nothing to shed.
    assert_eq!(None, pool.shed_largest_message());

    // Insert one best-effort message of each kind / context.
    let msg1 = request_with_payload(1000, time(10));
    let id1 = pool.insert_inbound(msg1.clone().into());
    let msg2 = response_with_payload(4000, time(20));
    let id2 = pool.insert_inbound(msg2.clone().into());
    let msg3 = request_with_payload(3000, time(30));
    let id3 = pool.insert_outbound_request(msg3.clone().into(), time(35).into());
    let msg4 = response_with_payload(2000, time(40));
    let id4 = pool.insert_outbound_response(msg4.clone().into());

    // Sanity check.
    assert_eq!(4, pool.len());

    // Shed the largest message (`msg2`).
    assert_eq!(Some((id2, msg2.into())), pool.shed_largest_message());
    assert_eq!(3, pool.len());

    // Pop the next largest message ('msg3`).
    assert_eq!(Some(msg3.into()), pool.take(id3));

    // Shedding will now produce `msg4`.
    assert_eq!(Some((id4, msg4.into())), pool.shed_largest_message());
    assert_eq!(1, pool.len());

    // Pop the remaining message ('msg1`).
    assert_eq!(Some(msg1.into()), pool.take(id1));

    // Nothing left to shed.
    assert_eq!(None, pool.shed_largest_message());
    assert_eq!(0, pool.len());
    assert_eq!(0, pool.size_queue.len());
}

#[test]
fn test_shed_message_guaranteed_response() {
    let mut pool = MessagePool::default();

    // Insert one guaranteed response message of each kind / context.
    pool.insert_inbound(request(NO_DEADLINE).into());
    pool.insert_inbound(response(NO_DEADLINE).into());
    pool.insert_outbound_request(request(NO_DEADLINE).into(), time(30).into());
    pool.insert_outbound_response(response(NO_DEADLINE).into());

    assert_eq!(4, pool.len());

    // Nothing can be shed.
    assert_eq!(None, pool.shed_largest_message());
    assert_eq!(0, pool.size_queue.len());
}

#[test]
fn test_equality() {
    let mut pool = MessagePool::default();

    // Insert one message of each kind / class / context.
    let id1 = pool.insert_inbound(request(NO_DEADLINE).into());
    let id2 = pool.insert_inbound(request_with_payload(2000, time(20)).into());
    let _id3 = pool.insert_inbound(response(NO_DEADLINE).into());
    let _id4 = pool.insert_inbound(response(time(40)).into());
    let _id5 = pool.insert_outbound_request(request(NO_DEADLINE).into(), time(50).into());
    let _id6 = pool.insert_outbound_request(request(time(60)).into(), time(65).into());
    let _id7 = pool.insert_outbound_response(response(NO_DEADLINE).into());
    let id8 = pool.insert_outbound_response(response(time(80)).into());

    // Make a clone.
    let mut other_pool = pool.clone();

    // The two pools should be equal.
    assert_eq!(pool, other_pool);

    // Pop the same message from either pool.
    assert!(pool.take(id1).is_some());
    assert!(other_pool.take(id1).is_some());
    // The two pools should still be equal.
    assert_eq!(pool, other_pool);

    // Shed a message from either pool.
    assert_eq!(id2, pool.shed_largest_message().unwrap().0);
    assert_eq!(id2, other_pool.shed_largest_message().unwrap().0);
    // The two pools should still be equal.
    assert_eq!(pool, other_pool);

    // Expire a message from either pool (id6).
    assert_eq!(1, pool.expire_messages(time(61).into()).len());
    assert_eq!(1, other_pool.expire_messages(time(61).into()).len());
    // The two pools should still be equal.
    assert_eq!(pool, other_pool);

    // Expire a message from one pool (id8), take it from the other.
    assert_eq!(1, pool.expire_messages(time(81).into()).len());
    assert!(other_pool.take(id8).is_some());
    // The two pools should still be equal.
    assert_eq!(pool, other_pool);

    // Shed a message from one pool, take it from the other.
    let id = pool.shed_largest_message().unwrap().0;
    assert!(other_pool.take(id).is_some());
    // The two pools should still be equal.
    assert_eq!(pool, other_pool);
}

#[test]
fn test_message_id_sanity() {
    // Each bit is actually a single bit.
    assert_eq!(1, Kind::BIT.count_ones());
    assert_eq!(1, Context::BIT.count_ones());
    assert_eq!(1, Class::BIT.count_ones());
    // And they are the trailing three bits.
    assert_eq!(
        Id::BITMASK_LEN,
        (Kind::BIT | Context::BIT | Class::BIT).trailing_ones()
    );

    // `Kind::Request` and `Kind::Response` have different `u64` representations and
    // they are both confined to `Kind::BIT`.
    assert_ne!(Kind::Request as u64, Kind::Response as u64);
    assert_eq!(Kind::Request as u64, Kind::Request as u64 & Kind::BIT);
    assert_eq!(Kind::Response as u64, Kind::Response as u64 & Kind::BIT);

    // `Context::Inbound` and `Context::Outbound` have different `u64`
    // representations and they are both confined to `Context::BIT`.
    assert_ne!(Context::Inbound as u64, Context::Outbound as u64);
    assert_eq!(
        Context::Inbound as u64,
        Context::Inbound as u64 & Context::BIT
    );
    assert_eq!(
        Context::Outbound as u64,
        Context::Outbound as u64 & Context::BIT
    );

    // `Class::GuaranteedResponse` and `Class::BestEffort` have different `u64`
    // representations and they are both confined to `Class::BIT`.
    assert_ne!(Class::GuaranteedResponse as u64, Class::BestEffort as u64);
    assert_eq!(
        Class::GuaranteedResponse as u64,
        Class::GuaranteedResponse as u64 & Class::BIT
    );
    assert_eq!(
        Class::BestEffort as u64,
        Class::BestEffort as u64 & Class::BIT
    );
}

#[test]
fn test_message_id_flags() {
    // Guaranteed inbound request.
    let giq_id = Id::new(
        Kind::Request,
        Context::Inbound,
        Class::GuaranteedResponse,
        13,
    );
    assert_eq!(Kind::Request, giq_id.kind());
    assert_eq!(Context::Inbound, giq_id.context());
    assert_eq!(Class::GuaranteedResponse, giq_id.class());
    assert_eq!(13, giq_id.0 >> Id::BITMASK_LEN);

    // Best-effort outbound response, same generator.
    let bop_id = Id::new(Kind::Response, Context::Outbound, Class::BestEffort, 13);
    assert_eq!(Kind::Response, bop_id.kind());
    assert_eq!(Context::Outbound, bop_id.context());
    assert_eq!(Class::BestEffort, bop_id.class());
    assert_eq!(13, bop_id.0 >> Id::BITMASK_LEN);

    // IDs should be different.
    assert_ne!(giq_id, bop_id);
    // But equal to themselves.
    assert_eq!(giq_id, giq_id);
    assert_eq!(bop_id, bop_id);
}

#[test]
fn test_message_id_range() {
    const REQUEST: Kind = Kind::Request;
    const INBOUND: Context = Context::Inbound;
    const GUARANTEED: Class = Class::GuaranteedResponse;

    let id1 = Id::new(REQUEST, INBOUND, GUARANTEED, 0);
    assert_eq!(0, id1.0 >> Id::BITMASK_LEN);

    let id2 = Id::new(REQUEST, INBOUND, GUARANTEED, 13);
    assert_eq!(13, id2.0 >> Id::BITMASK_LEN);

    // Maximum generator value that will be preserved
    const GENERATOR_MAX: u64 = u64::MAX >> Id::BITMASK_LEN;
    let id3 = Id::new(REQUEST, INBOUND, GUARANTEED, GENERATOR_MAX);
    assert_eq!(GENERATOR_MAX, id3.0 >> Id::BITMASK_LEN);

    // Larger generator values still work, their high bits are just ignored.
    let id4 = Id::new(REQUEST, INBOUND, GUARANTEED, u64::MAX);
    assert_eq!(GENERATOR_MAX, id4.0 >> Id::BITMASK_LEN);
}

#[test]
fn test_message_stats_best_effort() {
    use Context::*;
    use QueueOp::*;

    let mut pool = MessagePool::default();

    //
    // All-zero stats iniially.
    //
    let mut stats = StatsFixture::default();
    assert_eq!(stats.inner, pool.message_stats);

    //
    // Insert a bunch of best-effort messages.
    //
    let request = request(time(10));
    let request_size_bytes = request.count_bytes();
    let response = response(time(20));
    let response_size_bytes = response.count_bytes();

    let _ = pool.insert_inbound(request.clone().into());
    stats.adjust_and_check(&pool, Push, Inbound, request.clone().into());
    let inbound_response_id = pool.insert_inbound(response.clone().into());
    stats.adjust_and_check(&pool, Push, Inbound, response.clone().into());
    let outbound_request_id = pool.insert_outbound_request(request.clone().into(), UNIX_EPOCH);
    stats.adjust_and_check(&pool, Push, Outbound, request.clone().into());
    let _ = pool.insert_outbound_response(response.clone().into());
    stats.adjust_and_check(&pool, Push, Outbound, response.clone().into());

    // Sanity check the absolute values.
    assert_eq!(
        MessageStats {
            size_bytes: 2 * (request_size_bytes + response_size_bytes),
            best_effort_message_bytes: 2 * (request_size_bytes + response_size_bytes),
            guaranteed_responses_size_bytes: 0,
            oversized_guaranteed_requests_extra_bytes: 0,
            inbound_size_bytes: request_size_bytes + response_size_bytes,
            inbound_message_count: 2,
            inbound_response_count: 1,
            inbound_guaranteed_request_count: 0,
            inbound_guaranteed_response_count: 0,
            outbound_message_count: 2
        },
        pool.message_stats
    );
    // And the guaranteed memory usage is zero.
    assert_eq!(0, pool.message_stats.guaranteed_response_memory_usage());

    //
    // Take one request and one response.
    //
    assert!(pool.take(inbound_response_id).is_some());
    stats.adjust_and_check(&pool, Pop, Inbound, response.into());
    assert!(pool.take(outbound_request_id).is_some());
    stats.adjust_and_check(&pool, Pop, Outbound, request.into());

    // The guaranteed memory usage is still zero.
    assert_eq!(0, pool.message_stats.guaranteed_response_memory_usage());
    // Best-effort memory usage and total byte size are halved.
    assert_eq!(
        request_size_bytes + response_size_bytes,
        pool.message_stats.best_effort_message_bytes
    );
    assert_eq!(
        request_size_bytes + response_size_bytes,
        pool.message_stats.size_bytes
    );

    //
    // Shed one of the remaining messages and time out the other.
    //
    assert!(pool.shed_largest_message().is_some());
    assert_eq!(1, pool.expire_messages(time(u32::MAX).into()).len());

    // Back to all-zero stats.
    assert_eq!(MessageStats::default(), pool.message_stats);
}

#[test]
fn test_message_stats_guaranteed_response() {
    use Context::*;
    use QueueOp::*;

    let mut pool = MessagePool::default();

    //
    // All-zero stats iniially.
    //
    let mut stats = StatsFixture::default();
    assert_eq!(stats.inner, pool.message_stats);

    //
    // Insert a bunch of guaranteed response messages.
    //
    let request = request(NO_DEADLINE);
    let request_size_bytes = request.count_bytes();
    let response = response(NO_DEADLINE);
    let response_size_bytes = response.count_bytes();

    let inbound_request_id = pool.insert_inbound(request.clone().into());
    stats.adjust_and_check(&pool, Push, Inbound, request.clone().into());
    let inbound_response_id = pool.insert_inbound(response.clone().into());
    stats.adjust_and_check(&pool, Push, Inbound, response.clone().into());
    let _ = pool.insert_outbound_request(request.clone().into(), UNIX_EPOCH);
    stats.adjust_and_check(&pool, Push, Outbound, request.clone().into());
    let outbound_response_id = pool.insert_outbound_response(response.clone().into());
    stats.adjust_and_check(&pool, Push, Outbound, response.clone().into());

    // Sanity check the absolute values.
    assert_eq!(
        MessageStats {
            size_bytes: 2 * (request_size_bytes + response_size_bytes),
            best_effort_message_bytes: 0,
            guaranteed_responses_size_bytes: 2 * response_size_bytes,
            oversized_guaranteed_requests_extra_bytes: 0,
            inbound_size_bytes: request_size_bytes + response_size_bytes,
            inbound_message_count: 2,
            inbound_response_count: 1,
            inbound_guaranteed_request_count: 1,
            inbound_guaranteed_response_count: 1,
            outbound_message_count: 2
        },
        pool.message_stats
    );
    // And the guaranteed memory usage covers the two responses.
    assert_eq!(
        2 * response_size_bytes,
        pool.message_stats.guaranteed_response_memory_usage()
    );

    //
    // Take one request and one response.
    //
    assert!(pool.take(inbound_request_id).is_some());
    stats.adjust_and_check(&pool, Pop, Inbound, request.clone().into());
    assert!(pool.take(outbound_response_id).is_some());
    stats.adjust_and_check(&pool, Pop, Outbound, response.clone().into());

    // The guaranteed memory usage covers the remaining response.
    assert_eq!(
        response_size_bytes,
        pool.message_stats.guaranteed_response_memory_usage()
    );
    // Best-effort memory usage is still zero.
    assert_eq!(0, pool.message_stats.best_effort_message_bytes);
    // Total byte size accounts for the two remaining messages.
    assert_eq!(
        request_size_bytes + response_size_bytes,
        pool.message_stats.size_bytes
    );

    // Time out the one message that has an (implicit) deadline (the outgoing
    // request), take the other.
    assert_eq!(1, pool.expire_messages(time(u32::MAX).into()).len());
    stats.adjust_and_check(&pool, Pop, Outbound, request.into());
    assert!(pool.take(inbound_response_id).is_some());
    stats.adjust_and_check(&pool, Pop, Inbound, response.into());

    // Back to all-zero stats.
    assert_eq!(MessageStats::default(), pool.message_stats);
}

#[test]
fn test_message_stats_oversized_requests() {
    use Context::*;
    use QueueOp::*;

    let mut pool = MessagePool::default();

    //
    // All-zero stats iniially.
    //
    let mut stats = StatsFixture::default();
    assert_eq!(stats.inner, pool.message_stats);

    //
    // Insert a bunch of oversized requests.
    //
    let best_effort = request_with_payload(
        MAX_INTER_CANISTER_PAYLOAD_IN_BYTES_U64 as usize + 1000,
        time(10),
    );
    let best_effort_size_bytes = best_effort.count_bytes();
    let guaranteed = request_with_payload(
        MAX_INTER_CANISTER_PAYLOAD_IN_BYTES_U64 as usize + 2000,
        NO_DEADLINE,
    );
    let guaranteed_size_bytes = guaranteed.count_bytes();
    // The 2000 bytes we added above; plus the method name provided by
    // `RequestBuilder`; plus any difference in size between the `Request` and
    // `Response` structs, so better to compute it
    let guaranteed_extra_bytes = guaranteed_size_bytes - MAX_RESPONSE_COUNT_BYTES;

    let _ = pool.insert_inbound(best_effort.clone().into());
    stats.adjust_and_check(&pool, Push, Inbound, best_effort.clone().into());
    let inbound_guaranteed_id = pool.insert_inbound(guaranteed.clone().into());
    stats.adjust_and_check(&pool, Push, Inbound, guaranteed.clone().into());
    let outbound_best_effort_id =
        pool.insert_outbound_request(best_effort.clone().into(), UNIX_EPOCH);
    stats.adjust_and_check(&pool, Push, Outbound, best_effort.clone().into());
    let _ = pool.insert_outbound_request(guaranteed.clone().into(), UNIX_EPOCH);
    stats.adjust_and_check(&pool, Push, Outbound, guaranteed.clone().into());

    // Sanity check the absolute values.
    assert_eq!(
        MessageStats {
            size_bytes: 2 * (best_effort_size_bytes + guaranteed_size_bytes),
            best_effort_message_bytes: 2 * best_effort_size_bytes,
            guaranteed_responses_size_bytes: 0,
            oversized_guaranteed_requests_extra_bytes: 2 * guaranteed_extra_bytes,
            inbound_size_bytes: best_effort_size_bytes + guaranteed_size_bytes,
            inbound_message_count: 2,
            inbound_response_count: 0,
            inbound_guaranteed_request_count: 1,
            inbound_guaranteed_response_count: 0,
            outbound_message_count: 2
        },
        pool.message_stats
    );
    // And the guaranteed memory usage covers the extra bytes of the two guaranteed
    // requests.
    assert_eq!(
        2 * guaranteed_extra_bytes,
        pool.message_stats.guaranteed_response_memory_usage()
    );

    // Take one best-effort and one guaranteed request.
    assert!(pool.take(inbound_guaranteed_id).is_some());
    stats.adjust_and_check(&pool, Pop, Inbound, guaranteed.into());
    assert!(pool.take(outbound_best_effort_id).is_some());
    stats.adjust_and_check(&pool, Pop, Outbound, best_effort.into());

    // The guaranteed memory usage covers the extra bytes of the remaining
    // guaranteed request.
    assert_eq!(
        guaranteed_extra_bytes,
        pool.message_stats.guaranteed_response_memory_usage()
    );
    // Best-effort memory usage covers the remaining best-effort request.
    assert_eq!(
        best_effort_size_bytes,
        pool.message_stats.best_effort_message_bytes
    );
    // Total byte size accounts for both remaining requests.
    assert_eq!(
        best_effort_size_bytes + guaranteed_size_bytes,
        pool.message_stats.size_bytes
    );

    // Shed one the remaining best-effort request and time out guaranteed one.
    assert!(pool.shed_largest_message().is_some());
    assert_eq!(1, pool.expire_messages(time(u32::MAX).into()).len());

    // Back to all-zero stats.
    assert_eq!(MessageStats::default(), pool.message_stats);
}

/// Tests that an encode-decode roundtrip yields a result equal to the original
/// (and that the stats and priority queues of an organically constructed
/// `MessagePool` match those of a deserialized one).
#[test]
fn encode_roundtrip() {
    let mut pool = MessagePool::default();

    // Insert one message of each kind / class / context.
    pool.insert_inbound(request_with_payload(100, NO_DEADLINE).into());
    pool.insert_inbound(request_with_payload(200, time(20)).into());
    pool.insert_inbound(response_with_payload(300, NO_DEADLINE).into());
    pool.insert_inbound(response_with_payload(400, time(40)).into());
    pool.insert_outbound_request(
        request_with_payload(500, NO_DEADLINE).into(),
        time(50).into(),
    );
    pool.insert_outbound_request(request_with_payload(600, time(60)).into(), time(65).into());
    pool.insert_outbound_response(response_with_payload(700, NO_DEADLINE).into());
    pool.insert_outbound_response(response_with_payload(800, time(80)).into());

    let encoded: pb_queues::MessagePool = (&pool).into();
    let decoded = encoded.try_into().unwrap();

    assert_eq!(pool, decoded);
}

/// Tests an encode-decode roundtrip of an empty `MessagePool`.
#[test]
fn encode_roundtrip_empty() {
    let pool = MessagePool::default();

    let encoded: pb_queues::MessagePool = (&pool).into();
    let decoded = encoded.try_into().unwrap();

    assert_eq!(pool, decoded);
}

//
// Fixtures and helper functions.
//

fn request(deadline: CoarseTime) -> Request {
    RequestBuilder::new().deadline(deadline).build()
}

fn response(deadline: CoarseTime) -> Response {
    ResponseBuilder::new().deadline(deadline).build()
}

fn request_with_payload(payload_size: usize, deadline: CoarseTime) -> Request {
    RequestBuilder::new()
        .method_payload(vec![13; payload_size])
        .deadline(deadline)
        .build()
}

fn response_with_payload(payload_size: usize, deadline: CoarseTime) -> Response {
    ResponseBuilder::new()
        .response_payload(Payload::Data(vec![13; payload_size]))
        .deadline(deadline)
        .build()
}

fn time(seconds_since_unix_epoch: u32) -> CoarseTime {
    CoarseTime::from_secs_since_unix_epoch(seconds_since_unix_epoch)
}

fn assert_exact_messages_in_queue<T>(messages: BTreeSet<Id>, queue: &BTreeSet<(T, Id)>) {
    assert_eq!(messages.len(), queue.len());
    assert_eq!(messages, queue.iter().map(|(_, id)| *id).collect())
}

/// Generates an `Id` for a best-effort inbound request.
pub(crate) fn new_request_message_id(generator: u64, class: Class) -> Id {
    Id::new(Kind::Request, Context::Inbound, class, generator)
}

/// Generates an `Id` for an inbound response.
pub(crate) fn new_response_message_id(generator: u64, class: Class) -> Id {
    Id::new(Kind::Response, Context::Inbound, class, generator)
}

#[derive(PartialEq, Eq)]
enum QueueOp {
    Push,
    Pop,
}

/// Fixture for validating updates to the message stats. Relies on a parallel
/// implementation of stats calculations.
#[derive(Default)]
struct StatsFixture {
    inner: MessageStats,
}

impl StatsFixture {
    /// Adjusts the wrapped stats according to the given message, operation and
    /// context, relying on an independent stats implementation; then validates the
    /// given pool's stats by comparing them against the just-updated stats.
    fn adjust_and_check(
        &mut self,
        pool: &MessagePool,
        op: QueueOp,
        context: Context,
        msg: RequestOrResponse,
    ) {
        match op {
            QueueOp::Push => self.inner += stats_delta2(&msg, context),
            QueueOp::Pop => self.inner -= stats_delta2(&msg, context),
        }
        assert_eq!(self.inner, pool.message_stats);
    }
}

/// Alternate calculation of the stats change caused by pushing (+) or popping
/// (-) the given message in the given context.
fn stats_delta2(msg: &RequestOrResponse, context: Context) -> MessageStats {
    match msg {
        RequestOrResponse::Request(req) => request_stats_delta2(req, context),
        RequestOrResponse::Response(rep) => response_stats_delta2(rep, context),
    }
}

/// Alternate calculation of the stats change caused by pushing (+) or popping
/// (-) the given request in the given context.
fn request_stats_delta2(req: &Request, context: Context) -> MessageStats {
    use Class::*;
    use Context::*;

    let class = if req.deadline == NO_DEADLINE {
        Class::GuaranteedResponse
    } else {
        Class::BestEffort
    };

    let size_bytes = req.count_bytes();
    let (best_effort_message_bytes, oversized_guaranteed_requests_extra_bytes) = match class {
        GuaranteedResponse => (0, size_bytes.saturating_sub(MAX_RESPONSE_COUNT_BYTES)),
        BestEffort => (size_bytes, 0),
    };
    let (inbound_size_bytes, inbound_message_count, outbound_message_count) = if context == Inbound
    {
        (size_bytes, 1, 0)
    } else {
        (0, 0, 1)
    };
    let inbound_guaranteed_request_count = if context == Inbound && class == GuaranteedResponse {
        1
    } else {
        0
    };
    // Response stats are unaffected.
    let guaranteed_responses_size_bytes = 0;
    let inbound_response_count = 0;
    let inbound_guaranteed_response_count = 0;

    MessageStats {
        size_bytes,
        best_effort_message_bytes,
        guaranteed_responses_size_bytes,
        oversized_guaranteed_requests_extra_bytes,
        inbound_size_bytes,
        inbound_message_count,
        inbound_response_count,
        inbound_guaranteed_request_count,
        inbound_guaranteed_response_count,
        outbound_message_count,
    }
}

/// Alternate calculation of the stats change caused by pushing (+) or popping
/// (-) the given response in the given context.
fn response_stats_delta2(rep: &Response, context: Context) -> MessageStats {
    use Class::*;
    use Context::*;

    let class = if rep.deadline == NO_DEADLINE {
        Class::GuaranteedResponse
    } else {
        Class::BestEffort
    };

    let size_bytes = rep.count_bytes();
    let (best_effort_message_bytes, guaranteed_responses_size_bytes) = match class {
        GuaranteedResponse => (0, size_bytes),
        BestEffort => (size_bytes, 0),
    };
    let (inbound_size_bytes, inbound_message_count, inbound_response_count, outbound_message_count) =
        if context == Inbound {
            (size_bytes, 1, 1, 0)
        } else {
            (0, 0, 0, 1)
        };
    let inbound_guaranteed_response_count = if context == Inbound && class == GuaranteedResponse {
        1
    } else {
        0
    };

    // Request stats are unaffected.
    let oversized_guaranteed_requests_extra_bytes = 0;
    let inbound_guaranteed_request_count = 0;

    MessageStats {
        size_bytes,
        best_effort_message_bytes,
        guaranteed_responses_size_bytes,
        oversized_guaranteed_requests_extra_bytes,
        inbound_size_bytes,
        inbound_message_count,
        inbound_response_count,
        inbound_guaranteed_request_count,
        inbound_guaranteed_response_count,
        outbound_message_count,
    }
}<|MERGE_RESOLUTION|>--- conflicted
+++ resolved
@@ -200,11 +200,6 @@
             assert_eq!(Some(&request), pool.get(request_id));
             assert_eq!(Some(&response), pool.get(response_id));
 
-<<<<<<< HEAD
-            // Messages are still in the pool.
-            assert_eq!(Some(&request), pool.get(request_id));
-            assert_eq!(Some(&response), pool.get(response_id));
-
             // Actually take the messages.
             assert_eq!(Some(request), pool.take(request_id));
             assert_eq!(Some(response), pool.take(response_id));
@@ -219,22 +214,6 @@
         }
     }
 
-=======
-            // Actually take the messages.
-            assert_eq!(Some(request), pool.take(request_id));
-            assert_eq!(Some(response), pool.take(response_id));
-
-            // Messages are gone.
-            assert_eq!(None, pool.get(request_id));
-            assert_eq!(None, pool.get(response_id));
-
-            // And cannot be taken out again.
-            assert_eq!(None, pool.take(request_id));
-            assert_eq!(None, pool.take(response_id));
-        }
-    }
-
->>>>>>> 55af564a
     // After resetting `message_id_generator`, pool is equal to default, i.e. empty.
     pool.message_id_generator = 0;
     assert_eq!(MessagePool::default(), pool);
