use super::super::message_pool::tests::*;
use super::super::message_pool::Class;
use super::*;
use assert_matches::assert_matches;
use ic_test_utilities_types::arbitrary;
use ic_test_utilities_types::ids::{canister_test_id, message_test_id, user_test_id};
use ic_test_utilities_types::messages::{IngressBuilder, RequestBuilder, ResponseBuilder};
use ic_types::messages::{CallbackId, RequestOrResponse};
use ic_types::time::{CoarseTime, UNIX_EPOCH};
use ic_types::Time;
use message_pool::REQUEST_LIFETIME;
use proptest::prelude::*;
use std::time::Duration;

#[test]
fn canister_queue_constructor_test() {
    const CAPACITY: usize = 14;
    let mut queue = CanisterQueue::new(CAPACITY);

    assert_eq!(0, queue.len());
    assert!(!queue.has_used_slots());
    assert_eq!(CAPACITY, queue.capacity);
    assert_eq!(CAPACITY, queue.available_request_slots());
    assert_eq!(CAPACITY, queue.available_response_slots());
    assert_eq!(Ok(()), queue.check_has_request_slot());
    assert_eq!(0, queue.reserved_slots());
    assert_matches!(
        queue.check_has_reserved_response_slot(),
        Err(StateError::InvariantBroken(_))
    );
    assert_eq!(queue.peek(), None);
    assert_eq!(queue.pop(), None);
}

// Pushing a request succeeds if there is space.
#[test]
fn canister_queue_push_request_succeeds() {
    const CAPACITY: usize = 1;
    let mut queue = CanisterQueue::new(CAPACITY);

    let id = new_request_message_id(13, Class::BestEffort);
    queue.push_request(id);

    assert_eq!(1, queue.len());
    assert!(queue.has_used_slots());
    assert_eq!(CAPACITY - 1, queue.available_request_slots());
    assert_eq!(
        Err(StateError::QueueFull { capacity: CAPACITY }),
        queue.check_has_request_slot()
    );
    assert_eq!(CAPACITY, queue.available_response_slots());
    assert_eq!(0, queue.reserved_slots());
    assert_matches!(
        queue.check_has_reserved_response_slot(),
        Err(StateError::InvariantBroken(_))
    );

    // Peek, then pop the request.
    assert_eq!(Some(&CanisterQueueItem::Reference(id)), queue.peek());
    assert_eq!(Some(CanisterQueueItem::Reference(id)), queue.pop());

    assert_eq!(0, queue.len());
    assert!(!queue.has_used_slots());
    assert_eq!(CAPACITY, queue.available_request_slots());
    assert_eq!(Ok(()), queue.check_has_request_slot());
    assert_eq!(CAPACITY, queue.available_response_slots());
    assert_eq!(0, queue.reserved_slots());
    assert_matches!(
        queue.check_has_reserved_response_slot(),
        Err(StateError::InvariantBroken(_))
    );
}

// Reserving a slot, then pushing a response succeeds if there is space.
#[test]
fn canister_queue_push_response_succeeds() {
    use Class::*;

    const CAPACITY: usize = 1;
    let mut queue = CanisterQueue::new(CAPACITY);

    // Reserve a slot.
    queue.try_reserve_response_slot().unwrap();

    assert_eq!(0, queue.len());
    assert!(queue.has_used_slots());
    assert_eq!(CAPACITY, queue.available_request_slots());
    assert_eq!(Ok(()), queue.check_has_request_slot());
    assert_eq!(CAPACITY - 1, queue.available_response_slots());
    assert_eq!(1, queue.reserved_slots());
    assert_eq!(Ok(()), queue.check_has_reserved_response_slot());

    // Push response into reseerved slot.
    let id = new_response_message_id(13, GuaranteedResponse);
    queue.push_response(id);

    assert_eq!(1, queue.len());
    assert!(queue.has_used_slots());
    assert_eq!(CAPACITY, queue.available_request_slots());
    assert_eq!(Ok(()), queue.check_has_request_slot());
    assert_eq!(CAPACITY - 1, queue.available_response_slots());
    assert_eq!(0, queue.reserved_slots());
    assert_matches!(
        queue.check_has_reserved_response_slot(),
        Err(StateError::InvariantBroken(_))
    );

    // Peek, then pop the response reference.
    assert_eq!(Some(&CanisterQueueItem::Reference(id)), queue.peek());
    assert_eq!(Some(CanisterQueueItem::Reference(id)), queue.pop());

    assert_eq!(0, queue.len());
    assert!(!queue.has_used_slots());
    assert_eq!(CAPACITY, queue.available_request_slots());
    assert_eq!(Ok(()), queue.check_has_request_slot());
    assert_eq!(CAPACITY, queue.available_response_slots());
    assert_eq!(0, queue.reserved_slots());
    assert_matches!(
        queue.check_has_reserved_response_slot(),
        Err(StateError::InvariantBroken(_))
    );
}

/// Test that overfilling an output queue with requests results in failed
/// pushes; also verifies that pushes below capacity succeed.
#[test]
#[should_panic(expected = "assertion failed: self.request_slots < self.capacity")]
fn canister_queue_push_request_to_full_queue_fails() {
    // First fill up the queue.
    const CAPACITY: usize = 2;
    let mut queue = CanisterQueue::new(CAPACITY);
    for i in 0..CAPACITY {
        queue.push_request(new_request_message_id(i as u64, Class::BestEffort));
    }

    assert_eq!(CAPACITY, queue.len());
    assert!(queue.has_used_slots());
    assert_eq!(0, queue.available_request_slots());
    assert_eq!(
        Err(StateError::QueueFull { capacity: CAPACITY }),
        queue.check_has_request_slot()
    );
    assert_eq!(CAPACITY, queue.available_response_slots());
    assert_eq!(0, queue.reserved_slots());
    assert_matches!(
        queue.check_has_reserved_response_slot(),
        Err(StateError::InvariantBroken(_))
    );

    queue.push_request(new_request_message_id(13, Class::BestEffort));
}

/// Test that overfilling an output queue with slot reservations results in
/// failed slot reservations; also verifies that slot reservations below
/// capacity succeed.
#[test]
fn canister_queue_try_reserve_response_slot_in_full_queue_fails() {
    use Class::*;

    const CAPACITY: usize = 2;
    let mut queue = CanisterQueue::new(CAPACITY);

    // Reserve all response slots.
    for _ in 0..CAPACITY {
        queue.try_reserve_response_slot().unwrap();
    }

    assert_eq!(0, queue.len());
    assert!(queue.has_used_slots());
    assert_eq!(CAPACITY, queue.available_request_slots());
    assert_eq!(Ok(()), queue.check_has_request_slot());
    assert_eq!(0, queue.available_response_slots());
    assert_eq!(CAPACITY, queue.reserved_slots());
    assert_eq!(Ok(()), queue.check_has_reserved_response_slot());

    // Trying to reserve a slot fails.
    assert_eq!(
        Err(StateError::QueueFull { capacity: CAPACITY }),
        queue.try_reserve_response_slot()
    );

    // Fill the queue with responses.
    for i in 0..CAPACITY {
        let class = if i % 2 == 0 {
            BestEffort
        } else {
            GuaranteedResponse
        };
        queue.push_response(new_response_message_id(i as u64, class));
    }

    assert_eq!(2, queue.len());
    assert!(queue.has_used_slots());
    assert_eq!(CAPACITY, queue.available_request_slots());
    assert_eq!(Ok(()), queue.check_has_request_slot());
    assert_eq!(0, queue.available_response_slots());
    assert_eq!(0, queue.reserved_slots());
    assert_matches!(
        queue.check_has_reserved_response_slot(),
        Err(StateError::InvariantBroken(_))
    );

    // Trying to reserve a slot still fails.
    assert_eq!(
        Err(StateError::QueueFull { capacity: CAPACITY }),
        queue.try_reserve_response_slot()
    );
}

/// Test that a queue can be filled with both requests and responses at the
/// same time.
#[test]
fn canister_queue_full_duplex() {
    // First fill up the queue.
    const CAPACITY: usize = 2;
    let mut queue = CanisterQueue::new(CAPACITY);
    for i in 0..CAPACITY as u64 {
        queue.push_request(new_request_message_id(i * 2, Class::BestEffort));
        queue.try_reserve_response_slot().unwrap();
        queue.push_response(new_response_message_id(i * 2 + 1, Class::BestEffort));
    }

    assert_eq!(2 * CAPACITY, queue.len());
    assert!(queue.has_used_slots());
    assert_eq!(0, queue.available_request_slots());
    assert_eq!(
        Err(StateError::QueueFull { capacity: CAPACITY }),
        queue.check_has_request_slot()
    );
    assert_eq!(0, queue.available_response_slots());
    assert_eq!(
        Err(StateError::QueueFull { capacity: CAPACITY }),
        queue.try_reserve_response_slot(),
    );
}

#[test]
#[should_panic(expected = "InvariantBroken(\"No reserved response slot\")")]
fn canister_queue_push_without_reserved_slot_panics() {
    let mut queue = CanisterQueue::new(10);
    queue.push_response(new_response_message_id(13, Class::BestEffort));
}

/// Generator for an arbitrary `MessageReference`.
fn arbitrary_message_reference() -> impl Strategy<Value = CanisterQueueItem> + Clone {
    prop_oneof![
        1 => any::<u64>().prop_map(|gen| CanisterQueueItem::Reference(new_request_message_id(gen, Class::GuaranteedResponse))),
        1 => any::<u64>().prop_map(|gen| CanisterQueueItem::Reference(new_request_message_id(gen, Class::BestEffort))),
        1 => any::<u64>().prop_map(|gen| CanisterQueueItem::Reference(new_response_message_id(gen, Class::GuaranteedResponse))),
        1 => any::<u64>().prop_map(|gen| CanisterQueueItem::Reference(new_response_message_id(gen, Class::BestEffort))),
    ]
}

proptest! {
    #[test]
    fn canister_queue_push_and_pop(
        mut references in proptest::collection::vec_deque(
            arbitrary_message_reference(),
            10..20,
        )
    ) {
        // Create a queue with large enough capacity.
        let mut queue = CanisterQueue::new(20);

        // Push all references onto the queue.
        for reference in references.iter() {
            match reference {
                CanisterQueueItem::Reference(id) if id.kind() == Kind::Request => {
                    queue.push_request(*id);
                }
                CanisterQueueItem::Reference(id) => {
                    queue.try_reserve_response_slot().unwrap();
                    queue.push_response(*id);
                }
            }
            prop_assert_eq!(Ok(()), queue.check_invariants());
        }

        // Check the contents of the queue via `peek` and `pop`.
        while let Some(r) = queue.peek() {
            let reference = references.pop_front();
            prop_assert_eq!(reference.as_ref(), Some(r));
            prop_assert_eq!(reference, queue.pop());
        }

        // All references should have been consumed.
        prop_assert!(references.is_empty());
    }

    #[test]
    fn encode_roundtrip(
        references in proptest::collection::vec_deque(
            arbitrary_message_reference(),
            10..20,
        ),
        reserved_slots in 0..3
    ) {
        // Create a queue with large enough capacity.
        let mut queue = CanisterQueue::new(23);

        // Push all references onto the queue.
        for reference in references.iter() {
            match reference {
                CanisterQueueItem::Reference(id) if id.kind() == Kind::Request => {
                    queue.push_request(*id);
                }
                CanisterQueueItem::Reference(id) => {
                    queue.try_reserve_response_slot().unwrap();
                    queue.push_response(*id);
                }
            }
            prop_assert_eq!(Ok(()), queue.check_invariants());
        }
        // And make `reserved_slots` additional reservations.
        for _ in 0..reserved_slots {
            queue.try_reserve_response_slot().unwrap();
        }
        prop_assert_eq!(Ok(()), queue.check_invariants());

        let encoded: pb_queues::CanisterQueue = (&queue).into();
        let decoded = (encoded, Context::Inbound).try_into().unwrap();

        assert_eq!(queue, decoded);
    }
}

#[test]
fn decode_inbound_message_in_output_queue_fails() {
    // Queue with an inbound request.
    let mut queue = CanisterQueue::new(10);
    queue.push_request(new_request_message_id(13, Class::BestEffort));
    let encoded: pb_queues::CanisterQueue = (&queue).into();

    // Cannot be decoded as an output queue.
    assert_matches!(
        CanisterQueue::try_from((encoded.clone(), Context::Outbound)),
        Err(ProxyDecodeError::Other(_))
    );

    // But can be decoded as an input queue.
    assert_eq!(queue, (encoded, Context::Inbound).try_into().unwrap());
}

#[test]
fn decode_with_invalid_response_slots_or_capacity_fails() {
    // Queue with two inbound responses.
    let mut queue = CanisterQueue::new(10);
    queue.try_reserve_response_slot().unwrap();
    queue.push_response(new_response_message_id(13, Class::BestEffort));
    queue.try_reserve_response_slot().unwrap();
    queue.push_response(new_response_message_id(14, Class::BestEffort));
    let encoded: pb_queues::CanisterQueue = (&queue).into();

    // Can be decoded as is.
    assert_eq!(
        queue,
        (encoded.clone(), Context::Inbound).try_into().unwrap()
    );

    // But fails to decode with a too low `response_slots` value.
    let mut too_few_response_slots = encoded.clone();
    too_few_response_slots.response_slots = 1;
    assert_matches!(
        CanisterQueue::try_from((too_few_response_slots.clone(), Context::Inbound)),
        Err(ProxyDecodeError::Other(_))
    );

    // Or with a too low `capacity` value.
    let mut too_low_capacity = encoded;
    too_low_capacity.capacity = 1;
    assert_matches!(
        CanisterQueue::try_from((too_low_capacity.clone(), Context::Inbound)),
        Err(ProxyDecodeError::Other(_))
    );
}

fn make_request(callback_id: u64, deadline_seconds: u32) -> Request {
    RequestBuilder::default()
        .sender_reply_callback(CallbackId::from(callback_id))
        .deadline(CoarseTime::from_secs_since_unix_epoch(deadline_seconds))
        .build()
}

#[test]
fn canister_queue_try_from_input_queue() {
    let req1 = make_request(1, 0);
    let req2 = make_request(2, 0);
    let req3 = make_request(3, 13);
    let rep = ResponseBuilder::default()
        .originator_reply_callback(CallbackId::new(4))
        .build();

    // An `InputQueue` with a non-zero `begin`, a couple of requests, a response and
    // a reserved slot.
    let mut input_queue = InputQueue::new(10);
    input_queue.push(req1.clone().into()).unwrap();
    input_queue.pop().unwrap();
    input_queue.push(req2.clone().into()).unwrap();
    input_queue.push(req3.clone().into()).unwrap();
    input_queue.reserve_slot().unwrap();
    input_queue.push(rep.clone().into()).unwrap();
    input_queue.reserve_slot().unwrap();

    // Expected `MessagePool` and `CanisterQueue`.
    let mut expected_pool = MessagePool::default();
    let mut expected_queue = CanisterQueue::new(10);
    expected_queue.push_request(expected_pool.insert_inbound(req2.into()));
    expected_queue.push_request(expected_pool.insert_inbound(req3.into()));
    expected_queue.try_reserve_response_slot().unwrap();
    expected_queue.push_response(expected_pool.insert_inbound(rep.into()));
    expected_queue.try_reserve_response_slot().unwrap();

    let mut pool = MessagePool::default();
    let queue: CanisterQueue = (input_queue, &mut pool).try_into().unwrap();

    assert_eq!((expected_pool, expected_queue), (pool, queue));
}

#[test]
fn canister_queue_try_from_output_queue() {
    let t0 = Time::from_secs_since_unix_epoch(10).unwrap();
    let t3 = t0 + Duration::from_secs(3);
    let t4 = t0 + Duration::from_secs(4);
    let d0 = t0 + REQUEST_LIFETIME;
    let d3 = t3 + REQUEST_LIFETIME;
    let d4 = t4 + REQUEST_LIFETIME;
    let req1 = make_request(1, 0);
    let req2 = make_request(2, 13);
    let req3 = make_request(3, 0);
    let req4 = make_request(4, 14);
    let rep = ResponseBuilder::default()
        .originator_reply_callback(CallbackId::new(5))
        .build();

    // An `OutputQueue` with a non-zero `begin`, a response, a timed out request
    // (`None`), a couple of requests and a reserved slot.
    let mut output_queue = OutputQueue::new(10);
    // Advance `begin`.
    output_queue.push_request(req1.clone().into(), d0).unwrap();
    output_queue.pop().unwrap();
    // Enqueue a response to induce head-of-line blocking.
    output_queue.reserve_slot().unwrap();
    output_queue.push_response(rep.clone().into());
    // Enqueue and time out a request.
    output_queue.push_request(req2.clone().into(), d0).unwrap();
    output_queue.time_out_requests(d3).next();
    // Enqueue a couple more requests.
    output_queue.push_request(req3.clone().into(), d3).unwrap();
    output_queue.push_request(req4.clone().into(), d4).unwrap();
    // Make an extra response reservation.
    output_queue.reserve_slot().unwrap();

    // Expected `MessagePool` and `CanisterQueue`.
    let mut expected_pool = MessagePool::default();
    let mut expected_queue = CanisterQueue::new(10);
    expected_queue.try_reserve_response_slot().unwrap();
    expected_queue.push_response(expected_pool.insert_outbound_response(rep.into()));
    expected_queue.push_request(expected_pool.insert_outbound_request(req3.into(), t3));
    expected_queue.push_request(expected_pool.insert_outbound_request(req4.into(), t4));
    expected_queue.try_reserve_response_slot().unwrap();

    let mut pool = MessagePool::default();
    let queue: CanisterQueue = (output_queue, &mut pool).try_into().unwrap();

    assert_eq!((expected_pool, expected_queue), (pool, queue));
}

#[test]
fn input_queue_try_from_canister_queue() {
<<<<<<< HEAD
    let req1 = make_request(1, 13);
    let req2 = make_request(2, 0);
    let req3 = make_request(3, 14);
=======
    let req1 = make_request(1, 0);
    let req2 = make_request(2, 14);
>>>>>>> 282bb157
    let rep = ResponseBuilder::default()
        .originator_reply_callback(CallbackId::new(4))
        .build();

<<<<<<< HEAD
    // A `CanisterQueue` with a couple of requests and a response, a stale request
    // and a reserved slot.
    let mut pool = MessagePool::default();
    let mut queue = CanisterQueue::new(10);
    // Enqueue and shed a request.
    queue.push_request(pool.insert_inbound(req1.clone().into()));
    pool.shed_largest_message().unwrap();
    // Enqueue a couple of requests and a response.
    queue.push_request(pool.insert_inbound(req2.clone().into()));
    queue.push_request(pool.insert_inbound(req3.clone().into()));
=======
    // A `CanisterQueue` with a couple of requests and a response and a reserved
    // slot.
    let mut pool = MessagePool::default();
    let mut queue = CanisterQueue::new(10);
    // Enqueue a couple of requests and a response.
    queue.push_request(pool.insert_inbound(req1.clone().into()));
    queue.push_request(pool.insert_inbound(req2.clone().into()));
>>>>>>> 282bb157
    queue.try_reserve_response_slot().unwrap();
    queue.push_response(pool.insert_inbound(rep.clone().into()));
    // Make an extra response reservation.
    queue.try_reserve_response_slot().unwrap();

<<<<<<< HEAD
    // Expected `InputQueue`. The stale request is not preserved.
    let mut expected_input_queue = InputQueue::new(10);
    expected_input_queue.push(req2.into()).unwrap();
    expected_input_queue.push(req3.into()).unwrap();
=======
    // Expected `InputQueue`.
    let mut expected_input_queue = InputQueue::new(10);
    expected_input_queue.push(req1.into()).unwrap();
    expected_input_queue.push(req2.into()).unwrap();
>>>>>>> 282bb157
    expected_input_queue.reserve_slot().unwrap();
    expected_input_queue.push(rep.into()).unwrap();
    expected_input_queue.reserve_slot().unwrap();

    let input_queue: InputQueue = (&queue, &pool).try_into().unwrap();

    assert_eq!(expected_input_queue, input_queue);
}

#[test]
fn output_queue_try_from_canister_queue() {
    let t0 = Time::from_secs_since_unix_epoch(10).unwrap();
    let t2 = t0 + Duration::from_secs(2);
    let t3 = t0 + Duration::from_secs(3);
    let d2 = t2 + REQUEST_LIFETIME;
    let req1 = make_request(1, 11);
    let req2 = make_request(2, 0);
    let req3 = make_request(3, 13);
<<<<<<< HEAD
    let rep1 = ResponseBuilder::default()
        .originator_reply_callback(CallbackId::new(4))
        .deadline(CoarseTime::floor(t0))
        .build();
    let rep2 = ResponseBuilder::default()
        .originator_reply_callback(CallbackId::new(4))
        .build();

    // A `CanisterQueue` with a couple of requests and a response, a stale request,
    // a stale response and a reserved slot.
    let mut pool = MessagePool::default();
    let mut queue = CanisterQueue::new(10);
    // Enqueue and then shed a request and a response.
    queue.push_request(pool.insert_outbound_request(req1.clone().into(), t0));
    pool.shed_largest_message().unwrap();
    queue.try_reserve_response_slot().unwrap();
    queue.push_response(pool.insert_outbound_response(rep1.clone().into()));
    pool.shed_largest_message().unwrap();
    assert_eq!(2, queue.len());
=======
    let rep = ResponseBuilder::default()
        .originator_reply_callback(CallbackId::new(4))
        .build();

    // A `CanisterQueue` with a couple of requests and a response, a stale request
    // and a reserved slot.
    let mut pool = MessagePool::default();
    let mut queue = CanisterQueue::new(10);
    // Enqueue and then shed a request.
    queue.push_request(pool.insert_outbound_request(req1.clone().into(), t0));
    pool.shed_largest_message().unwrap();
    assert_eq!(1, queue.len());
>>>>>>> 282bb157
    // Enqueue a couple of requests and a response.
    queue.push_request(pool.insert_outbound_request(req2.clone().into(), t2));
    queue.push_request(pool.insert_outbound_request(req3.clone().into(), t3));
    queue.try_reserve_response_slot().unwrap();
<<<<<<< HEAD
    queue.push_response(pool.insert_outbound_response(rep2.clone().into()));
=======
    queue.push_response(pool.insert_outbound_response(rep.clone().into()));
>>>>>>> 282bb157
    // Make an extra response reservation.
    queue.try_reserve_response_slot().unwrap();

    // Expected `OutputQueue`. The stale request and response are not preserved.
    let mut expected_output_queue = OutputQueue::new(10);
    expected_output_queue.push_request(req2.into(), d2).unwrap();
    // `CanisterQueue` does not record when `req3` was pushed (at `t3`), so it
    // inherits `req2`'s deadline.
    expected_output_queue.push_request(req3.into(), d2).unwrap();
    expected_output_queue.reserve_slot().unwrap();
<<<<<<< HEAD
    expected_output_queue.push_response(rep2.into());
=======
    expected_output_queue.push_response(rep.into());
>>>>>>> 282bb157
    expected_output_queue.reserve_slot().unwrap();

    let output_queue: OutputQueue = (&queue, &pool).try_into().unwrap();

    assert_eq!(expected_output_queue, output_queue);
}

#[test]
fn input_queue_constructor_test() {
    let capacity: usize = 14;
    let mut queue = InputQueue::new(capacity);
    assert_eq!(queue.num_messages(), 0);
    assert!(!queue.has_used_slots());
    assert_eq!(queue.pop(), None);
}

#[test]
fn input_queue_with_message_is_not_empty() {
    let mut input_queue = InputQueue::new(1);

    input_queue
        .push(RequestBuilder::default().build().into())
        .expect("could push");
    assert_ne!(input_queue.num_messages(), 0);
    assert!(input_queue.has_used_slots());
}

#[test]
fn input_queue_with_reservation_is_not_empty() {
    let mut input_queue = InputQueue::new(1);
    input_queue.reserve_slot().unwrap();

    assert_eq!(input_queue.num_messages(), 0);
    assert!(input_queue.has_used_slots());
}

/// Test affirming success on popping pushed messages.
#[test]
fn input_queue_pushed_messages_get_popped() {
    let capacity: usize = 4;
    let mut input_queue = InputQueue::new(capacity);
    let mut msg_queue = VecDeque::new();
    for _ in 0..capacity {
        let req: RequestOrResponse = RequestBuilder::default().build().into();
        msg_queue.push_back(req.clone());
        assert_eq!(Ok(()), input_queue.push(req));
    }
    while !msg_queue.is_empty() {
        assert_eq!(input_queue.pop(), msg_queue.pop_front());
    }
    assert_eq!(None, msg_queue.pop_front());
    assert_eq!(None, input_queue.pop());
}

/// Pushing a request succeeds if there is space.
/// Reserving a slot, then pushing a response succeeds if there is space.
#[test]
fn input_queue_push_succeeds() {
    let capacity: usize = 1;
    let mut input_queue = InputQueue::new(capacity);

    // Push request.
    assert_eq!(input_queue.queue.available_request_slots(), 1);
    input_queue
        .push(RequestBuilder::default().build().into())
        .unwrap();
    assert_eq!(input_queue.queue.available_request_slots(), 0);
    assert!(input_queue.check_has_request_slot().is_err());

    // Push response.
    assert_eq!(input_queue.queue.available_response_slots(), 1);
    input_queue.reserve_slot().unwrap();
    assert_eq!(input_queue.queue.available_response_slots(), 0);
    input_queue
        .push(ResponseBuilder::default().build().into())
        .unwrap();
    assert_eq!(input_queue.queue.available_response_slots(), 0);

    assert_eq!(2, input_queue.num_messages());
}

/// Test that overfilling an input queue with messages and reservations
/// results in failed pushes and reservations; also verifies that
/// pushes and reservations below capacity succeed.
#[test]
fn input_queue_push_to_full_queue_fails() {
    // First fill up the queue.
    let capacity: usize = 2;
    let mut input_queue = InputQueue::new(capacity);
    for _ in 0..capacity {
        input_queue
            .push(RequestBuilder::default().build().into())
            .unwrap();
    }
    for _index in 0..capacity {
        input_queue.reserve_slot().unwrap();
    }
    assert_eq!(input_queue.num_messages(), capacity);

    // Now push an extraneous message in.
    assert_eq!(
        input_queue
            .push(RequestBuilder::default().build().into(),)
            .map_err(|(err, _)| err),
        Err(StateError::QueueFull { capacity })
    );
    // Or try to reserve a slot.
    assert_eq!(
        input_queue.reserve_slot(),
        Err(StateError::QueueFull { capacity })
    );
}

#[test]
fn input_queue_push_response_without_reservation_fails() {
    let mut queue = InputQueue::new(10);
    queue
        .push(ResponseBuilder::default().build().into())
        .unwrap_err();
}

#[test]
fn input_queue_decode_with_non_empty_deadlines_fails() {
    let mut q = InputQueue::new(super::super::DEFAULT_QUEUE_CAPACITY);
    for _ in 0..2 {
        let _ = q.push(RequestOrResponse::Request(
            RequestBuilder::default().build().into(),
        ));
    }
    let mut proto_queue: pb_queues::InputOutputQueue = (&q).into();
    proto_queue
        .deadline_range_ends
        .push(pb_queues::MessageDeadline {
            deadline: 0,
            index: 0,
        });
    assert!(TryInto::<InputQueue>::try_into(proto_queue).is_err());
}

#[test]
fn output_queue_constructor_test() {
    let mut queue = OutputQueue::new(14);
    assert_eq!(queue.num_messages(), 0);
    assert_eq!(queue.pop(), None);
}

#[test]
fn output_queue_with_message_is_not_empty() {
    let mut queue = OutputQueue::new(14);

    queue
        .push_request(RequestBuilder::default().build().into(), UNIX_EPOCH)
        .expect("could push");
    assert_eq!(queue.num_messages(), 1);
    assert!(queue.has_used_slots());
}

#[test]
fn output_queue_with_reservation_is_not_empty() {
    let mut queue = OutputQueue::new(14);
    queue.reserve_slot().unwrap();

    assert_eq!(queue.num_messages(), 0);
    assert!(queue.has_used_slots());
}

// Pushing a request succeeds if there is space.
#[test]
fn output_queue_push_request_succeeds() {
    let capacity: usize = 1;
    let mut output_queue = OutputQueue::new(capacity);

    assert_eq!(output_queue.queue.available_request_slots(), 1);
    output_queue
        .push_request(RequestBuilder::default().build().into(), UNIX_EPOCH)
        .unwrap();
    assert_eq!(output_queue.queue.available_request_slots(), 0);
    assert!(output_queue.check_has_request_slot().is_err());

    assert_eq!(1, output_queue.num_messages());
}

// Reserving a slot, then pushing a response succeeds if there is space.
#[test]
fn output_queue_push_response_succeeds() {
    let capacity: usize = 1;
    let mut output_queue = OutputQueue::new(capacity);

    assert_eq!(output_queue.queue.available_response_slots(), 1);
    output_queue.reserve_slot().unwrap();
    assert_eq!(output_queue.queue.available_response_slots(), 0);
    output_queue.push_response(ResponseBuilder::default().build().into());
    assert_eq!(output_queue.queue.available_response_slots(), 0);

    assert_eq!(1, output_queue.num_messages());
}

/// Test that overfilling an output queue with messages and reservations
/// results in failed pushes and reservations; also verifies that
/// pushes and reservations below capacity succeeds.
#[test]
fn output_queue_push_to_full_queue_fails() {
    // First fill up the queue.
    let capacity: usize = 2;
    let mut output_queue = OutputQueue::new(capacity);
    for _index in 0..capacity {
        output_queue
            .push_request(RequestBuilder::default().build().into(), UNIX_EPOCH)
            .unwrap();
    }
    for _index in 0..capacity {
        output_queue.reserve_slot().unwrap();
    }
    assert_eq!(output_queue.num_messages(), capacity);

    // Now push an extraneous message in
    assert_eq!(
        output_queue
            .push_request(RequestBuilder::default().build().into(), UNIX_EPOCH,)
            .map_err(|(err, _)| err),
        Err(StateError::QueueFull { capacity })
    );
    // Or try to reserve a slot.
    assert_eq!(
        output_queue.reserve_slot(),
        Err(StateError::QueueFull { capacity })
    );
}

#[test]
#[should_panic(expected = "called `Result::unwrap()` on an `Err` value")]
fn output_push_without_reserved_slot_fails() {
    let mut queue = OutputQueue::new(10);
    queue.push_response(ResponseBuilder::default().build().into());
}

/// An explicit example of deadlines in OutputQueue, where we manually fill
/// and empty the queue, while checking whether we find what we'd expect.
/// This test also ensures `push_request` and `push_response` don't increment
/// the queue begin index, but `pop` does (by 1).
#[test]
fn output_queue_explicit_push_and_pop_test() {
    let mut q = OutputQueue::new(100);
    assert_eq!(0, q.num_messages());

    let test_request = Arc::<Request>::from(RequestBuilder::default().build());
    let test_response = Arc::<Response>::from(ResponseBuilder::default().build());
    let deadline1 = Time::from_nanos_since_unix_epoch(3);
    let deadline2 = Time::from_nanos_since_unix_epoch(7);

    q.push_request(test_request.clone(), deadline1).unwrap();
    q.reserve_slot().unwrap();
    q.push_response(test_response);
    q.push_request(test_request.clone(), deadline1).unwrap();
    q.push_request(test_request, deadline2).unwrap();

    assert_eq!(4, q.num_messages());
    assert_eq!(0, q.begin);
    assert_eq!(
        VecDeque::from(vec![(deadline1, 3), (deadline2, 4)]),
        q.deadline_range_ends
    );

    let timeout_index = q.timeout_index;
    assert!(matches!(q.pop().unwrap(), RequestOrResponse::Request(_)));
    assert_eq!(3, q.num_messages());
    assert_eq!(1, q.begin);
    assert_eq!(timeout_index, q.timeout_index);
}

/// This ensures `debug_asserts` are enabled, because we are passively testing invariants
/// through the function `OutputQueue::check_invariants()`, which is only called when
/// `debug_asserts` are enabled.
#[test]
#[should_panic]
fn ensure_debug_asserts_enabled() {
    debug_assert!(false);
}

proptest! {
    /// Checks `push_request` enforces `OutputQueue` invariants. This is implicitly checked at
    /// the bottom of `OutputQueue::push_request()`. There is another explicit check here after
    /// the fact to ensure this test doesn't just silently pass if the implicit check is removed.
    /// Additionally, an expected `deadline_range_ends` is reconstructed and then compared to
    /// the actual version at at the end.
    #[test]
    fn output_queue_push_request_enforces_invariants(
        (requests, deadlines) in (2..=10_usize)
        .prop_flat_map(|num_requests| {
            (
                proptest::collection::vec(
                    arbitrary::request().prop_map(Arc::from),
                    num_requests,
                ),
                proptest::collection::vec(
                    (0..=1000_u64).prop_map(Time::from_nanos_since_unix_epoch),
                    num_requests,
                ),
            )
        })
    ) {
        let mut q = OutputQueue::new(super::super::DEFAULT_QUEUE_CAPACITY);
        let mut expected_deadline_range_ends = VecDeque::<(Time, usize)>::new();

        let mut index = 1;
        for (request, deadline) in requests
            .into_iter()
            .zip(deadlines.into_iter())
        {
            q.push_request(request, deadline).unwrap();

            match expected_deadline_range_ends.back_mut() {
                Some((back_deadline, end)) if *back_deadline >= deadline => {
                    *end = index;
                }
                _ => {
                    expected_deadline_range_ends.push_back((deadline, index));
                }
            }

            index += 1;
        }

        prop_assert!(q.check_invariants());
        prop_assert_eq!(expected_deadline_range_ends, q.deadline_range_ends);
    }
}

prop_compose! {
    /// Generator for an arbitrary `OutputQueue` where nothing is timed out. An arbitrary number
    /// of execution rounds is simulated by starting with round boundaries (in terms of messages
    /// pushed onto the queue by the end of the respective round) [1, 2, ... num_msgs]; and removing
    /// a random subset thereof.
    fn arb_output_queue_no_timeout(num_msgs: std::ops::RangeInclusive<usize>) (
        begin in 0..10_usize,
        (msgs, indices_to_remove) in num_msgs
        .prop_flat_map(|num_msgs| {
            (
                proptest::collection::vec(arbitrary::request_or_response(), num_msgs),
                proptest::collection::vec(any::<usize>(), 0..=num_msgs),
            )
        })
    ) -> OutputQueue {

        let mut q = OutputQueue::new(super::super::DEFAULT_QUEUE_CAPACITY);
        q.begin = begin;

        // Boundaries of execution rounds.
        let mut range_ends = (0..=msgs.len()).collect::<Vec<usize>>();
        for i in indices_to_remove {
            range_ends.remove(i % range_ends.len());
        }
        range_ends.push(usize::MAX);

        // Push messages on the queue. The deadlines start at 10 so that
        // there is some room to pick a random time from that won't time out
        // anything.
        let mut round = 0;
        for (i, msg) in msgs.into_iter().enumerate() {
            if range_ends[round] == i {
                round += 1;
            }
            match msg {
                RequestOrResponse::Request(request) => {
                    q.push_request(
                        request,
                        Time::from_nanos_since_unix_epoch((10 + round) as u64),
                    ).unwrap();
                }
                RequestOrResponse::Response(response) => {
                    q.reserve_slot().unwrap();
                    q.push_response(response);
                }
            }
        }
        q.check_invariants();

        q
    }
}

prop_compose! {
    /// Generator for an arbitrary time in the interval [min_deadline - 5, max_deadline + 5]
    /// for an arbitrary `OutputQueue`. Returns 0 if there are no deadlines in the queue.
    fn arb_time_for_output_queue_timeouts(q: &OutputQueue) (
        time in {
            // Find time for timing out in [min_deadline-5, max_deadline+5].
            if let (Some((min_deadline, _)), Some((max_deadline, _))) =
                (q.deadline_range_ends.front(), q.deadline_range_ends.back())
            {
                let min_deadline = min_deadline.as_nanos_since_unix_epoch();
                let max_deadline = max_deadline.as_nanos_since_unix_epoch();
                min_deadline - 5 ..= max_deadline + 5
            } else {
                0..=0_u64
            }
        },
    ) -> Time {
        Time::from_nanos_since_unix_epoch(time)
    }
}

prop_compose! {
    /// Generator for an arbitrary `OutputQueue` where requests are (partially) timed out.
    /// The time for timing out is chosen in the interval [min_deadline - 5, max_deadline+ 5]
    /// such that it encompasses edge cases.
    fn arb_output_queue() (
        (time, num_pop, mut q) in arb_output_queue_no_timeout(5..=20)
        .prop_flat_map(|q| (arb_time_for_output_queue_timeouts(&q), 0..3_usize, Just(q)))
    ) -> OutputQueue {
        q.time_out_requests(time).count();
        q.check_invariants();

        // Pop a few messages to somewhat randomize `timeout_index`.
        for _ in 0..num_pop {
            q.pop();
        }

        q
    }
}

proptest! {
    /// Check timing out requests using an iterator. This uses a random time and then
    /// checks that requests whose deadline has expired are extracted from the queue,
    /// but the corresponding responses remain.
    #[test]
    fn output_queue_test_time_out_requests(
        (time, mut q) in arb_output_queue()
        .prop_flat_map(|q| (arb_time_for_output_queue_timeouts(&q), Just(q)))
    ) {
        let mut ref_q = q.clone();

        let mut timed_out_requests = q
            .time_out_requests(time)
            .map(RequestOrResponse::Request)
            .collect::<VecDeque<_>>();

        q.check_invariants();

        // Check there are no `None` at or after `timeout_index`.
        if !timed_out_requests.is_empty() {
            prop_assert!(q
                .queue
                .queue
                .iter()
                .skip(q.timeout_index - q.begin)
                .all(|msg| msg.is_some()));
        }

        while let Some((deadline, _)) = ref_q.deadline_range_ends.front() {
            if *deadline > time {
                break;
            }
            match ref_q.peek() {
                Some(RequestOrResponse::Response(_)) => {
                    prop_assert_eq!(ref_q.pop(), q.pop());
                }
                Some(RequestOrResponse::Request(_)) => {
                    prop_assert_eq!(ref_q.pop(), timed_out_requests.pop_front());
                }
                None => unreachable!(),
            }
        }

        // `ref_q` and `q` must be the same after popping all messages from the
        // time outed section, except `timeout_index` was not updated since we
        // never timed out anything for `ref_q`.
        ref_q.timeout_index = q.timeout_index;
        prop_assert_eq!(ref_q, q);
    }
}

/// Check whether a timed out request produces back pressure.
#[test]
fn output_queue_check_back_pressure_with_timed_out_requests() {
    let mut q = OutputQueue::new(1);

    q.reserve_slot().unwrap();
    q.push_response(Arc::new(ResponseBuilder::default().build()));

    q.push_request(
        Arc::new(RequestBuilder::default().build()),
        Time::from_nanos_since_unix_epoch(1),
    )
    .unwrap();
    q.time_out_requests(Time::from_nanos_since_unix_epoch(u64::MAX))
        .count();

    assert!(q
        .push_request(
            Arc::new(RequestBuilder::default().build()),
            Time::from_nanos_since_unix_epoch(1),
        )
        .is_err());
}

proptest! {
    /// Check whether the conversion to and from the protobuf version
    /// works for arbitrary output queues.
    #[test]
    fn output_queue_roundtrip_conversions(
        q in arb_output_queue()
    ) {
        let proto_queue: pb_queues::InputOutputQueue = (&q).into();
        let deserialized_q: OutputQueue = proto_queue.try_into().expect("bad conversion");

        prop_assert_eq!(q, deserialized_q);
    }
}

/// Generates a simple `OutputQueue` holding a specified number of requests,
/// each with a unique deadline.
fn generate_test_queue(num_requests: usize) -> OutputQueue {
    let mut q = OutputQueue::new(super::super::DEFAULT_QUEUE_CAPACITY);
    for t in 1..=num_requests {
        q.push_request(
            RequestBuilder::default().build().into(),
            Time::from_nanos_since_unix_epoch(t as u64),
        )
        .unwrap();
    }
    q
}

#[test]
fn output_queue_test_has_expired_deadlines() {
    let end_of_time = Time::from_nanos_since_unix_epoch(u64::MAX);

    let q = generate_test_queue(0);
    assert!(!q.has_expired_deadlines(end_of_time));

    let q = generate_test_queue(1);
    assert!(!q.has_expired_deadlines(Time::from_nanos_since_unix_epoch(0)));
    assert!(q.has_expired_deadlines(end_of_time));
}

#[test]
fn output_queue_decode_with_deadlines_not_strictly_sorted_fails() {
    let mut q = generate_test_queue(2);

    // Check duplicate deadline range end causes error.
    let deadline = q.deadline_range_ends[0].0;
    q.deadline_range_ends[0].0 = q.deadline_range_ends[1].0;
    let proto_queue: pb_queues::InputOutputQueue = (&q).into();
    assert!(OutputQueue::try_from(proto_queue).is_err());

    // Check swapped deadline range ends cause error.
    q.deadline_range_ends[1].0 = deadline;
    let proto_queue: pb_queues::InputOutputQueue = (&q).into();
    assert!(OutputQueue::try_from(proto_queue).is_err());
}

#[test]
fn output_queue_decode_with_deadline_indices_not_strictly_sorted_fails() {
    let mut q = generate_test_queue(2);

    // Check duplicate deadline range end causes error.
    let index = q.deadline_range_ends[0].1;
    q.deadline_range_ends[0].1 = q.deadline_range_ends[1].1;
    let proto_queue: pb_queues::InputOutputQueue = (&q).into();
    assert!(OutputQueue::try_from(proto_queue).is_err());

    // Check swapped deadline range ends cause error.
    q.deadline_range_ends[1].1 = index;
    let proto_queue: pb_queues::InputOutputQueue = (&q).into();
    assert!(OutputQueue::try_from(proto_queue).is_err());
}

#[test]
fn output_queue_decode_with_deadlines_index_out_of_bounds_fails() {
    let mut q = generate_test_queue(1);
    q.begin = 1;

    // Check deadline index before the queue causes error.
    q.deadline_range_ends[0].1 = 0;
    let proto_queue: pb_queues::InputOutputQueue = (&q).into();
    assert!(OutputQueue::try_from(proto_queue).is_err());

    // Check deadline index after the queue causes error.
    q.deadline_range_ends[0].1 = 3;
    let proto_queue: pb_queues::InputOutputQueue = (&q).into();
    assert!(OutputQueue::try_from(proto_queue).is_err());
}

#[test]
fn output_queue_decode_with_none_head_fails() {
    let mut q = OutputQueue::new(super::super::DEFAULT_QUEUE_CAPACITY);
    for _ in 0..2 {
        q.push_request(RequestBuilder::default().build().into(), UNIX_EPOCH)
            .unwrap();
    }
    q.queue.queue.front_mut().unwrap().take();

    let proto_queue: pb_queues::InputOutputQueue = (&q).into();
    assert!(matches!(
        OutputQueue::try_from(proto_queue).err(),
        Some(ProxyDecodeError::Other(_))
    ));
}

// Creates an `OutputQueue` from a VecDeque directly to allow for roundtrips with
// `queue.len() > capacity`.
fn output_queue_roundtrip_from_vec_deque(
    queue: VecDeque<Option<RequestOrResponse>>,
    num_request_slots: usize,
    num_response_slots: usize,
    num_messages: usize,
) -> Result<OutputQueue, ProxyDecodeError> {
    let q = OutputQueue {
        queue: QueueWithReservation::<Option<RequestOrResponse>> {
            queue,
            capacity: super::super::DEFAULT_QUEUE_CAPACITY,
            num_response_slots,
            num_request_slots,
        },
        begin: 0,
        deadline_range_ends: VecDeque::new(),
        timeout_index: 0,
        num_messages,
    };

    let proto_queue: pb_queues::InputOutputQueue = (&q).into();
    TryInto::<OutputQueue>::try_into(proto_queue)
}

#[test]
fn output_queue_decode_check_num_requests_and_responses() {
    let capacity = super::super::DEFAULT_QUEUE_CAPACITY;
    let half_capacity = capacity / 2;

    let mut queue = VecDeque::new();

    for _ in 0..half_capacity {
        queue.push_back(Some(RequestOrResponse::Request(
            RequestBuilder::default().build().into(),
        )));
    }
    for _ in half_capacity..capacity {
        queue.push_back(None);
    }
    for _ in 0..half_capacity {
        queue.push_back(Some(RequestOrResponse::Response(
            ResponseBuilder::default().build().into(),
        )));
    }
    let num_request_slots = capacity;
    let num_response_slots = capacity;
    let num_messages = 2 * half_capacity;
    assert!(output_queue_roundtrip_from_vec_deque(
        queue.clone(),
        num_request_slots,
        num_response_slots,
        num_messages
    )
    .is_ok());

    // Check that we get an error with one more request.
    queue.push_back(Some(RequestOrResponse::Request(
        RequestBuilder::default().build().into(),
    )));
    assert!(output_queue_roundtrip_from_vec_deque(
        queue.clone(),
        num_request_slots + 1,
        num_response_slots,
        num_messages + 1,
    )
    .is_err());
    queue.pop_back();

    // Check that we get an error with one more `None`.
    queue.push_back(None);
    assert!(output_queue_roundtrip_from_vec_deque(
        queue.clone(),
        num_request_slots + 1,
        num_response_slots,
        num_messages
    )
    .is_err());
    queue.pop_back();

    // Check that we get an error with one more response.
    queue.push_back(Some(RequestOrResponse::Response(
        ResponseBuilder::default().build().into(),
    )));
    assert!(output_queue_roundtrip_from_vec_deque(
        queue.clone(),
        num_request_slots,
        num_response_slots + 1,
        num_messages + 1,
    )
    .is_err());
    queue.pop_back();

    // Check that we get an error with one more slot reservation.
    assert!(output_queue_roundtrip_from_vec_deque(
        queue.clone(),
        num_request_slots,
        num_response_slots + 1,
        num_messages,
    )
    .is_err());
}

#[test]
fn ingress_queue_constructor_test() {
    let mut queue = IngressQueue::default();
    assert_eq!(queue.size(), 0);
    assert_eq!(queue.pop(), None);
    assert!(queue.is_empty());
}

fn msg_from_number(num: u64) -> Ingress {
    IngressBuilder::default()
        .source(user_test_id(num))
        .receiver(canister_test_id(num))
        .effective_canister_id(Some(canister_test_id(num)))
        .method_name(num.to_string())
        .message_id(message_test_id(num))
        .build()
}

#[test]
fn empty_and_len_agree_on_empty() {
    let q = IngressQueue::default();
    assert_eq!(q.size(), 0);
    assert!(q.is_empty());
}

#[test]
fn empty_and_len_agree_on_non_empty() {
    let mut q = IngressQueue::default();
    q.push(msg_from_number(1));
    assert_eq!(q.size(), 1);
    assert!(!q.is_empty());
}

#[test]
fn ingress_filter() {
    let mut queue = IngressQueue::default();
    let msg1 = msg_from_number(1);
    let msg2 = msg_from_number(2);
    let msg3 = msg_from_number(3);
    queue.push(msg1.clone());
    queue.push(msg2.clone());
    queue.push(msg3.clone());

    queue.filter_messages(|ingress| *ingress != Arc::new(msg2.clone()));
    assert_eq!(queue.size(), 2);
    assert_eq!(queue.pop(), Some(msg1.into()));
    assert_eq!(queue.size(), 1);
    assert_eq!(queue.pop(), Some(msg3.into()));
}

#[test]
fn ingress_queue_empty() {
    let mut queue = IngressQueue::default();
    assert_eq!(queue.peek(), None);
    assert_eq!(queue.pop(), None);
    assert_eq!(queue.size(), 0);
    assert_eq!(queue.ingress_schedule_size(), 0);
    assert!(queue.is_empty());
}

#[test]
fn ingress_queue_round_robin_order() {
    let mut queue = IngressQueue::default();
    // First ingress for canister A
    let mut msg11 = msg_from_number(1);
    msg11.message_id = message_test_id(11);
    queue.push(msg11.clone());
    // First ingress for canister B
    let mut msg21 = msg_from_number(2);
    msg21.message_id = message_test_id(21);
    queue.push(msg21.clone());
    // Second ingress for canister A
    let mut msg22 = msg_from_number(2);
    msg22.message_id = message_test_id(22);
    queue.push(msg22.clone());
    // Second ingress for canister B
    let mut msg12 = msg_from_number(1);
    msg12.message_id = message_test_id(12);
    queue.push(msg12.clone());

    // We have 4 ingress messages for 2 canisters in the queue.
    assert_eq!(queue.size(), 4);
    assert_eq!(queue.ingress_schedule_size(), 2);
    assert!(!queue.is_empty());

    // The message on the front of queue is first message for canister A.
    assert_eq!(queue.peek(), Some(msg11.clone().into()));
    assert_eq!(queue.pop(), Some(msg11.into()));

    // We have 3 ingress messages for 2 canisters in the queue.
    assert_eq!(queue.size(), 3);
    assert_eq!(queue.ingress_schedule_size(), 2);
    assert!(!queue.is_empty());

    // The message on the front of queue is first message for canister B.
    assert_eq!(queue.peek(), Some(msg21.clone().into()));
    assert_eq!(queue.pop(), Some(msg21.into()));

    // We have 2 ingress messages for 2 canisters in the queue.
    assert_eq!(queue.size(), 2);
    assert_eq!(queue.ingress_schedule_size(), 2);
    assert!(!queue.is_empty());

    // The message on the front of queue is second message for canister A.
    assert_eq!(queue.peek(), Some(msg12.clone().into()));
    assert_eq!(queue.pop(), Some(msg12.into()));

    // We have 1 ingress message for 1 canister in the queue.
    assert_eq!(queue.size(), 1);
    assert_eq!(queue.ingress_schedule_size(), 1);
    assert!(!queue.is_empty());

    // The message on the front of queue is second message for canister B.
    assert_eq!(queue.peek(), Some(msg22.clone().into()));
    assert_eq!(queue.pop(), Some(msg22.into()));

    // The queue is empty.
    assert_eq!(queue.size(), 0);
    assert_eq!(queue.ingress_schedule_size(), 0);
    assert!(queue.is_empty());

    assert_eq!(queue.peek(), None);
    assert_eq!(queue.pop(), None);
}

#[test]
fn ingress_queue_round_robin_order_with_skipping_ingress_input() {
    let mut queue = IngressQueue::default();
    // First ingress for canister A
    let mut msg11 = msg_from_number(1);
    msg11.message_id = message_test_id(11);
    queue.push(msg11.clone());
    // First ingress for canister B
    let mut msg21 = msg_from_number(2);
    msg21.message_id = message_test_id(21);
    queue.push(msg21.clone());
    // Second ingress for canister A
    let mut msg22 = msg_from_number(2);
    msg22.message_id = message_test_id(22);
    queue.push(msg22.clone());
    // Second ingress for canister B
    let mut msg12 = msg_from_number(1);
    msg12.message_id = message_test_id(12);
    queue.push(msg12.clone());

    // We have 4 ingress messages for 2 canisters in the queue.
    assert_eq!(queue.size(), 4);
    assert_eq!(queue.ingress_schedule_size(), 2);
    assert!(!queue.is_empty());

    // The message on the front of queue is first message for canister A.
    assert_eq!(queue.peek(), Some(msg11.clone().into()));
    assert_eq!(queue.pop(), Some(msg11.into()));

    // We have 3 ingress messages for 2 canisters in the queue.
    assert_eq!(queue.size(), 3);
    assert_eq!(queue.ingress_schedule_size(), 2);
    assert!(!queue.is_empty());

    // The message on the front of queue is first message for canister B.
    assert_eq!(queue.peek(), Some(msg21.clone().into()));
    assert_eq!(queue.pop(), Some(msg21.into()));

    // We have 2 ingress messages for 2 canisters in the queue.
    assert_eq!(queue.size(), 2);
    assert_eq!(queue.ingress_schedule_size(), 2);
    assert!(!queue.is_empty());

    // The message on the front of queue is second message for canister A.
    assert_eq!(queue.peek(), Some(msg12.clone().into()));

    // We are skipping the canister A.
    queue.skip_ingress_input();

    // We still have 2 ingress messages for 2 canisters in the queue.
    assert_eq!(queue.size(), 2);
    assert_eq!(queue.ingress_schedule_size(), 2);
    assert!(!queue.is_empty());

    // The message on the front of queue is second message for canister B.
    assert_eq!(queue.peek(), Some(msg22.clone().into()));
    assert_eq!(queue.pop(), Some(msg22.into()));

    // We have 1 ingress message for 1 canister in the queue.
    assert_eq!(queue.size(), 1);
    assert_eq!(queue.ingress_schedule_size(), 1);
    assert!(!queue.is_empty());

    // The message on the front of queue is second message for canister A.
    assert_eq!(queue.peek(), Some(msg12.clone().into()));
    assert_eq!(queue.pop(), Some(msg12.into()));

    // The queue is empty.
    assert_eq!(queue.size(), 0);
    assert_eq!(queue.ingress_schedule_size(), 0);
    assert!(queue.is_empty());

    assert_eq!(queue.peek(), None);
    assert_eq!(queue.pop(), None);
}

#[test]
fn serialize_deserialize_ingress_queue() {
    let mut queue = IngressQueue::default();

    let number_of_messages_per_canister = 5;
    let number_of_canisters = 10;

    for i in 0..number_of_messages_per_canister {
        for j in 0..number_of_canisters {
            let mut ingress = msg_from_number(j);
            ingress.message_id = message_test_id(i * number_of_canisters + j);
            queue.push(ingress);
        }
    }

    let pb_vec_ingress: Vec<ic_protobuf::state::ingress::v1::Ingress> = (&queue.clone()).into();
    let mut queue_deserialized = IngressQueue::try_from(pb_vec_ingress).unwrap();

    while !queue.is_empty() {
        assert_eq!(queue.pop(), queue_deserialized.pop());
    }

    assert!(queue_deserialized.is_empty());
}<|MERGE_RESOLUTION|>--- conflicted
+++ resolved
@@ -8,7 +8,6 @@
 use ic_types::messages::{CallbackId, RequestOrResponse};
 use ic_types::time::{CoarseTime, UNIX_EPOCH};
 use ic_types::Time;
-use message_pool::REQUEST_LIFETIME;
 use proptest::prelude::*;
 use std::time::Duration;
 
@@ -467,30 +466,12 @@
 
 #[test]
 fn input_queue_try_from_canister_queue() {
-<<<<<<< HEAD
-    let req1 = make_request(1, 13);
-    let req2 = make_request(2, 0);
-    let req3 = make_request(3, 14);
-=======
     let req1 = make_request(1, 0);
     let req2 = make_request(2, 14);
->>>>>>> 282bb157
     let rep = ResponseBuilder::default()
         .originator_reply_callback(CallbackId::new(4))
         .build();
 
-<<<<<<< HEAD
-    // A `CanisterQueue` with a couple of requests and a response, a stale request
-    // and a reserved slot.
-    let mut pool = MessagePool::default();
-    let mut queue = CanisterQueue::new(10);
-    // Enqueue and shed a request.
-    queue.push_request(pool.insert_inbound(req1.clone().into()));
-    pool.shed_largest_message().unwrap();
-    // Enqueue a couple of requests and a response.
-    queue.push_request(pool.insert_inbound(req2.clone().into()));
-    queue.push_request(pool.insert_inbound(req3.clone().into()));
-=======
     // A `CanisterQueue` with a couple of requests and a response and a reserved
     // slot.
     let mut pool = MessagePool::default();
@@ -498,23 +479,15 @@
     // Enqueue a couple of requests and a response.
     queue.push_request(pool.insert_inbound(req1.clone().into()));
     queue.push_request(pool.insert_inbound(req2.clone().into()));
->>>>>>> 282bb157
     queue.try_reserve_response_slot().unwrap();
     queue.push_response(pool.insert_inbound(rep.clone().into()));
     // Make an extra response reservation.
     queue.try_reserve_response_slot().unwrap();
 
-<<<<<<< HEAD
-    // Expected `InputQueue`. The stale request is not preserved.
-    let mut expected_input_queue = InputQueue::new(10);
-    expected_input_queue.push(req2.into()).unwrap();
-    expected_input_queue.push(req3.into()).unwrap();
-=======
     // Expected `InputQueue`.
     let mut expected_input_queue = InputQueue::new(10);
     expected_input_queue.push(req1.into()).unwrap();
     expected_input_queue.push(req2.into()).unwrap();
->>>>>>> 282bb157
     expected_input_queue.reserve_slot().unwrap();
     expected_input_queue.push(rep.into()).unwrap();
     expected_input_queue.reserve_slot().unwrap();
@@ -533,27 +506,6 @@
     let req1 = make_request(1, 11);
     let req2 = make_request(2, 0);
     let req3 = make_request(3, 13);
-<<<<<<< HEAD
-    let rep1 = ResponseBuilder::default()
-        .originator_reply_callback(CallbackId::new(4))
-        .deadline(CoarseTime::floor(t0))
-        .build();
-    let rep2 = ResponseBuilder::default()
-        .originator_reply_callback(CallbackId::new(4))
-        .build();
-
-    // A `CanisterQueue` with a couple of requests and a response, a stale request,
-    // a stale response and a reserved slot.
-    let mut pool = MessagePool::default();
-    let mut queue = CanisterQueue::new(10);
-    // Enqueue and then shed a request and a response.
-    queue.push_request(pool.insert_outbound_request(req1.clone().into(), t0));
-    pool.shed_largest_message().unwrap();
-    queue.try_reserve_response_slot().unwrap();
-    queue.push_response(pool.insert_outbound_response(rep1.clone().into()));
-    pool.shed_largest_message().unwrap();
-    assert_eq!(2, queue.len());
-=======
     let rep = ResponseBuilder::default()
         .originator_reply_callback(CallbackId::new(4))
         .build();
@@ -566,16 +518,11 @@
     queue.push_request(pool.insert_outbound_request(req1.clone().into(), t0));
     pool.shed_largest_message().unwrap();
     assert_eq!(1, queue.len());
->>>>>>> 282bb157
     // Enqueue a couple of requests and a response.
     queue.push_request(pool.insert_outbound_request(req2.clone().into(), t2));
     queue.push_request(pool.insert_outbound_request(req3.clone().into(), t3));
     queue.try_reserve_response_slot().unwrap();
-<<<<<<< HEAD
-    queue.push_response(pool.insert_outbound_response(rep2.clone().into()));
-=======
     queue.push_response(pool.insert_outbound_response(rep.clone().into()));
->>>>>>> 282bb157
     // Make an extra response reservation.
     queue.try_reserve_response_slot().unwrap();
 
@@ -586,11 +533,7 @@
     // inherits `req2`'s deadline.
     expected_output_queue.push_request(req3.into(), d2).unwrap();
     expected_output_queue.reserve_slot().unwrap();
-<<<<<<< HEAD
-    expected_output_queue.push_response(rep2.into());
-=======
     expected_output_queue.push_response(rep.into());
->>>>>>> 282bb157
     expected_output_queue.reserve_slot().unwrap();
 
     let output_queue: OutputQueue = (&queue, &pool).try_into().unwrap();
