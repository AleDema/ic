--- conflicted
+++ resolved
@@ -8,7 +8,6 @@
 use ic_test_utilities_types::arbitrary;
 use ic_test_utilities_types::ids::{canister_test_id, message_test_id, user_test_id};
 use ic_test_utilities_types::messages::{IngressBuilder, RequestBuilder, ResponseBuilder};
-<<<<<<< HEAD
 use ic_types::messages::{
     CallbackId, CanisterMessage, MAX_INTER_CANISTER_PAYLOAD_IN_BYTES_U64, NO_DEADLINE,
 };
@@ -19,16 +18,9 @@
 use proptest::prelude::*;
 use queue::{InputQueue, OutputQueue};
 use std::cell::RefCell;
-use std::{collections::BTreeSet, convert::TryInto, time::Duration};
-=======
-use ic_types::messages::{CallbackId, CanisterMessage};
-use ic_types::time::{expiry_time_from_now, CoarseTime, UNIX_EPOCH};
-use maplit::btreemap;
-use proptest::prelude::*;
-use std::cell::RefCell;
+use std::collections::BTreeSet;
 use std::convert::TryInto;
 use std::time::Duration;
->>>>>>> 7ec51b00
 
 /// Wrapper for `CanisterQueues` for tests using only one pair of
 /// `(InputQueue, OutputQueue)` and arbitrary requests/responses.
@@ -136,7 +128,6 @@
     }
 }
 
-<<<<<<< HEAD
 fn request(deadline: CoarseTime) -> Request {
     request_with_payload(13, deadline)
 }
@@ -163,10 +154,7 @@
         .build()
 }
 
-fn time(seconds_since_unix_epoch: u32) -> CoarseTime {
-=======
 fn coarse_time(seconds_since_unix_epoch: u32) -> CoarseTime {
->>>>>>> 7ec51b00
     CoarseTime::from_secs_since_unix_epoch(seconds_since_unix_epoch)
 }
 
@@ -866,7 +854,7 @@
         .map(|(i, sender)| {
             RequestBuilder::default()
                 .sender(*sender)
-                .deadline(time(1000 + i as u32))
+                .deadline(coarse_time(1000 + i as u32))
                 .build()
         })
         .collect::<Vec<_>>();
@@ -876,7 +864,7 @@
     let own_canister_id = canister_test_id(13);
     let local_canisters = BTreeMap::new();
     // Time out the first two requests, including the only request from canister 2.
-    queues.time_out_messages(time(1002).into(), &own_canister_id, &local_canisters);
+    queues.time_out_messages(coarse_time(1002).into(), &own_canister_id, &local_canisters);
 
     assert!(queues.has_input());
 
@@ -1112,35 +1100,6 @@
     assert_eq!(expected, serialized.as_slice());
 }
 
-<<<<<<< HEAD
-/// Tests that serializing a `CanisterQueues` with an empty but non-default pool
-/// preserves the non-default pool.
-#[test]
-fn encode_non_default_pool() {
-    let mut queues = CanisterQueues::default();
-
-    let this = canister_test_id(13);
-    queues
-        .push_input(
-            RequestBuilder::default().sender(this).build().into(),
-            RemoteSubnet,
-        )
-        .unwrap();
-    queues.pop_canister_input(RemoteSubnet).unwrap();
-    // Sanity check that the pool is empty but not equal to the default.
-    assert_eq!(0, queues.pool.len());
-    assert_ne!(MessagePool::default(), queues.pool);
-
-    // And a roundtrip encode preserves the `CanisterQueues` unaltered.
-    let encoded: pb_queues::CanisterQueues = (&queues).into();
-    let decoded = (encoded, &StrictMetrics as &dyn CheckpointLoadingMetrics)
-        .try_into()
-        .unwrap();
-    assert_eq!(queues, decoded);
-}
-
-=======
->>>>>>> 7ec51b00
 /// Tests decoding a `CanisterQueues` with an invalid input schedule.
 #[test]
 fn decode_invalid_input_schedule() {
@@ -1191,21 +1150,36 @@
     assert_eq!(queues, decoded);
 }
 
-<<<<<<< HEAD
+/// Tests that serializing a `CanisterQueues` with an empty but non-default pool
+/// preserves the non-default pool.
+#[test]
+fn encode_non_default_pool() {
+    let mut queues = CanisterQueues::default();
+
+    let this = canister_test_id(13);
+    queues
+        .push_input(
+            RequestBuilder::default().sender(this).build().into(),
+            RemoteSubnet,
+        )
+        .unwrap();
+    queues.pop_canister_input(RemoteSubnet).unwrap();
+    // Sanity check that the pool is empty but not equal to the default.
+    assert_eq!(0, queues.pool.len());
+    assert_ne!(MessagePool::default(), queues.pool);
+
+    // And a roundtrip encode preserves the `CanisterQueues` unaltered.
+    let encoded: pb_queues::CanisterQueues = (&queues).into();
+    let decoded = (encoded, &StrictMetrics as &dyn CheckpointLoadingMetrics)
+        .try_into()
+        .unwrap();
+    assert_eq!(queues, decoded);
+}
+
 /// Tests decoding `CanisterQueues` from `input_queues` + `output_queues`
 /// (instead of `canister_queues` + `pool`).
 #[test]
 fn decode_backward_compatibility() {
-=======
-/// Tests decoding `CanisterQueues`from `canister_queues` + `pool` (instead of
-/// `input_queues` + `output_queues`).
-#[test]
-fn decode_forward_compatibility() {
-    use ic_types::time::CoarseTime;
-    use message_pool::MessagePool;
-    use queue::CanisterQueue;
-
->>>>>>> 7ec51b00
     let local_canister = canister_test_id(13);
     let remote_canister = canister_test_id(14);
 
@@ -1229,7 +1203,6 @@
     // `local_canister`'s queues.
     //
 
-<<<<<<< HEAD
     // An `InputQueue` with a request, a response and a reserved slot.
     let mut iq1 = InputQueue::new(DEFAULT_QUEUE_CAPACITY);
     iq1.push(req.clone().into()).unwrap();
@@ -1239,16 +1212,11 @@
 
     // Expected input queue.
     let mut expected_iq1 = CanisterQueue::new(DEFAULT_QUEUE_CAPACITY);
-=======
-    // A `CanisterQueue` with a request, a response and a reserved slot.
-    let mut iq1 = CanisterQueue::new(DEFAULT_QUEUE_CAPACITY);
->>>>>>> 7ec51b00
     // Enqueue a request and a response.
     expected_iq1.push_request(expected_queues.pool.insert_inbound(req.clone().into()));
     expected_iq1.try_reserve_response_slot().unwrap();
     expected_iq1.push_response(expected_queues.pool.insert_inbound(rep.clone().into()));
     // Make an extra response reservation.
-<<<<<<< HEAD
     expected_iq1.try_reserve_response_slot().unwrap();
 
     // An output queue with a response, a timed out request, a non-timed out request
@@ -1275,25 +1243,6 @@
             .insert_outbound_request(req.clone().into(), t2),
     );
     expected_oq1.try_reserve_response_slot().unwrap();
-=======
-    iq1.try_reserve_response_slot().unwrap();
-
-    // Expected `InputQueue`.
-    let mut expected_iq1 = InputQueue::new(DEFAULT_QUEUE_CAPACITY);
-    expected_iq1.push(req.clone().into()).unwrap();
-    expected_iq1.reserve_slot().unwrap();
-    expected_iq1.push(rep.clone().into()).unwrap();
-    expected_iq1.reserve_slot().unwrap();
-
-    // An output queue with a stale request and a reserved slot.
-    let mut oq1 = CanisterQueue::new(DEFAULT_QUEUE_CAPACITY);
-    oq1.push_request(stale_request_id);
-    oq1.try_reserve_response_slot().unwrap();
-
-    // Expected `OutputQueue`.
-    let mut expected_oq1 = OutputQueue::new(DEFAULT_QUEUE_CAPACITY);
-    expected_oq1.reserve_slot().unwrap();
->>>>>>> 7ec51b00
 
     queues_proto.input_queues.push(pb_queues::QueueEntry {
         canister_id: Some(local_canister.into()),
@@ -1319,158 +1268,6 @@
     //
 
     // Input queue with a reserved slot.
-<<<<<<< HEAD
-    let mut iq2 = InputQueue::new(DEFAULT_QUEUE_CAPACITY);
-    iq2.reserve_slot().unwrap();
-
-    // Expected input queue.
-    let mut expected_iq2 = CanisterQueue::new(DEFAULT_QUEUE_CAPACITY);
-    expected_iq2.try_reserve_response_slot().unwrap();
-
-    // Empty output queue.
-    let oq2 = OutputQueue::new(DEFAULT_QUEUE_CAPACITY);
-=======
-    let mut iq2 = CanisterQueue::new(DEFAULT_QUEUE_CAPACITY);
-    iq2.try_reserve_response_slot().unwrap();
-
-    // Expected `InputQueue`.
-    let mut expected_iq2 = InputQueue::new(DEFAULT_QUEUE_CAPACITY);
-    expected_iq2.reserve_slot().unwrap();
-
-    // Empty output queue.
-    let oq2 = CanisterQueue::new(DEFAULT_QUEUE_CAPACITY);
->>>>>>> 7ec51b00
-
-    queues_proto.input_queues.push(pb_queues::QueueEntry {
-        canister_id: Some(remote_canister.into()),
-        queue: Some((&iq2).into()),
-    });
-    queues_proto.output_queues.push(pb_queues::QueueEntry {
-        canister_id: Some(remote_canister.into()),
-        queue: Some((&oq2).into()),
-    });
-    queues_proto.guaranteed_response_memory_reservations += 1;
-    expected_queues.canister_queues.insert(
-        remote_canister,
-<<<<<<< HEAD
-        (expected_iq2, CanisterQueue::new(DEFAULT_QUEUE_CAPACITY)),
-=======
-        (expected_iq2, OutputQueue::new(DEFAULT_QUEUE_CAPACITY)),
->>>>>>> 7ec51b00
-    );
-
-    //
-    // Adjust stats.
-    //
-
-    expected_queues.queue_stats = CanisterQueues::calculate_queue_stats(
-        &expected_queues.canister_queues,
-        queues_proto.guaranteed_response_memory_reservations as usize,
-    );
-
-    let queues = (
-        queues_proto,
-        &StrictMetrics as &dyn CheckpointLoadingMetrics,
-    )
-        .try_into()
-        .unwrap();
-    assert_eq!(expected_queues, queues);
-}
-
-<<<<<<< HEAD
-=======
-/// Tests decoding `NewCanisterQueues` from `input_queues` + `output_queues`
-/// (instead of `canister_queues` + `pool`).
-#[test]
-fn decode_backward_compatibility() {
-    let local_canister = canister_test_id(13);
-    let remote_canister = canister_test_id(14);
-
-    let mut queues_proto = pb_queues::CanisterQueues::default();
-    let mut expected_queues = NewCanisterQueues::default();
-
-    let req = RequestBuilder::default()
-        .sender(local_canister)
-        .receiver(local_canister)
-        .build();
-    let rep = ResponseBuilder::default()
-        .originator(local_canister)
-        .respondent(local_canister)
-        .build();
-    let t1 = Time::from_secs_since_unix_epoch(12345).unwrap();
-    let t2 = t1 + Duration::from_secs(1);
-    let d1 = t1 + REQUEST_LIFETIME;
-    let d2 = t2 + REQUEST_LIFETIME;
-
-    //
-    // `local_canister`'s queues.
-    //
-
-    // An `InputQueue` with a request, a response and a reserved slot.
-    let mut iq1 = InputQueue::new(DEFAULT_QUEUE_CAPACITY);
-    iq1.push(req.clone().into()).unwrap();
-    iq1.reserve_slot().unwrap();
-    iq1.push(rep.clone().into()).unwrap();
-    iq1.reserve_slot().unwrap();
-
-    // Expected input queue.
-    let mut expected_iq1 = CanisterQueue::new(DEFAULT_QUEUE_CAPACITY);
-    // Enqueue a request and a response.
-    expected_iq1.push_request(expected_queues.pool.insert_inbound(req.clone().into()));
-    expected_iq1.try_reserve_response_slot().unwrap();
-    expected_iq1.push_response(expected_queues.pool.insert_inbound(rep.clone().into()));
-    // Make an extra response reservation.
-    expected_iq1.try_reserve_response_slot().unwrap();
-
-    // An output queue with a response, a timed out request, a non-timed out request
-    // and a reserved slot.
-    let mut oq1 = OutputQueue::new(DEFAULT_QUEUE_CAPACITY);
-    oq1.reserve_slot().unwrap();
-    oq1.push_response(rep.clone().into());
-    oq1.push_request(req.clone().into(), d1).unwrap();
-    oq1.time_out_requests(d2).count();
-    oq1.push_request(req.clone().into(), d2).unwrap();
-    oq1.reserve_slot().unwrap();
-
-    // Expected output queue. The timed out request is gone.
-    let mut expected_oq1 = CanisterQueue::new(DEFAULT_QUEUE_CAPACITY);
-    expected_oq1.try_reserve_response_slot().unwrap();
-    expected_oq1.push_response(
-        expected_queues
-            .pool
-            .insert_outbound_response(rep.clone().into()),
-    );
-    expected_oq1.push_request(
-        expected_queues
-            .pool
-            .insert_outbound_request(req.clone().into(), t2),
-    );
-    expected_oq1.try_reserve_response_slot().unwrap();
-
-    queues_proto.input_queues.push(pb_queues::QueueEntry {
-        canister_id: Some(local_canister.into()),
-        queue: Some((&iq1).into()),
-    });
-    queues_proto.output_queues.push(pb_queues::QueueEntry {
-        canister_id: Some(local_canister.into()),
-        queue: Some((&oq1).into()),
-    });
-    queues_proto
-        .local_subnet_input_schedule
-        .push(local_canister.into());
-    queues_proto.guaranteed_response_memory_reservations += 2;
-    expected_queues
-        .canister_queues
-        .insert(local_canister, (expected_iq1, expected_oq1));
-    expected_queues
-        .local_subnet_input_schedule
-        .push_back(local_canister);
-
-    //
-    // `remote_canister`'s queues.
-    //
-
-    // Input queue with a reserved slot.
     let mut iq2 = InputQueue::new(DEFAULT_QUEUE_CAPACITY);
     iq2.reserve_slot().unwrap();
 
@@ -1499,7 +1296,7 @@
     // Adjust stats.
     //
 
-    expected_queues.queue_stats = NewCanisterQueues::calculate_queue_stats(
+    expected_queues.queue_stats = CanisterQueues::calculate_queue_stats(
         &expected_queues.canister_queues,
         queues_proto.guaranteed_response_memory_reservations as usize,
     );
@@ -1513,35 +1310,9 @@
     assert_eq!(expected_queues, queues);
 }
 
-/// Enqueues requests and responses into input and output queues, verifying that
-/// input queue and memory usage stats are accurate along the way.
->>>>>>> 7ec51b00
 #[test]
 fn test_stats_best_effort() {
     let mut queues = CanisterQueues::default();
-<<<<<<< HEAD
-=======
-    let mut expected_iq_stats = InputQueuesStats::default();
-    let mut expected_oq_stats = OutputQueuesStats::default();
-    let mut expected_mu_stats = MemoryUsageStats::default();
-    assert_eq!(expected_iq_stats, queues.input_queues_stats);
-    assert_eq!(expected_oq_stats, queues.output_queues_stats);
-    assert_eq!(expected_mu_stats, queues.memory_usage_stats);
-
-    // Push 3 requests into 3 input queues.
-    for (i, sender) in [other_1, other_2, other_3].iter().enumerate() {
-        let msg: RequestOrResponse = RequestBuilder::default()
-            .sender(*sender)
-            .receiver(this)
-            .method_name(&NAME[0..i + 1]) // Vary request size.
-            .payment(Cycles::new(5))
-            .build()
-            .into();
-        msg_size[i] = msg.count_bytes();
-        queues
-            .push_input(msg, RemoteSubnet)
-            .expect("could not push");
->>>>>>> 7ec51b00
 
     let mut expected_queue_stats = QueueStats::default();
     assert_eq!(expected_queue_stats, queues.queue_stats);
@@ -1552,9 +1323,9 @@
 
     // Enqueue one guaranteed response request and one guaranteed response each into
     // an input and an output queue.
-    let request = request(time(10));
+    let request = request(coarse_time(10));
     let request_size_bytes = request.count_bytes();
-    let response = response_with_payload(1000, time(20));
+    let response = response_with_payload(1000, coarse_time(20));
     let response_size_bytes = response.count_bytes();
 
     // Make reservatuibs for the responses.
@@ -1636,7 +1407,7 @@
     // request), shed the incoming response and pop the generated reject response.
     assert_eq!(
         1,
-        queues.time_out_messages(time(20).into(), &request.sender, &BTreeMap::new())
+        queues.time_out_messages(coarse_time(20).into(), &request.sender, &BTreeMap::new())
     );
     assert!(queues.shed_largest_message(&request.sender, &BTreeMap::new()));
     assert!(queues.pop_input().is_some());
@@ -1676,7 +1447,6 @@
 
     // Make reservatuibs for the responses.
     queues
-<<<<<<< HEAD
         .push_input(request.clone().into(), LocalSubnet)
         .unwrap();
     queues.pop_input().unwrap();
@@ -1701,25 +1471,6 @@
         guaranteed_response_memory_reservations: 2,
         input_queues_reserved_slots: 1,
         output_queues_reserved_slots: 1,
-=======
-        .push_input(msg, RemoteSubnet)
-        .expect("could not push");
-    // Added a new input message.
-    expected_iq_stats += InputQueuesStats {
-        message_count: 1,
-        response_count: 1,
-        reserved_slots: -1,
-        size_bytes: msg_size[5],
-        cycles: Cycles::new(5),
-    };
-    assert_eq!(expected_iq_stats, queues.input_queues_stats);
-    assert_eq!(expected_oq_stats, queues.output_queues_stats);
-    // Consumed one reservation, added some response bytes.
-    expected_mu_stats += MemoryUsageStats {
-        reserved_slots: -1,
-        responses_size_bytes: msg_size[5],
-        oversized_requests_extra_bytes: 0,
->>>>>>> 7ec51b00
         transient_stream_responses_size_bytes: 0,
     };
     assert_eq!(expected_queue_stats, queues.queue_stats);
@@ -1773,7 +1524,11 @@
     // request), pop the incoming response and the generated reject response.
     assert_eq!(
         1,
-        queues.time_out_messages(time(u32::MAX).into(), &request.sender, &BTreeMap::new())
+        queues.time_out_messages(
+            coarse_time(u32::MAX).into(),
+            &request.sender,
+            &BTreeMap::new()
+        )
     );
     assert_eq!(
         queues.pop_input(),
@@ -1811,7 +1566,7 @@
     // input and an output queue.
     let best_effort = request_with_payload(
         MAX_INTER_CANISTER_PAYLOAD_IN_BYTES_U64 as usize + 1000,
-        time(10),
+        coarse_time(10),
     );
     let best_effort_size_bytes = best_effort.count_bytes();
     let guaranteed = request_with_payload(
@@ -1895,7 +1650,11 @@
     assert!(queues.shed_largest_message(&best_effort.sender, &BTreeMap::new()));
     assert_eq!(
         1,
-        queues.time_out_messages(time(u32::MAX).into(), &best_effort.sender, &BTreeMap::new())
+        queues.time_out_messages(
+            coarse_time(u32::MAX).into(),
+            &best_effort.sender,
+            &BTreeMap::new()
+        )
     );
 
     // Input queue slots and the input queue memory reservation were consumed.
@@ -2148,7 +1907,7 @@
         .map(|(i, receiver)| {
             RequestBuilder::default()
                 .receiver(*receiver)
-                .deadline(time(1000 + i as u32))
+                .deadline(coarse_time(1000 + i as u32))
                 .build()
         })
         .collect::<Vec<_>>();
@@ -2162,7 +1921,7 @@
     let own_canister_id = canister_test_id(13);
     let local_canisters = BTreeMap::new();
     // Time out the first two requests, including the only request to canister 2.
-    queues.time_out_messages(time(1002).into(), &own_canister_id, &local_canisters);
+    queues.time_out_messages(coarse_time(1002).into(), &own_canister_id, &local_canisters);
 
     assert!(queues.has_output());
 
@@ -2183,54 +1942,6 @@
 
     assert!(!queues.has_output());
     assert!(queues.pool.len() == 2);
-}
-
-#[test]
-fn test_peek_output_with_stale_references() {
-    let mut queues = CanisterQueues::default();
-    let canister1 = canister_test_id(1);
-    let canister2 = canister_test_id(2);
-    let canister3 = canister_test_id(3);
-
-    let receivers = [canister1, canister2, canister1, canister3];
-    let requests = receivers
-        .iter()
-        .map(|receiver| RequestBuilder::default().receiver(*receiver).build())
-        .collect::<Vec<_>>();
-
-    for (i, request) in requests.iter().enumerate() {
-        queues
-            .push_output_request(request.clone().into(), coarse_time(1000 + i as u32).into())
-            .unwrap();
-    }
-
-    let own_canister_id = canister_test_id(13);
-    let local_canisters = BTreeMap::new();
-    // Time out the first two requests, including the only request to canister 2.
-    queues.time_out_requests(
-        Time::from_secs_since_unix_epoch(1001).unwrap() + REQUEST_LIFETIME,
-        &own_canister_id,
-        &local_canisters,
-    );
-
-    assert!(queues.has_output());
-
-    // One message to canister 1.
-    let peeked = requests.get(2).unwrap().clone().into();
-    assert_eq!(Some(&peeked), queues.peek_output(&canister1));
-    assert_eq!(Some(peeked), queues.pop_canister_output(&canister1));
-    assert_eq!(None, queues.peek_output(&canister1));
-
-    // No message to canister 2.
-    assert_eq!(None, queues.peek_output(&canister2));
-
-    // One message to canister 3.
-    let peeked = requests.get(3).unwrap().clone().into();
-    assert_eq!(Some(&peeked), queues.peek_output(&canister3));
-    assert_eq!(Some(peeked), queues.pop_canister_output(&canister3));
-    assert_eq!(None, queues.peek_output(&canister3));
-
-    assert!(!queues.has_output());
 }
 
 // Must be duplicated here, because the `ic_test_utilities` one pulls in the
@@ -2447,13 +2158,9 @@
         let own_canister_id = canister_test_id(13);
         let local_canisters = BTreeMap::new();
         // Time out some messages.
-<<<<<<< HEAD
-        canister_queues.time_out_messages(time(deadline).into(), &own_canister_id, &local_canisters);
+        canister_queues.time_out_messages(coarse_time(deadline).into(), &own_canister_id, &local_canisters);
         // And shed one more.
         canister_queues.shed_largest_message(&own_canister_id, &local_canisters);
-=======
-        canister_queues.time_out_requests(coarse_time(deadline).into(), &own_canister_id, &local_canisters);
->>>>>>> 7ec51b00
 
         // Peek and pop until the output queues are empty.
         let mut output_iter = canister_queues.output_into_iter();
