mod call_context_manager;
pub mod wasm_chunk_store;

use self::wasm_chunk_store::{WasmChunkStore, WasmChunkStoreMetadata};
use super::queues::can_push;
pub use super::queues::memory_required_to_push_request;
pub use crate::canister_state::queues::CanisterOutputQueuesIterator;
use crate::metadata_state::subnet_call_context_manager::InstallCodeCallId;
use crate::page_map::PageAllocatorFileDescriptor;
use crate::{
    CanisterQueues, CanisterState, CheckpointLoadingMetrics, InputQueueType, PageMap, StateError,
};
pub use call_context_manager::{CallContext, CallContextAction, CallContextManager, CallOrigin};
use ic_base_types::NumSeconds;
use ic_logger::{error, ReplicaLogger};
use ic_management_canister_types::{
    CanisterChange, CanisterChangeDetails, CanisterChangeOrigin, LogVisibilityV2,
};
use ic_protobuf::proxy::{try_from_option_field, ProxyDecodeError};
use ic_protobuf::state::canister_state_bits::v1 as pb;
use ic_registry_subnet_type::SubnetType;
use ic_types::messages::{
    CanisterCall, CanisterMessage, CanisterMessageOrTask, CanisterTask, Ingress, RejectContext,
    Request, RequestOrResponse, Response, StopCanisterContext,
};
use ic_types::nominal_cycles::NominalCycles;
use ic_types::{
    CanisterId, CanisterLog, CanisterTimer, Cycles, MemoryAllocation, NumBytes, PrincipalId, Time,
};
use ic_validate_eq::ValidateEq;
use ic_validate_eq_derive::ValidateEq;
use lazy_static::lazy_static;
use maplit::btreeset;
use prometheus::IntCounter;
use serde::{Deserialize, Serialize};
use std::collections::{BTreeMap, BTreeSet, VecDeque};
use std::convert::{TryFrom, TryInto};
use std::str::FromStr;
use std::sync::Arc;
use strum_macros::EnumIter;

lazy_static! {
    static ref DEFAULT_PRINCIPAL_MULTIPLE_CONTROLLERS: PrincipalId =
        PrincipalId::from_str("ifxlm-aqaaa-multi-pleco-ntrol-lersa-h3ae").unwrap();
    static ref DEFAULT_PRINCIPAL_ZERO_CONTROLLERS: PrincipalId =
        PrincipalId::from_str("zrl4w-cqaaa-nocon-troll-eraaa-d5qc").unwrap();
}

/// Maximum number of canister changes stored in the canister history.
pub const MAX_CANISTER_HISTORY_CHANGES: u64 = 20;

/// Enumerates use cases of consumed cycles.
#[derive(Copy, Clone, Eq, PartialEq, Ord, PartialOrd, Debug, Deserialize, EnumIter, Serialize)]
pub enum CyclesUseCase {
    Memory = 1,
    ComputeAllocation = 2,
    IngressInduction = 3,
    Instructions = 4,
    RequestAndResponseTransmission = 5,
    Uninstall = 6,
    CanisterCreation = 7,
    ECDSAOutcalls = 8,
    HTTPOutcalls = 9,
    DeletedCanisters = 10,
    NonConsumed = 11,
    BurnedCycles = 12,
    SchnorrOutcalls = 13,
}

impl CyclesUseCase {
    /// Returns a string slice representation of the enum variant name for use
    /// e.g. as a metric label.
    pub fn as_str(&self) -> &'static str {
        match self {
            Self::Memory => "Memory",
            Self::ComputeAllocation => "ComputeAllocation",
            Self::IngressInduction => "IngressInduction",
            Self::Instructions => "Instructions",
            Self::RequestAndResponseTransmission => "RequestAndResponseTransmission",
            Self::Uninstall => "Uninstall",
            Self::CanisterCreation => "CanisterCreation",
            Self::ECDSAOutcalls => "ECDSAOutcalls",
            Self::HTTPOutcalls => "HTTPOutcalls",
            Self::DeletedCanisters => "DeletedCanisters",
            Self::NonConsumed => "NonConsumed",
            Self::BurnedCycles => "BurnedCycles",
            Self::SchnorrOutcalls => "SchnorrOutcalls",
        }
    }
}

impl From<CyclesUseCase> for pb::CyclesUseCase {
    fn from(item: CyclesUseCase) -> Self {
        match item {
            CyclesUseCase::Memory => pb::CyclesUseCase::Memory,
            CyclesUseCase::ComputeAllocation => pb::CyclesUseCase::ComputeAllocation,
            CyclesUseCase::IngressInduction => pb::CyclesUseCase::IngressInduction,
            CyclesUseCase::Instructions => pb::CyclesUseCase::Instructions,
            CyclesUseCase::RequestAndResponseTransmission => {
                pb::CyclesUseCase::RequestAndResponseTransmission
            }
            CyclesUseCase::Uninstall => pb::CyclesUseCase::Uninstall,
            CyclesUseCase::CanisterCreation => pb::CyclesUseCase::CanisterCreation,
            CyclesUseCase::ECDSAOutcalls => pb::CyclesUseCase::EcdsaOutcalls,
            CyclesUseCase::HTTPOutcalls => pb::CyclesUseCase::HttpOutcalls,
            CyclesUseCase::DeletedCanisters => pb::CyclesUseCase::DeletedCanisters,
            CyclesUseCase::NonConsumed => pb::CyclesUseCase::NonConsumed,
            CyclesUseCase::BurnedCycles => pb::CyclesUseCase::BurnedCycles,
            CyclesUseCase::SchnorrOutcalls => pb::CyclesUseCase::SchnorrOutcalls,
        }
    }
}

impl TryFrom<pb::CyclesUseCase> for CyclesUseCase {
    type Error = ProxyDecodeError;
    fn try_from(item: pb::CyclesUseCase) -> Result<Self, Self::Error> {
        match item {
            pb::CyclesUseCase::Unspecified => Err(ProxyDecodeError::ValueOutOfRange {
                typ: "CyclesUseCase",
                err: format!("Unexpected value of cycles use case: {:?}", item),
            }),
            pb::CyclesUseCase::Memory => Ok(Self::Memory),
            pb::CyclesUseCase::ComputeAllocation => Ok(Self::ComputeAllocation),
            pb::CyclesUseCase::IngressInduction => Ok(Self::IngressInduction),
            pb::CyclesUseCase::Instructions => Ok(Self::Instructions),
            pb::CyclesUseCase::RequestAndResponseTransmission => {
                Ok(Self::RequestAndResponseTransmission)
            }
            pb::CyclesUseCase::Uninstall => Ok(Self::Uninstall),
            pb::CyclesUseCase::CanisterCreation => Ok(Self::CanisterCreation),
            pb::CyclesUseCase::EcdsaOutcalls => Ok(Self::ECDSAOutcalls),
            pb::CyclesUseCase::HttpOutcalls => Ok(Self::HTTPOutcalls),
            pb::CyclesUseCase::DeletedCanisters => Ok(Self::DeletedCanisters),
            pb::CyclesUseCase::NonConsumed => Ok(Self::NonConsumed),
            pb::CyclesUseCase::BurnedCycles => Ok(Self::BurnedCycles),
            pb::CyclesUseCase::SchnorrOutcalls => Ok(Self::SchnorrOutcalls),
        }
    }
}

enum ConsumingCycles {
    Yes,
    No,
}

#[derive(Clone, Eq, PartialEq, Debug, Default)]
/// Canister-specific metrics on scheduling, maintained by the scheduler.
// For semantics of the fields please check
// protobuf/def/state/canister_state_bits/v1/canister_state_bits.proto:
// CanisterStateBits
pub struct CanisterMetrics {
    pub scheduled_as_first: u64,
    pub skipped_round_due_to_no_messages: u64,
    pub executed: u64,
    pub interrupted_during_execution: u64,
    pub consumed_cycles: NominalCycles,
    consumed_cycles_by_use_cases: BTreeMap<CyclesUseCase, NominalCycles>,
}

impl CanisterMetrics {
    pub fn new(
        scheduled_as_first: u64,
        skipped_round_due_to_no_messages: u64,
        executed: u64,
        interrupted_during_execution: u64,
        consumed_cycles: NominalCycles,
        consumed_cycles_by_use_cases: BTreeMap<CyclesUseCase, NominalCycles>,
    ) -> Self {
        Self {
            scheduled_as_first,
            skipped_round_due_to_no_messages,
            executed,
            interrupted_during_execution,
            consumed_cycles,
            consumed_cycles_by_use_cases,
        }
    }

    pub fn get_consumed_cycles_by_use_cases(&self) -> &BTreeMap<CyclesUseCase, NominalCycles> {
        &self.consumed_cycles_by_use_cases
    }
}

/// Computes the total byte size of the given canister changes. Requires `O(N)` time.
pub fn compute_total_canister_change_size(changes: &VecDeque<Arc<CanisterChange>>) -> NumBytes {
    changes.iter().map(|c| c.count_bytes()).sum()
}

/// The canister history consists of a list of canister changes
/// with the oldest canister changes at lowest indices.
/// The system can drop the oldest canister changes from the list to keep its length bounded
/// (with `20` latest canister changes to always remain in the list).
/// The system also drops all canister changes if the canister runs out of cycles.
#[derive(Clone, Eq, PartialEq, Debug, Default, ValidateEq)]
pub struct CanisterHistory {
    /// The canister changes stored in the order from the oldest to the most recent.
    #[validate_eq(Ignore)]
    changes: Arc<VecDeque<Arc<CanisterChange>>>,
    /// The `total_num_changes` records the total number of canister changes
    /// that have ever been recorded. In particular, if the system drops some canister changes,
    /// `total_num_changes` does not decrease.
    total_num_changes: u64,
    /// Sum over `c.count_bytes()` for all canister changes `c`.
    /// We pre-compute and store the sum in a field to optimize the running time
    /// of computing the sum as the canister history memory usage is requested frequently.
    canister_history_memory_usage: NumBytes,
}

impl CanisterHistory {
    /// Clears all canister changes and their memory usage,
    /// but keeps the total number of changes recorded.
    pub fn clear(&mut self) {
        self.changes = Arc::new(Default::default());
        self.canister_history_memory_usage = NumBytes::from(0);

        debug_assert_eq!(
            self.get_memory_usage(),
            compute_total_canister_change_size(&self.changes),
        );
    }

    /// Adds a canister change to the history, updating the memory usage
    /// and total number of changes. It also makes sure that the number
    /// of canister changes does not exceed `MAX_CANISTER_HISTORY_CHANGES`
    /// by dropping the oldest entry if necessary.
    pub fn add_canister_change(&mut self, canister_change: CanisterChange) {
        let changes = Arc::make_mut(&mut self.changes);
        if changes.len() >= MAX_CANISTER_HISTORY_CHANGES as usize {
            let change_size = changes
                .pop_front()
                .as_ref()
                .map(|c| c.count_bytes())
                .unwrap_or_default();
            self.canister_history_memory_usage -= change_size;
        }
        self.canister_history_memory_usage += canister_change.count_bytes();
        changes.push_back(Arc::new(canister_change));
        self.total_num_changes += 1;

        debug_assert_eq!(
            self.get_memory_usage(),
            compute_total_canister_change_size(&self.changes),
        );
    }

    /// Returns an iterator over the requested number of most recent canister changes
    /// or, if more changes are requested than available in the history,
    /// an iterator over all canister changes.
    /// The changes are iterated in chronological order, i.e., from the oldest to the most recent.
    pub fn get_changes(
        &self,
        num_requested_changes: usize,
    ) -> impl Iterator<Item = &Arc<CanisterChange>> {
        let num_all_changes = self.changes.len();
        let num_changes = num_requested_changes.min(num_all_changes);
        self.changes.range((num_all_changes - num_changes)..)
    }

    pub fn get_total_num_changes(&self) -> u64 {
        self.total_num_changes
    }

    pub fn get_memory_usage(&self) -> NumBytes {
        self.canister_history_memory_usage
    }
}

/// State that is controlled and owned by the system (IC).
///
/// Contains structs needed for running and maintaining the canister on the IC.
/// The state here cannot be directly modified by the Wasm module in the
/// canister but can be indirectly via the SystemApi interface.
#[derive(Clone, Eq, PartialEq, Debug, ValidateEq)]
pub struct SystemState {
    pub controllers: BTreeSet<PrincipalId>,
    pub canister_id: CanisterId,
    // This must remain private, in order to properly enforce system states (running, stopping,
    // stopped) when enqueuing inputs; and to ensure message memory reservations are accurate.
    #[validate_eq(CompareWithValidateEq)]
    queues: CanisterQueues,
    /// The canister's memory allocation.
    pub memory_allocation: MemoryAllocation,
    /// Threshold used for activation of canister_on_low_wasm_memory hook.
    pub wasm_memory_threshold: NumBytes,
    pub freeze_threshold: NumSeconds,
    /// The status of the canister: Running, Stopping, or Stopped.
    /// Different statuses allow for different behaviors on the SystemState.
    pub status: CanisterStatus,
    /// Certified data blob allows canisters to certify parts of their state to
    /// securely answer queries from a single machine.
    ///
    /// Certified data is set by the canister by calling ic0.certified_data_set.
    ///
    /// It can be at most 32 bytes long.  For fresh canisters, this blob is the
    /// empty blob.
    ///
    /// See also:
    ///   * https://internetcomputer.org/docs/current/references/ic-interface-spec#system-api-certified-data
    pub certified_data: Vec<u8>,
    pub canister_metrics: CanisterMetrics,

    /// Should only be modified through `CyclesAccountManager`.
    ///
    /// A canister's state has an associated cycles balance, and may `send` a
    /// part of this cycles balance to another canister.
    /// In addition to sending cycles to another canister, a canister `spend`s
    /// cycles in the following three ways:
    ///     a) executing messages,
    ///     b) sending messages to other canisters,
    ///     c) storing data over time/rounds
    /// Each of the above spending is done in three phases:
    ///     1. reserving maximum cycles the operation can require
    ///     2. executing the operation and return `cycles_spent`
    ///     3. reimburse the canister with `cycles_reserved` - `cycles_spent`
    cycles_balance: Cycles,

    /// Pending charges to `cycles_balance` that are not applied yet.
    ///
    /// Deterministic time slicing requires that `cycles_balance` remains the
    /// same throughout a multi-round execution. During that time all charges
    /// performed in ingress induction are recorded in
    /// `ingress_induction_cycles_debit`. When the multi-round execution
    /// completes, it will apply `ingress_induction_cycles_debit` to `cycles_balance`.
    ingress_induction_cycles_debit: Cycles,

    /// Resource reservation cycles.
    reserved_balance: Cycles,

    /// The user-specified upper limit on `reserved_balance`.
    ///
    /// A resource allocation operation that attempts to reserve `N` cycles will
    /// fail if `reserved_balance + N` exceeds this limit if the limit is set.
    reserved_balance_limit: Option<Cycles>,

    /// Tasks to execute before processing input messages.
    /// Currently the task queue is empty outside of execution rounds.
    pub task_queue: VecDeque<ExecutionTask>,

    /// Canister global timer.
    pub global_timer: CanisterTimer,

    /// Canister version.
    pub canister_version: u64,

    /// Canister history.
    #[validate_eq(CompareWithValidateEq)]
    canister_history: CanisterHistory,

    /// Store of Wasm chunks to support installation of large Wasm modules.
    #[validate_eq(CompareWithValidateEq)]
    pub wasm_chunk_store: WasmChunkStore,

    /// Log visibility of the canister.
    pub log_visibility: LogVisibilityV2,

    /// Log records of the canister.
    #[validate_eq(CompareWithValidateEq)]
    pub canister_log: CanisterLog,

    /// The Wasm memory limit. This is a field in developer-visible canister
    /// settings that allows the developer to limit the usage of the Wasm memory
    /// by the canister to leave some room in 4GiB for upgrade calls.
    /// See the interface specification for more information.
    pub wasm_memory_limit: Option<NumBytes>,

    /// Next local snapshot id.
    pub next_snapshot_id: u64,

<<<<<<< HEAD
    /// Status of low_on_wasm_memory hook execution.
    pub on_low_wasm_memory_hook_status: OnLowWasmMemoryHookStatus,
}

/// A wrapper around the different canister statuses.
#[derive(Clone, Debug, Serialize, Deserialize, PartialEq, Eq, Default)]
pub enum OnLowWasmMemoryHookStatus {
    #[default]
    ConditionNotSatisfied,
    Ready,
    Executed,
}

impl From<&OnLowWasmMemoryHookStatus> for pb::OnLowWasmMemoryHookStatus {
    fn from(item: &OnLowWasmMemoryHookStatus) -> Self {
        match *item {
            OnLowWasmMemoryHookStatus::ConditionNotSatisfied => {
                pb::OnLowWasmMemoryHookStatus::ConditionNotSatisfied
            }
            OnLowWasmMemoryHookStatus::Ready => pb::OnLowWasmMemoryHookStatus::Ready,
            OnLowWasmMemoryHookStatus::Executed => pb::OnLowWasmMemoryHookStatus::Executed,
        }
    }
}

impl TryFrom<pb::OnLowWasmMemoryHookStatus> for OnLowWasmMemoryHookStatus {
    type Error = ProxyDecodeError;

    fn try_from(value: pb::OnLowWasmMemoryHookStatus) -> Result<Self, Self::Error> {
        match value {
            pb::OnLowWasmMemoryHookStatus::Unspecified => Err(ProxyDecodeError::ValueOutOfRange {
                typ: "OnLowWasmMemoryHookStatus",
                err: format!(
                    "Unexpected value of status of on low wasm memory hook: {:?}",
                    value
                ),
            }),
            pb::OnLowWasmMemoryHookStatus::ConditionNotSatisfied => {
                Ok(OnLowWasmMemoryHookStatus::ConditionNotSatisfied)
            }
            pb::OnLowWasmMemoryHookStatus::Ready => Ok(OnLowWasmMemoryHookStatus::Ready),
            pb::OnLowWasmMemoryHookStatus::Executed => Ok(OnLowWasmMemoryHookStatus::Executed),
        }
    }
}

impl OnLowWasmMemoryHookStatus {
    pub fn update(
        &mut self,
        wasm_memory_threshold: NumBytes,
        memory_allocation: Option<NumBytes>,
        wasm_memory_limit: Option<NumBytes>,
        used_stable_memory: NumBytes,
        used_wasm_memory: NumBytes,
    ) {
        // If wasm memory limit is not set, the default is 4 GiB.
        let wasm_memory_limit = if let Some(limit) = wasm_memory_limit {
            limit
        } else {
            NumBytes::new(4 * 1024 * 1024 * 1024)
        };

        // If the canister has memory allocation, then it maximum allowed Wasm memory
        // can be calculated as min(memory_allocation - used_stable_memory, wasm_memory_limit).
        let wasm_capacity = if let Some(memory_allocation) = memory_allocation {
            debug_assert!(
                used_stable_memory <= memory_allocation,
                "Used stable memory: {:?}, is larger than memory allocation: {:?}.",
                used_stable_memory,
                memory_allocation
            );
            std::cmp::min(memory_allocation - used_stable_memory, wasm_memory_limit)
        } else {
            wasm_memory_limit
        };

        debug_assert!(
            used_wasm_memory <= wasm_capacity,
            "Used wasm memory: {:?}, is larger than maximal possible: {:?}.",
            used_wasm_memory,
            wasm_capacity
        );

        let left_wasm_space = wasm_capacity - used_wasm_memory;

        if left_wasm_space >= wasm_memory_threshold {
            *self = OnLowWasmMemoryHookStatus::ConditionNotSatisfied;
        } else if *self != OnLowWasmMemoryHookStatus::Executed {
            *self = OnLowWasmMemoryHookStatus::Ready;
        }
    }

    fn _should_schedule_hook(&self) -> bool {
        *self == OnLowWasmMemoryHookStatus::Ready
    }

    fn _execute_hook(&mut self) {
        *self = OnLowWasmMemoryHookStatus::Executed;
    }
=======
    /// Cumulative memory usage of all snapshots that belong to this canister.
    ///
    /// This amount contributes to the total `memory_usage` of the canister as
    /// reported by `CanisterState::memory_usage`.
    pub snapshots_memory_usage: NumBytes,
>>>>>>> 20321d10
}

/// A wrapper around the different canister statuses.
#[derive(Clone, Eq, PartialEq, Debug)]
pub enum CanisterStatus {
    Running {
        call_context_manager: CallContextManager,
    },
    Stopping {
        call_context_manager: CallContextManager,
        /// Info about the messages that requested the canister to stop.
        /// The reason this is a vec is because it's possible to receive
        /// multiple requests to stop the canister while it is stopping. All
        /// of them would be tracked here so that they can all get a response.
        stop_contexts: Vec<StopCanisterContext>,
    },
    Stopped,
}

impl CanisterStatus {
    pub fn new_running() -> Self {
        Self::Running {
            call_context_manager: CallContextManager::default(),
        }
    }
}

impl From<&CanisterStatus> for pb::canister_state_bits::CanisterStatus {
    fn from(item: &CanisterStatus) -> Self {
        match item {
            CanisterStatus::Running {
                call_context_manager,
            } => Self::Running(pb::CanisterStatusRunning {
                call_context_manager: Some(call_context_manager.into()),
            }),
            CanisterStatus::Stopped => Self::Stopped(pb::CanisterStatusStopped {}),
            CanisterStatus::Stopping {
                call_context_manager,
                stop_contexts,
            } => Self::Stopping(pb::CanisterStatusStopping {
                call_context_manager: Some(call_context_manager.into()),
                stop_contexts: stop_contexts.iter().map(|context| context.into()).collect(),
            }),
        }
    }
}

impl TryFrom<pb::canister_state_bits::CanisterStatus> for CanisterStatus {
    type Error = ProxyDecodeError;
    fn try_from(value: pb::canister_state_bits::CanisterStatus) -> Result<Self, Self::Error> {
        let canister_status = match value {
            pb::canister_state_bits::CanisterStatus::Running(pb::CanisterStatusRunning {
                call_context_manager,
            }) => Self::Running {
                call_context_manager: try_from_option_field(
                    call_context_manager,
                    "CanisterStatus::Running::call_context_manager",
                )?,
            },
            pb::canister_state_bits::CanisterStatus::Stopped(pb::CanisterStatusStopped {}) => {
                Self::Stopped
            }
            pb::canister_state_bits::CanisterStatus::Stopping(pb::CanisterStatusStopping {
                call_context_manager,
                stop_contexts,
            }) => {
                let mut contexts = Vec::<StopCanisterContext>::with_capacity(stop_contexts.len());
                for context in stop_contexts.into_iter() {
                    contexts.push(context.try_into()?);
                }
                Self::Stopping {
                    call_context_manager: try_from_option_field(
                        call_context_manager,
                        "CanisterStatus::Stopping::call_context_manager",
                    )?,
                    stop_contexts: contexts,
                }
            }
        };
        Ok(canister_status)
    }
}

/// The id of a paused execution stored in the execution environment.
#[derive(Copy, Clone, Eq, PartialEq, Hash, Debug)]
pub struct PausedExecutionId(pub u64);

/// Represents a task that needs to be executed before processing canister
/// inputs.
#[derive(Clone, Eq, PartialEq, Debug)]
pub enum ExecutionTask {
    /// A heartbeat task exists only within an execution round. It is never
    /// serialized.
    Heartbeat,

    /// Canister global timer task.
    /// The task exists only within an execution round, it never gets serialized.
    GlobalTimer,

    /// On low Wasm memory hook.
    /// The task exists only within an execution round, it never gets serialized.
    OnLowWasmMemory,

    /// A paused execution task exists only within an epoch (between
    /// checkpoints). It is never serialized, and it turns into `AbortedExecution`
    /// before the checkpoint or when there are too many long-running executions.
    PausedExecution {
        id: PausedExecutionId,
        /// A copy of the message or task whose execution is being paused.
        input: CanisterMessageOrTask,
    },

    /// A paused `install_code` task exists only within an epoch (between
    /// checkpoints). It is never serialized and turns into `AbortedInstallCode`
    /// before the checkpoint.
    PausedInstallCode(PausedExecutionId),

    /// Any paused execution that doesn't finish until the next checkpoint
    /// becomes an aborted execution that should be retried after the checkpoint.
    /// A paused execution can also be aborted to keep the memory usage low if
    /// there are too many long-running executions.
    AbortedExecution {
        input: CanisterMessageOrTask,
        /// The execution cost that has already been charged from the canister.
        /// Retried execution does not have to pay for it again.
        prepaid_execution_cycles: Cycles,
    },

    /// Any paused `install_code` that doesn't finish until the next checkpoint
    /// becomes an aborted `install_code` that should be retried after the
    /// checkpoint. A paused execution can also be aborted to keep the memory
    /// usage low if there are too many long-running executions.
    AbortedInstallCode {
        message: CanisterCall,
        /// The call ID used by the subnet to identify long running install
        /// code messages.
        call_id: InstallCodeCallId,
        /// The execution cost that has already been charged from the canister.
        /// Retried execution does not have to pay for it again.
        prepaid_execution_cycles: Cycles,
    },
}

impl From<&ExecutionTask> for pb::ExecutionTask {
    fn from(item: &ExecutionTask) -> Self {
        match item {
            ExecutionTask::Heartbeat
            | ExecutionTask::GlobalTimer
            | ExecutionTask::OnLowWasmMemory
            | ExecutionTask::PausedExecution { .. }
            | ExecutionTask::PausedInstallCode(_) => {
                panic!("Attempt to serialize ephemeral task: {:?}.", item);
            }
            ExecutionTask::AbortedExecution {
                input,
                prepaid_execution_cycles,
            } => {
                use pb::execution_task::{
                    aborted_execution::Input as PbInput, CanisterTask as PbCanisterTask,
                };
                let input = match input {
                    CanisterMessageOrTask::Message(CanisterMessage::Response(v)) => {
                        PbInput::Response(v.as_ref().into())
                    }
                    CanisterMessageOrTask::Message(CanisterMessage::Request(v)) => {
                        PbInput::Request(v.as_ref().into())
                    }
                    CanisterMessageOrTask::Message(CanisterMessage::Ingress(v)) => {
                        PbInput::Ingress(v.as_ref().into())
                    }
                    CanisterMessageOrTask::Task(task) => {
                        PbInput::Task(PbCanisterTask::from(task).into())
                    }
                };
                Self {
                    task: Some(pb::execution_task::Task::AbortedExecution(
                        pb::execution_task::AbortedExecution {
                            input: Some(input),
                            prepaid_execution_cycles: Some((*prepaid_execution_cycles).into()),
                        },
                    )),
                }
            }
            ExecutionTask::AbortedInstallCode {
                message,
                call_id,
                prepaid_execution_cycles,
            } => {
                use pb::execution_task::aborted_install_code::Message;
                let message = match message {
                    CanisterCall::Request(v) => Message::Request(v.as_ref().into()),
                    CanisterCall::Ingress(v) => Message::Ingress(v.as_ref().into()),
                };
                Self {
                    task: Some(pb::execution_task::Task::AbortedInstallCode(
                        pb::execution_task::AbortedInstallCode {
                            message: Some(message),
                            call_id: Some(call_id.get()),
                            prepaid_execution_cycles: Some((*prepaid_execution_cycles).into()),
                        },
                    )),
                }
            }
        }
    }
}

impl TryFrom<pb::ExecutionTask> for ExecutionTask {
    type Error = ProxyDecodeError;

    fn try_from(value: pb::ExecutionTask) -> Result<Self, Self::Error> {
        let task = value
            .task
            .ok_or(ProxyDecodeError::MissingField("ExecutionTask::task"))?;
        let task = match task {
            pb::execution_task::Task::AbortedExecution(aborted) => {
                use pb::execution_task::{
                    aborted_execution::Input as PbInput, CanisterTask as PbCanisterTask,
                };
                let input = aborted
                    .input
                    .ok_or(ProxyDecodeError::MissingField("AbortedExecution::input"))?;
                let input = match input {
                    PbInput::Request(v) => CanisterMessageOrTask::Message(
                        CanisterMessage::Request(Arc::new(v.try_into()?)),
                    ),
                    PbInput::Response(v) => CanisterMessageOrTask::Message(
                        CanisterMessage::Response(Arc::new(v.try_into()?)),
                    ),
                    PbInput::Ingress(v) => CanisterMessageOrTask::Message(
                        CanisterMessage::Ingress(Arc::new(v.try_into()?)),
                    ),
                    PbInput::Task(val) => {
                        let task = CanisterTask::try_from(PbCanisterTask::try_from(val).map_err(
                            |_| ProxyDecodeError::ValueOutOfRange {
                                typ: "CanisterTask",
                                err: format!("Unexpected value of canister task: {}", val),
                            },
                        )?)?;
                        CanisterMessageOrTask::Task(task)
                    }
                };
                let prepaid_execution_cycles = aborted
                    .prepaid_execution_cycles
                    .map(|c| c.into())
                    .unwrap_or_else(Cycles::zero);
                ExecutionTask::AbortedExecution {
                    input,
                    prepaid_execution_cycles,
                }
            }
            pb::execution_task::Task::AbortedInstallCode(aborted) => {
                use pb::execution_task::aborted_install_code::Message;
                let message = aborted.message.ok_or(ProxyDecodeError::MissingField(
                    "AbortedInstallCode::message",
                ))?;
                let message = match message {
                    Message::Request(v) => CanisterCall::Request(Arc::new(v.try_into()?)),
                    Message::Ingress(v) => CanisterCall::Ingress(Arc::new(v.try_into()?)),
                };
                let prepaid_execution_cycles = aborted
                    .prepaid_execution_cycles
                    .map(|c| c.into())
                    .unwrap_or_else(Cycles::zero);
                let call_id = aborted.call_id.ok_or(ProxyDecodeError::MissingField(
                    "AbortedInstallCode::call_id",
                ))?;
                ExecutionTask::AbortedInstallCode {
                    message,
                    call_id: InstallCodeCallId::new(call_id),
                    prepaid_execution_cycles,
                }
            }
        };
        Ok(task)
    }
}

impl From<&CanisterHistory> for pb::CanisterHistory {
    fn from(item: &CanisterHistory) -> Self {
        Self {
            changes: item
                .changes
                .iter()
                .map(|e| (&(**e)).into())
                .collect::<Vec<pb::CanisterChange>>(),
            total_num_changes: item.total_num_changes,
        }
    }
}

impl TryFrom<pb::CanisterHistory> for CanisterHistory {
    type Error = ProxyDecodeError;

    fn try_from(value: pb::CanisterHistory) -> Result<Self, Self::Error> {
        let changes = value
            .changes
            .into_iter()
            .map(|e| Ok(Arc::new(e.try_into()?)))
            .collect::<Result<VecDeque<_>, Self::Error>>()?;
        let canister_history_memory_usage = compute_total_canister_change_size(&changes);
        Ok(Self {
            changes: Arc::new(changes),
            total_num_changes: value.total_num_changes,
            canister_history_memory_usage,
        })
    }
}

#[derive(Debug)]
pub enum ReservationError {
    InsufficientCycles {
        requested: Cycles,
        available: Cycles,
    },
    ReservedLimitExceed {
        requested: Cycles,
        limit: Cycles,
    },
}

impl SystemState {
    pub fn new_running(
        canister_id: CanisterId,
        controller: PrincipalId,
        initial_cycles: Cycles,
        freeze_threshold: NumSeconds,
        fd_factory: Arc<dyn PageAllocatorFileDescriptor>,
        on_low_wasm_memory_hook_status: OnLowWasmMemoryHookStatus,
    ) -> Self {
        Self::new_internal(
            canister_id,
            controller,
            initial_cycles,
            freeze_threshold,
            CanisterStatus::new_running(),
            WasmChunkStore::new(fd_factory),
            on_low_wasm_memory_hook_status,
        )
    }

    fn new_internal(
        canister_id: CanisterId,
        controller: PrincipalId,
        initial_cycles: Cycles,
        freeze_threshold: NumSeconds,
        status: CanisterStatus,
        wasm_chunk_store: WasmChunkStore,
        on_low_wasm_memory_hook_status: OnLowWasmMemoryHookStatus,
    ) -> Self {
        Self {
            canister_id,
            controllers: btreeset! {controller},
            queues: CanisterQueues::default(),
            cycles_balance: initial_cycles,
            ingress_induction_cycles_debit: Cycles::zero(),
            reserved_balance: Cycles::zero(),
            reserved_balance_limit: None,
            memory_allocation: MemoryAllocation::BestEffort,
            wasm_memory_threshold: NumBytes::new(0),
            freeze_threshold,
            status,
            certified_data: Default::default(),
            canister_metrics: CanisterMetrics::default(),
            task_queue: Default::default(),
            global_timer: CanisterTimer::Inactive,
            canister_version: 0,
            canister_history: CanisterHistory::default(),
            wasm_chunk_store,
            log_visibility: Default::default(),
            canister_log: Default::default(),
            wasm_memory_limit: None,
            next_snapshot_id: 0,
<<<<<<< HEAD
            on_low_wasm_memory_hook_status,
=======
            snapshots_memory_usage: NumBytes::from(0),
>>>>>>> 20321d10
        }
    }

    #[allow(clippy::too_many_arguments)]
    pub fn new_from_checkpoint(
        controllers: BTreeSet<PrincipalId>,
        canister_id: CanisterId,
        queues: CanisterQueues,
        memory_allocation: MemoryAllocation,
        wasm_memory_threshold: NumBytes,
        freeze_threshold: NumSeconds,
        status: CanisterStatus,
        certified_data: Vec<u8>,
        canister_metrics: CanisterMetrics,
        cycles_balance: Cycles,
        ingress_induction_cycles_debit: Cycles,
        reserved_balance: Cycles,
        reserved_balance_limit: Option<Cycles>,
        task_queue: VecDeque<ExecutionTask>,
        global_timer: CanisterTimer,
        canister_version: u64,
        canister_history: CanisterHistory,
        wasm_chunk_store_data: PageMap,
        wasm_chunk_store_metadata: WasmChunkStoreMetadata,
        log_visibility: LogVisibilityV2,
        canister_log: CanisterLog,
        wasm_memory_limit: Option<NumBytes>,
        next_snapshot_id: u64,
<<<<<<< HEAD
        on_low_wasm_memory_hook_status: OnLowWasmMemoryHookStatus,
=======
        snapshots_memory_usage: NumBytes,
        metrics: &dyn CheckpointLoadingMetrics,
>>>>>>> 20321d10
    ) -> Self {
        let system_state = Self {
            controllers,
            canister_id,
            queues,
            memory_allocation,
            wasm_memory_threshold,
            freeze_threshold,
            status,
            certified_data,
            canister_metrics,
            cycles_balance,
            ingress_induction_cycles_debit,
            reserved_balance,
            reserved_balance_limit,
            task_queue,
            global_timer,
            canister_version,
            canister_history,
            wasm_chunk_store: WasmChunkStore::from_checkpoint(
                wasm_chunk_store_data,
                wasm_chunk_store_metadata,
            ),
            log_visibility,
            canister_log,
            wasm_memory_limit,
            next_snapshot_id,
<<<<<<< HEAD
            on_low_wasm_memory_hook_status,
        }
=======
            snapshots_memory_usage,
        };
        system_state.check_invariants().unwrap_or_else(|msg| {
            metrics.observe_broken_soft_invariant(msg);
        });
        system_state
>>>>>>> 20321d10
    }

    pub fn new_running_for_testing(
        canister_id: CanisterId,
        controller: PrincipalId,
        initial_cycles: Cycles,
        freeze_threshold: NumSeconds,
    ) -> Self {
        Self::new_for_testing(
            canister_id,
            controller,
            initial_cycles,
            freeze_threshold,
            CanisterStatus::new_running(),
        )
    }

    pub fn new_stopping_for_testing(
        canister_id: CanisterId,
        controller: PrincipalId,
        initial_cycles: Cycles,
        freeze_threshold: NumSeconds,
    ) -> Self {
        Self::new_for_testing(
            canister_id,
            controller,
            initial_cycles,
            freeze_threshold,
            CanisterStatus::Stopping {
                call_context_manager: CallContextManager::default(),
                stop_contexts: Vec::default(),
            },
        )
    }

    pub fn new_stopped_for_testing(
        canister_id: CanisterId,
        controller: PrincipalId,
        initial_cycles: Cycles,
        freeze_threshold: NumSeconds,
    ) -> Self {
        Self::new_for_testing(
            canister_id,
            controller,
            initial_cycles,
            freeze_threshold,
            CanisterStatus::Stopped,
        )
    }

    fn new_for_testing(
        canister_id: CanisterId,
        controller: PrincipalId,
        initial_cycles: Cycles,
        freeze_threshold: NumSeconds,
        status: CanisterStatus,
    ) -> Self {
        Self::new_internal(
            canister_id,
            controller,
            initial_cycles,
            freeze_threshold,
            status,
            WasmChunkStore::new_for_testing(),
            OnLowWasmMemoryHookStatus::ConditionNotSatisfied,
        )
    }

    pub fn canister_id(&self) -> CanisterId {
        self.canister_id
    }

    /// Returns the amount of cycles that the balance holds.
    pub fn balance(&self) -> Cycles {
        self.cycles_balance
    }

    /// Returns the balance after applying the pending 'ingress_induction_cycles_debit'.
    /// Returns 0 if the balance is smaller than the pending 'ingress_induction_cycles_debit'.
    pub fn debited_balance(&self) -> Cycles {
        // We rely on saturating operations of `Cycles` here.
        self.cycles_balance - self.ingress_induction_cycles_debit
    }

    /// Returns the pending 'ingress_induction_cycles_debit'.
    pub fn ingress_induction_cycles_debit(&self) -> Cycles {
        self.ingress_induction_cycles_debit
    }

    /// Returns resource reservation cycles.
    pub fn reserved_balance(&self) -> Cycles {
        self.reserved_balance
    }

    /// Returns the user-specified upper limit on `reserved_balance`.
    pub fn reserved_balance_limit(&self) -> Option<Cycles> {
        self.reserved_balance_limit
    }

    /// Sets the user-specified upper limit on `reserved_balance()`.
    pub fn set_reserved_balance_limit(&mut self, limit: Cycles) {
        self.reserved_balance_limit = Some(limit);
    }

    /// Get new local snapshot ID.
    pub fn new_local_snapshot_id(&mut self) -> u64 {
        let local_snapshot_id = self.next_snapshot_id;
        self.next_snapshot_id += 1;
        local_snapshot_id
    }

    /// Records the given amount as debit that will be charged from the balance
    /// at some point in the future.
    ///
    /// Precondition:
    /// - `charge <= self.debited_balance()`.
    pub fn add_postponed_charge_to_ingress_induction_cycles_debit(&mut self, charge: Cycles) {
        assert!(
            charge <= self.debited_balance(),
            "Insufficient cycles for a postponed charge: {} vs {}",
            charge,
            self.debited_balance()
        );
        self.ingress_induction_cycles_debit += charge;
    }

    /// Charges the pending 'ingress_induction_cycles_debit' from the balance.
    ///
    /// Precondition:
    /// - The balance is large enough to cover the debit.
    pub fn apply_ingress_induction_cycles_debit(
        &mut self,
        canister_id: CanisterId,
        log: &ReplicaLogger,
        charging_from_balance_error: &IntCounter,
    ) {
        // We rely on saturating operations of `Cycles` here.
        let remaining_debit = self.ingress_induction_cycles_debit - self.cycles_balance;
        debug_assert_eq!(remaining_debit.get(), 0);
        if remaining_debit.get() > 0 {
            // This case is unreachable and may happen only due to a bug: if the
            // caller has reduced the cycles balance below the cycles debit.
            charging_from_balance_error.inc();
            error!(
                log,
                "[EXC-BUG]: Debited cycles exceed the cycles balance of {} by {} in install_code",
                canister_id,
                remaining_debit,
            );
            // Continue the execution by dropping the remaining debit, which makes
            // some of the postponed charges free.
        }
        self.remove_cycles(
            self.ingress_induction_cycles_debit,
            CyclesUseCase::IngressInduction,
        );
        self.ingress_induction_cycles_debit = Cycles::zero();
    }

    /// This method is used for maintaining the backwards compatibility.
    /// Returns:
    /// - controller ID as-is, if there is only one controller.
    /// - DEFAULT_PRINCIPAL_MULTIPLE_CONTROLLERS, if there are multiple
    ///   controllers.
    /// - DEFAULT_PRINCIPAL_ZERO_CONTROLLERS, if there is no controller.
    pub fn controller(&self) -> &PrincipalId {
        if self.controllers.len() < 2 {
            match self.controllers.iter().next() {
                None => &DEFAULT_PRINCIPAL_ZERO_CONTROLLERS,
                Some(controller) => controller,
            }
        } else {
            &DEFAULT_PRINCIPAL_MULTIPLE_CONTROLLERS
        }
    }

    pub fn call_context_manager(&self) -> Option<&CallContextManager> {
        match &self.status {
            CanisterStatus::Running {
                call_context_manager,
            } => Some(call_context_manager),
            CanisterStatus::Stopping {
                call_context_manager,
                ..
            } => Some(call_context_manager),
            CanisterStatus::Stopped => None,
        }
    }

    pub fn call_context_manager_mut(&mut self) -> Option<&mut CallContextManager> {
        match &mut self.status {
            CanisterStatus::Running {
                call_context_manager,
            } => Some(call_context_manager),
            CanisterStatus::Stopping {
                call_context_manager,
                ..
            } => Some(call_context_manager),
            CanisterStatus::Stopped => None,
        }
    }

    /// Pushes a `Request` type message into the relevant output queue.
    /// This is preceded by withdrawing the cycles for sending the `Request` and
    /// receiving and processing the corresponding `Response`.
    /// If cycles withdrawal succeeds, the function also reserves a slot on the
    /// matching input queue for the `Response`.
    ///
    /// # Errors
    ///
    /// Returns a `QueueFull` error along with the provided message if either
    /// the output queue or the matching input queue is full.
    pub fn push_output_request(
        &mut self,
        msg: Arc<Request>,
        time: Time,
    ) -> Result<(), (StateError, Arc<Request>)> {
        assert_eq!(
            msg.sender, self.canister_id,
            "Expected `Request` to have been sent by canister ID {}, but instead got {}",
            self.canister_id, msg.sender
        );
        self.queues.push_output_request(msg, time)
    }

    /// See documentation for [`CanisterQueues::reject_subnet_output_request`].
    pub fn reject_subnet_output_request(
        &mut self,
        request: Request,
        reject_context: RejectContext,
        subnet_ids: &[PrincipalId],
    ) -> Result<(), StateError> {
        assert_eq!(
            request.sender, self.canister_id,
            "Expected `Request` to have been sent from canister ID {}, but instead got {}",
            self.canister_id, request.sender
        );
        self.queues
            .reject_subnet_output_request(request, reject_context, subnet_ids)
    }

    /// Returns the number of output requests that can be pushed onto the queue
    /// before it becomes full. Specifically, this is the number of times
    /// `push_output_request` can be called (assuming the canister has enough
    /// cycles to pay for sending the messages).
    pub fn available_output_request_slots(&self) -> BTreeMap<CanisterId, usize> {
        self.queues.available_output_request_slots()
    }

    /// Pushes a `Response` type message into the relevant output queue. The
    /// protocol should have already reserved a slot, so this cannot fail. The
    /// canister is also refunded the excess cycles that was reserved for
    /// sending this response when the original request was received.
    ///
    /// # Panics
    ///
    /// Panics if the queue does not already exist or there is no reserved slot
    /// to push the `Response` into.
    pub fn push_output_response(&mut self, msg: Arc<Response>) {
        assert_eq!(
            msg.respondent, self.canister_id,
            "Expected `Response` to have been sent by canister ID {}, but instead got {}",
            self.canister_id, msg.respondent
        );
        self.queues.push_output_response(msg)
    }

    /// Extracts the next inter-canister or ingress message (round-robin).
    pub(crate) fn pop_input(&mut self) -> Option<CanisterMessage> {
        self.queues.pop_input()
    }

    /// Returns true if there are messages in the input queues, false otherwise.
    pub fn has_input(&self) -> bool {
        self.queues.has_input()
    }

    /// Pushes a `RequestOrResponse` into the induction pool.
    ///
    /// If the message is a `Request`, reserves a slot in the corresponding
    /// output queue for the eventual response; and the maximum memory size and
    /// cycles cost for sending the `Response` back. If it is a `Response`,
    /// the protocol should have already reserved a slot and memory for it.
    ///
    /// Updates `subnet_available_memory` to reflect any change in memory usage.
    ///
    /// # Notes
    ///  * `Running` system states accept requests and responses.
    ///  * `Stopping` system states accept responses only.
    ///  * `Stopped` system states accept neither.
    ///
    /// # Errors
    ///
    /// On failure, returns the provided message along with a `StateError`:
    ///  * `QueueFull` if either the input queue or the matching output queue is
    ///    full when pushing a `Request`;
    ///  * `CanisterOutOfCycles` if the canister does not have enough cycles.
    ///  * `OutOfMemory` if the necessary guaranteed response memory reservation
    ///    is larger than `subnet_available_memory`.
    ///  * `CanisterStopping` if the canister is stopping and inducting a
    ///    `Request` was attempted.
    ///  * `CanisterStopped` if the canister is stopped.
    ///  * `NonMatchingResponse` if no response is expected, the callback is not
    ///    found or the respondent does not match.
    pub(crate) fn push_input(
        &mut self,
        msg: RequestOrResponse,
        subnet_available_memory: &mut i64,
        own_subnet_type: SubnetType,
        input_queue_type: InputQueueType,
    ) -> Result<(), (StateError, RequestOrResponse)> {
        assert_eq!(
            msg.receiver(),
            self.canister_id,
            "Expected `RequestOrResponse` to be targeted to canister ID {}, but instead got {}",
            self.canister_id,
            msg.receiver()
        );

        match (&msg, &self.status) {
            // Requests and responses are both rejected when stopped.
            (_, CanisterStatus::Stopped { .. }) => {
                Err((StateError::CanisterStopped(self.canister_id()), msg))
            }

            // Requests (only) are rejected while stopping.
            (RequestOrResponse::Request(_), CanisterStatus::Stopping { .. }) => {
                Err((StateError::CanisterStopping(self.canister_id()), msg))
            }

            // Everything else is accepted iff there is available memory and queue slots.
            (
                _,
                CanisterStatus::Running {
                    call_context_manager,
                },
            )
            | (
                RequestOrResponse::Response(_),
                CanisterStatus::Stopping {
                    call_context_manager,
                    ..
                },
            ) => {
                if let RequestOrResponse::Response(response) = &msg {
                    call_context_manager
                        .validate_response(response)
                        .map_err(|err| (err, msg.clone()))?;
                }
                push_input(
                    &mut self.queues,
                    msg,
                    subnet_available_memory,
                    own_subnet_type,
                    input_queue_type,
                )
            }
        }
    }

    /// Pushes an ingress message into the induction pool.
    pub(crate) fn push_ingress(&mut self, msg: Ingress) {
        self.queues.push_ingress(msg)
    }

    /// For each output queue, invokes `f` on every message until `f` returns
    /// `Err`; then moves on to the next output queue.
    ///
    /// All messages that `f` returned `Ok` for, are popped. Messages that `f`
    /// returned `Err` for and all those following them in the output queue are
    /// retained.
    pub fn output_queues_for_each<F>(&mut self, f: F)
    where
        F: FnMut(&CanisterId, &RequestOrResponse) -> Result<(), ()>,
    {
        self.queues.output_queues_for_each(f)
    }

    /// Returns an iterator that loops over the canister's output queues,
    /// popping one message at a time from each in a round robin fashion. The
    /// iterator consumes all popped messages.
    pub fn output_into_iter(&mut self) -> CanisterOutputQueuesIterator {
        self.queues.output_into_iter()
    }

    /// Returns an immutable reference to the canister queues.
    pub fn queues(&self) -> &CanisterQueues {
        &self.queues
    }

    /// Returns a boolean whether the system state is ready to be `Stopped`.
    /// Only relevant for a `Stopping` system state.
    pub fn ready_to_stop(&self) -> bool {
        match &self.status {
            CanisterStatus::Running { .. } => false,
            CanisterStatus::Stopping {
                call_context_manager,
                ..
            } => {
                call_context_manager.callbacks().is_empty()
                    && call_context_manager.call_contexts().is_empty()
            }
            CanisterStatus::Stopped => true,
        }
    }

    pub fn status_string(&self) -> &'static str {
        match self.status {
            CanisterStatus::Running { .. } => "Running",
            CanisterStatus::Stopping { .. } => "Stopping",
            CanisterStatus::Stopped => "Stopped",
        }
    }

    /// See `IngressQueue::filter_messages()` for documentation.
    pub fn filter_ingress_messages<F>(&mut self, filter: F) -> Vec<Arc<Ingress>>
    where
        F: FnMut(&Arc<Ingress>) -> bool,
    {
        self.queues.filter_ingress_messages(filter)
    }

    /// Returns the memory currently used by or reserved for guaranteed response
    /// canister messages.
    pub fn guaranteed_response_message_memory_usage(&self) -> NumBytes {
        (self.queues.guaranteed_response_memory_usage() as u64).into()
    }

    /// Returns the memory currently in use by the `SystemState`
    /// for canister history.
    pub fn canister_history_memory_usage(&self) -> NumBytes {
        self.canister_history.get_memory_usage()
    }

    /// Sets the (transient) size in bytes of guaranteed responses from this
    /// canister routed into streams and not yet garbage collected.
    pub(super) fn set_stream_guaranteed_responses_size_bytes(&mut self, size_bytes: usize) {
        self.queues
            .set_stream_guaranteed_responses_size_bytes(size_bytes);
    }

    pub fn add_stop_context(&mut self, stop_context: StopCanisterContext) {
        match &mut self.status {
            CanisterStatus::Running { .. } | CanisterStatus::Stopped => {
                panic!("Should never add_stop_context to a non-stopping canister.")
            }
            CanisterStatus::Stopping { stop_contexts, .. } => stop_contexts.push(stop_context),
        }
    }

    /// Method used only by the dashboard.
    pub fn collect_controllers_as_string(&self) -> String {
        self.controllers
            .iter()
            .map(|id| format!("{}", id))
            .collect::<Vec<String>>()
            .join(" ")
    }

    /// Inducts messages from the output queue to `self` into the input queue
    /// from `self` while respecting queue capacity and the provided subnet
    /// available guaranteed response message memory.
    ///
    /// `subnet_available_memory` (the subnet's available guaranteed response
    /// message memory) is updated to reflect the change in `self.queues` guaranteed
    /// response message memory usage.
    ///
    /// Available memory is ignored (but updated) for system subnets, since we
    /// don't want to DoS system canisters due to lots of incoming requests.
    pub fn induct_messages_to_self(
        &mut self,
        subnet_available_memory: &mut i64,
        own_subnet_type: SubnetType,
    ) {
        // Bail out if the canister is not running.
        match self.status {
            CanisterStatus::Running { .. } => (),
            CanisterStatus::Stopped | CanisterStatus::Stopping { .. } => return,
        }

        let mut memory_usage = self.queues.guaranteed_response_memory_usage() as i64;

        while let Some(msg) = self.queues.peek_output(&self.canister_id) {
            // Ensure that enough memory is available for inducting `msg`.
            if own_subnet_type != SubnetType::System
                && can_push(msg, *subnet_available_memory).is_err()
            {
                // Bail out if not enough memory available for message.
                return;
            }

            // Attempt inducting `msg`. May fail if the input queue is full.
            if self
                .queues
                .induct_message_to_self(self.canister_id)
                .is_err()
            {
                return;
            }

            // Adjust `subnet_available_memory` by `memory_usage_before - memory_usage_after`.
            // Defer the accounting to `CanisterQueues`, to avoid duplication or divergence.
            *subnet_available_memory += memory_usage;
            memory_usage = self.queues.guaranteed_response_memory_usage() as i64;
            *subnet_available_memory -= memory_usage;
        }
    }

    /// Garbage collects empty input and output queue pairs.
    pub fn garbage_collect_canister_queues(&mut self) {
        self.queues.garbage_collect();
    }

    /// Queries whether any of the `OutputQueues` in `self.queues` have any expired
    /// deadlines in them.
    pub fn has_expired_deadlines(&self, current_time: Time) -> bool {
        self.queues.has_expired_deadlines(current_time)
    }

    /// Drops expired messages given a current time. Returns the number of messages
    /// that were timed out.
    ///
    /// See [`CanisterQueues::time_out_messages`] for further details.
    pub fn time_out_messages(
        &mut self,
        current_time: Time,
        own_canister_id: &CanisterId,
        local_canisters: &BTreeMap<CanisterId, CanisterState>,
    ) -> usize {
        self.queues
            .time_out_messages(current_time, own_canister_id, local_canisters)
    }

    /// Re-partitions the local and remote input schedules of `self.queues`
    /// following a canister migration, based on the updated set of local canisters.
    ///
    /// See [`CanisterQueues::split_input_schedules`] for further details.
    pub(crate) fn split_input_schedules(
        &mut self,
        own_canister_id: &CanisterId,
        local_canisters: &BTreeMap<CanisterId, CanisterState>,
    ) {
        self.queues
            .split_input_schedules(own_canister_id, local_canisters);
    }

    /// Increments 'cycles_balance' and in case of refund for consumed cycles
    /// decrements the metric `consumed_cycles`.
    pub fn add_cycles(&mut self, amount: Cycles, use_case: CyclesUseCase) {
        self.cycles_balance += amount;
        self.observe_consumed_cycles_with_use_case(amount, use_case, ConsumingCycles::No);
    }

    /// Decreases 'cycles_balance' for 'requested_amount'.
    /// The resource use cases first drain the `reserved_balance` and only after
    /// that drain the main `cycles_balance`.
    pub fn remove_cycles(&mut self, requested_amount: Cycles, use_case: CyclesUseCase) {
        let remaining_amount = match use_case {
            CyclesUseCase::Memory | CyclesUseCase::ComputeAllocation | CyclesUseCase::Uninstall => {
                let covered_by_reserved_balance = requested_amount.min(self.reserved_balance);
                self.reserved_balance -= covered_by_reserved_balance;
                requested_amount - covered_by_reserved_balance
            }
            CyclesUseCase::IngressInduction
            | CyclesUseCase::Instructions
            | CyclesUseCase::RequestAndResponseTransmission
            | CyclesUseCase::CanisterCreation
            | CyclesUseCase::ECDSAOutcalls
            | CyclesUseCase::SchnorrOutcalls
            | CyclesUseCase::HTTPOutcalls
            | CyclesUseCase::DeletedCanisters
            | CyclesUseCase::NonConsumed
            | CyclesUseCase::BurnedCycles => requested_amount,
        };
        self.cycles_balance -= remaining_amount;
        self.observe_consumed_cycles_with_use_case(
            requested_amount,
            use_case,
            ConsumingCycles::Yes,
        );
    }

    /// Moves the given amount of cycles from the main balance to the reserved balance.
    /// Returns an error if the main balance is lower than the requested amount.
    pub fn reserve_cycles(&mut self, amount: Cycles) -> Result<(), ReservationError> {
        if let Some(reserved_balance_limit) = self.reserved_balance_limit {
            if self.reserved_balance + amount > reserved_balance_limit {
                return Err(ReservationError::ReservedLimitExceed {
                    requested: self.reserved_balance + amount,
                    limit: reserved_balance_limit,
                });
            }
        }
        if amount > self.cycles_balance {
            Err(ReservationError::InsufficientCycles {
                requested: amount,
                available: self.cycles_balance,
            })
        } else {
            self.cycles_balance -= amount;
            self.reserved_balance += amount;
            Ok(())
        }
    }

    /// Removes all cycles from `cycles_balance` and `reserved_balance` as part
    /// of canister uninstallation due to it running out of cycles.
    pub fn burn_remaining_balance_for_uninstall(&mut self) {
        let balance = self.cycles_balance + self.reserved_balance;
        self.remove_cycles(balance, CyclesUseCase::Uninstall);
    }

    fn observe_consumed_cycles_with_use_case(
        &mut self,
        amount: Cycles,
        use_case: CyclesUseCase,
        consuming_cycles: ConsumingCycles,
    ) {
        // The three CyclesUseCase below are not valid on the canister
        // level, they should only appear on the subnet level.
        debug_assert_ne!(use_case, CyclesUseCase::ECDSAOutcalls);
        debug_assert_ne!(use_case, CyclesUseCase::HTTPOutcalls);
        debug_assert_ne!(use_case, CyclesUseCase::DeletedCanisters);

        if use_case == CyclesUseCase::NonConsumed || amount == Cycles::from(0u128) {
            return;
        }

        let metric: &mut BTreeMap<CyclesUseCase, NominalCycles> =
            &mut self.canister_metrics.consumed_cycles_by_use_cases;

        let use_case_consumption = metric
            .entry(use_case)
            .or_insert_with(|| NominalCycles::from(0));

        let nominal_amount = amount.into();

        match consuming_cycles {
            ConsumingCycles::Yes => {
                *use_case_consumption += nominal_amount;
                self.canister_metrics.consumed_cycles += nominal_amount;
            }
            ConsumingCycles::No => {
                *use_case_consumption -= nominal_amount;
                self.canister_metrics.consumed_cycles -= nominal_amount;
            }
        }
    }

    /// Clears all canister changes and their memory usage,
    /// but keeps the total number of changes recorded.
    pub fn clear_canister_history(&mut self) {
        self.canister_history.clear();
    }

    /// Adds a canister change to canister history.
    /// The canister version of the newly added canister change is
    /// taken directly from the `SystemState`.
    pub fn add_canister_change(
        &mut self,
        timestamp_nanos: Time,
        change_origin: CanisterChangeOrigin,
        change_details: CanisterChangeDetails,
    ) {
        let new_change = CanisterChange::new(
            timestamp_nanos.as_nanos_since_unix_epoch(),
            self.canister_version,
            change_origin,
            change_details,
        );
        self.canister_history.add_canister_change(new_change);
    }

    pub fn get_canister_history(&self) -> &CanisterHistory {
        &self.canister_history
    }

    /// Checks the invariants that should hold at the end of each consensus round.
    pub fn check_invariants(&self) -> Result<(), String> {
        // Callbacks still awaiting a (potentially already enqueued) response.
        let pending_callbacks = self
            .call_context_manager()
            .map(|ccm| ccm.unresponded_callback_count(self.aborted_or_paused_response()))
            .unwrap_or_default();

        let input_queue_responses = self.queues.input_queues_response_count();
        let input_queue_reserved_slots = self.queues.input_queues_reserved_slots();

        if pending_callbacks != input_queue_reserved_slots + input_queue_responses {
            return Err(format!(
                "Invariant broken: Canister {}: Number of callbacks ({}) is different from the cumulative number of reservations and responses ({})",
                self.canister_id(),
                pending_callbacks,
                input_queue_reserved_slots + input_queue_responses
            ));
        }

        let unresponded_call_contexts = self
            .call_context_manager()
            .map(|ccm| {
                ccm.unresponded_canister_update_call_contexts(self.aborted_or_paused_request())
            })
            .unwrap_or_default();

        let input_queue_requests = self.queues.input_queues_request_count();
        let output_queue_reserved_slots = self.queues.output_queues_reserved_slots();

        if input_queue_requests + unresponded_call_contexts != output_queue_reserved_slots {
            return Err(format!(
                "Invariant broken: Canister {}: Number of output queue reserved slots ({}) is different from the cumulative number of input requests and unresponded call contexts ({})",
                self.canister_id(),
                output_queue_reserved_slots,
                input_queue_requests + unresponded_call_contexts
            ));
        }

        Ok(())
    }

    /// Returns the aborted or paused `Response` at the head of the task queue, if
    /// any.
    fn aborted_or_paused_response(&self) -> Option<&Response> {
        match self.task_queue.front() {
            Some(ExecutionTask::AbortedExecution {
                input: CanisterMessageOrTask::Message(CanisterMessage::Response(response)),
                ..
            })
            | Some(ExecutionTask::PausedExecution {
                input: CanisterMessageOrTask::Message(CanisterMessage::Response(response)),
                ..
            }) => Some(response),
            _ => None,
        }
    }

    /// Returns the aborted or paused `Request` at the head of the task queue, if
    /// any.
    fn aborted_or_paused_request(&self) -> Option<&Request> {
        match self.task_queue.front() {
            Some(ExecutionTask::AbortedExecution {
                input: CanisterMessageOrTask::Message(CanisterMessage::Request(request)),
                ..
            })
            | Some(ExecutionTask::PausedExecution {
                input: CanisterMessageOrTask::Message(CanisterMessage::Request(request)),
                ..
            }) => Some(request),
            _ => None,
        }
    }
}

/// Implements memory limits verification for pushing a canister-to-canister
/// message into the induction pool of `queues`.
///
/// Returns `StateError::OutOfMemory` if pushing the message would require more
/// memory than `subnet_available_memory`.
///
/// `subnet_available_memory` (the subnet's available guaranteed response
/// message memory) is updated to reflect the change in memory usage after a
/// successful push; and left unmodified if the push failed.
///
/// See `CanisterQueues::push_input()` for further details.
pub(crate) fn push_input(
    queues: &mut CanisterQueues,
    msg: RequestOrResponse,
    subnet_available_memory: &mut i64,
    own_subnet_type: SubnetType,
    input_queue_type: InputQueueType,
) -> Result<(), (StateError, RequestOrResponse)> {
    // Do not enforce limits for local messages on system subnets.
    if own_subnet_type != SubnetType::System || input_queue_type != InputQueueType::LocalSubnet {
        if let Err(required_memory) = can_push(&msg, *subnet_available_memory) {
            return Err((
                StateError::OutOfMemory {
                    requested: NumBytes::new(required_memory as u64),
                    available: *subnet_available_memory,
                },
                msg,
            ));
        }
    }

    // But always adjust `subnet_available_memory` by `memory_usage_before -
    // memory_usage_after`. Defer the accounting to `CanisterQueues`, to avoid
    // duplication (and the possibility of divergence).
    *subnet_available_memory += queues.guaranteed_response_memory_usage() as i64;
    let res = queues.push_input(msg, input_queue_type);
    *subnet_available_memory -= queues.guaranteed_response_memory_usage() as i64;
    res
}

pub mod testing {
    use super::*;

    /// Exposes `SystemState` internals for use in other crates' unit tests.
    pub trait SystemStateTesting {
        /// Testing only: Sets the value of the `canister_id` field.
        fn set_canister_id(&mut self, canister_id: CanisterId);

        /// Testing only: Returns a mutable reference to `self.queues`.
        fn queues_mut(&mut self) -> &mut CanisterQueues;

        /// Testing only: Sets `self.queues` to the given `queues`
        fn put_queues(&mut self, queues: CanisterQueues);

        /// Testing only: pops next input message
        fn pop_input(&mut self) -> Option<CanisterMessage>;

        /// Testing only: sets the value of 'cycles_balance'.
        fn set_balance(&mut self, balance: Cycles);

        /// Testing only: repartitions the local and remote input schedules after a
        /// subnet split.
        fn split_input_schedules(
            &mut self,
            own_canister_id: &CanisterId,
            local_canisters: &BTreeMap<CanisterId, CanisterState>,
        );
    }

    impl SystemStateTesting for SystemState {
        fn set_canister_id(&mut self, canister_id: CanisterId) {
            self.canister_id = canister_id;
        }

        fn queues_mut(&mut self) -> &mut CanisterQueues {
            &mut self.queues
        }

        fn put_queues(&mut self, queues: CanisterQueues) {
            self.queues = queues;
        }

        fn pop_input(&mut self) -> Option<CanisterMessage> {
            self.pop_input()
        }

        fn set_balance(&mut self, balance: Cycles) {
            self.cycles_balance = balance;
        }

        fn split_input_schedules(
            &mut self,
            own_canister_id: &CanisterId,
            local_canisters: &BTreeMap<CanisterId, CanisterState>,
        ) {
            self.split_input_schedules(own_canister_id, local_canisters)
        }
    }
}<|MERGE_RESOLUTION|>--- conflicted
+++ resolved
@@ -366,7 +366,13 @@
     /// Next local snapshot id.
     pub next_snapshot_id: u64,
 
-<<<<<<< HEAD
+
+    /// Cumulative memory usage of all snapshots that belong to this canister.
+    ///
+    /// This amount contributes to the total `memory_usage` of the canister as
+    /// reported by `CanisterState::memory_usage`.
+    pub snapshots_memory_usage: NumBytes,
+
     /// Status of low_on_wasm_memory hook execution.
     pub on_low_wasm_memory_hook_status: OnLowWasmMemoryHookStatus,
 }
@@ -466,13 +472,6 @@
     fn _execute_hook(&mut self) {
         *self = OnLowWasmMemoryHookStatus::Executed;
     }
-=======
-    /// Cumulative memory usage of all snapshots that belong to this canister.
-    ///
-    /// This amount contributes to the total `memory_usage` of the canister as
-    /// reported by `CanisterState::memory_usage`.
-    pub snapshots_memory_usage: NumBytes,
->>>>>>> 20321d10
 }
 
 /// A wrapper around the different canister statuses.
@@ -846,11 +845,8 @@
             canister_log: Default::default(),
             wasm_memory_limit: None,
             next_snapshot_id: 0,
-<<<<<<< HEAD
+            snapshots_memory_usage: NumBytes::from(0),
             on_low_wasm_memory_hook_status,
-=======
-            snapshots_memory_usage: NumBytes::from(0),
->>>>>>> 20321d10
         }
     }
 
@@ -879,12 +875,9 @@
         canister_log: CanisterLog,
         wasm_memory_limit: Option<NumBytes>,
         next_snapshot_id: u64,
-<<<<<<< HEAD
-        on_low_wasm_memory_hook_status: OnLowWasmMemoryHookStatus,
-=======
         snapshots_memory_usage: NumBytes,
         metrics: &dyn CheckpointLoadingMetrics,
->>>>>>> 20321d10
+        on_low_wasm_memory_hook_status: OnLowWasmMemoryHookStatus,
     ) -> Self {
         let system_state = Self {
             controllers,
@@ -912,17 +905,13 @@
             canister_log,
             wasm_memory_limit,
             next_snapshot_id,
-<<<<<<< HEAD
+            snapshots_memory_usage,
             on_low_wasm_memory_hook_status,
-        }
-=======
-            snapshots_memory_usage,
         };
         system_state.check_invariants().unwrap_or_else(|msg| {
             metrics.observe_broken_soft_invariant(msg);
         });
         system_state
->>>>>>> 20321d10
     }
 
     pub fn new_running_for_testing(
