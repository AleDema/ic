--- conflicted
+++ resolved
@@ -823,11 +823,7 @@
                 (
                     canister
                         .memory_allocation()
-<<<<<<< HEAD
-                        .allocated_bytes(canister.execution_memory_usage()),
-=======
                         .allocated_bytes(canister.memory_usage()),
->>>>>>> f7d0a8f4
                     canister
                         .system_state
                         .guaranteed_response_message_memory_usage(),
