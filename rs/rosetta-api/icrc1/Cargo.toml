[package]
name = "ic-icrc1"
description = "ICRC-1 compliant ledger library."
version.workspace = true
authors.workspace = true
edition.workspace = true
documentation.workspace = true

[dependencies]
candid = { workspace = true }
ciborium = { workspace = true }
hex = { workspace = true }
ic-base-types = { path = "../../types/base_types" }
ic-crypto-sha2 = { path = "../../crypto/sha2" }
ic-ledger-canister-core = { path = "../ledger_canister_core" }
ic-icrc1-tokens-u256 = { path = "tokens_u256", optional = true }
ic-icrc1-tokens-u64 = { path = "tokens_u64" }
ic-ledger-core = { path = "../ledger_core" }
ic-ledger-hash-of = { path = "../../../packages/ic-ledger-hash-of" }
icrc-ledger-types = { path = "../../../packages/icrc-ledger-types" }
num-bigint = { workspace = true }
num-traits = { workspace = true }
serde = { workspace = true }
serde_bytes = { workspace = true }
tempfile = { workspace = true }
thiserror = { workspace = true }

[dev-dependencies]
canister-test = { path = "../../rust_canisters/canister_test" }
ic-icrc1-index-ng = { path = "index-ng" }
ic-icrc1-ledger = { path = "ledger" }
ic-icrc1-ledger-sm-tests = { path = "ledger/sm-tests" }
ic-icrc1-test-utils = { path = "test_utils" }
<<<<<<< HEAD
ic-registry-subnet-type = { path = "../../registry/subnet_type" }
=======
>>>>>>> a820ff4f
ic-nns-test-utils = { path = "../../nns/test_utils" }
ic-nns-test-utils-golden-nns-state = { path = "../../nns/test_utils/golden_nns_state" }
ic-registry-subnet-type = { path = "../../registry/subnet_type" }
ic-state-machine-tests = { path = "../../state_machine_tests" }
ic-test-utilities-load-wasm = { path = "../../test_utilities/load_wasm" }
leb128 = "0.2.4"
proptest = "1.0"
rand = { workspace = true }

[features]
default = []
u256-tokens = ["dep:ic-icrc1-tokens-u256"]<|MERGE_RESOLUTION|>--- conflicted
+++ resolved
@@ -31,10 +31,6 @@
 ic-icrc1-ledger = { path = "ledger" }
 ic-icrc1-ledger-sm-tests = { path = "ledger/sm-tests" }
 ic-icrc1-test-utils = { path = "test_utils" }
-<<<<<<< HEAD
-ic-registry-subnet-type = { path = "../../registry/subnet_type" }
-=======
->>>>>>> a820ff4f
 ic-nns-test-utils = { path = "../../nns/test_utils" }
 ic-nns-test-utils-golden-nns-state = { path = "../../nns/test_utils/golden_nns_state" }
 ic-registry-subnet-type = { path = "../../registry/subnet_type" }
