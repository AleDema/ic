--- conflicted
+++ resolved
@@ -1,4 +1,4 @@
-use crate::common::{ledger_wasm, load_wasm_using_env_var};
+use crate::common::{ledger_wasm, ledger_wasm_upgradetomemorymanager, load_wasm_using_env_var};
 use candid::{Encode, Principal};
 use ic_base_types::{CanisterId, PrincipalId};
 use ic_icrc1_index_ng::{IndexArg, InitArg as IndexInitArg, UpgradeArg as IndexUpgradeArg};
@@ -203,30 +203,4 @@
 
 fn ledger_mainnet_wasm() -> Vec<u8> {
     load_wasm_using_env_var("IC_ICRC1_LEDGER_DEPLOYED_VERSION_WASM_PATH")
-<<<<<<< HEAD
-}
-
-fn ledger_wasm() -> Vec<u8> {
-    load_wasm_using_env_var("IC_ICRC1_LEDGER_WASM_PATH")
-}
-
-fn ledger_wasm_upgradetomemorymanager() -> Vec<u8> {
-    load_wasm_using_env_var("IC_ICRC1_LEDGER_MEM_MGR_WASM_PATH")
-}
-
-fn load_wasm_using_env_var(env_var: &str) -> Vec<u8> {
-    let wasm_path = std::env::var(env_var).unwrap_or_else(|e| {
-        panic!(
-            "The wasm path must be set using the env variable {} ({})",
-            env_var, e
-        )
-    });
-    std::fs::read(&wasm_path).unwrap_or_else(|e| {
-        panic!(
-            "failed to load Wasm file from path {} (env var {}): {}",
-            wasm_path, env_var, e
-        )
-    })
-=======
->>>>>>> 68813785
 }