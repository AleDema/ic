load("@rules_rust//rust:defs.bzl", "rust_library")
load("//bazel:canisters.bzl", "rust_canister")
load("//bazel:defs.bzl", "rust_ic_test")

package(default_visibility = ["//visibility:public"])

rust_library(
    name = "stable_memory_integrity",
    srcs = glob(["src/**/*.rs"]),
    aliases = {},
    crate_name = "ic_stable_memory_integrity",
    proc_macro_deps = [],
    version = "0.9.0",
    deps = [
        # Keep sorted.
        "@crate_index//:candid",
        "@crate_index//:ic-cdk",
        "@crate_index//:serde",
    ],
)

rust_canister(
    name = "stable_memory_integrity_canister",
    srcs = ["bin/main.rs"],
    proc_macro_deps = ["@crate_index//:ic-cdk-macros"],
    service_file = ":stable_memory_integrity.did",
    deps = [
        # Keep sorted.
        "//rs/rust_canisters/stable_memory_integrity",
        "@crate_index//:candid",
        "@crate_index//:ic-cdk",
    ],
)

rust_ic_test(
    name = "tests",
    srcs = ["tests/stable_memory_integrity.rs"],
    aliases = {},
    crate_root = "tests/stable_memory_integrity.rs",
    data = [
        ":stable_memory_integrity_canister.wasm",
    ],
    env = {
        "STABLE_MEMORY_INTEGRITY_CANISTER_WASM_PATH": "$(rootpath :stable_memory_integrity_canister.wasm)",
    },
    proc_macro_deps = [],
    deps = [
        # Keep sorted.
        "//rs/pocket_ic_tests",
        "//rs/rust_canisters/canister_test",
        "//rs/rust_canisters/stable_memory_integrity",
<<<<<<< HEAD
=======
        "//rs/state_machine_tests",
        "//rs/types/base_types",
>>>>>>> 2231e87b
        "//rs/types/types",
        "@crate_index//:assert_matches",
        "@crate_index//:candid",
        "@crate_index//:lazy_static",
        "@crate_index//:proptest",
    ],
)<|MERGE_RESOLUTION|>--- conflicted
+++ resolved
@@ -49,11 +49,8 @@
         "//rs/pocket_ic_tests",
         "//rs/rust_canisters/canister_test",
         "//rs/rust_canisters/stable_memory_integrity",
-<<<<<<< HEAD
-=======
         "//rs/state_machine_tests",
         "//rs/types/base_types",
->>>>>>> 2231e87b
         "//rs/types/types",
         "@crate_index//:assert_matches",
         "@crate_index//:candid",
