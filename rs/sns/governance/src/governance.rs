--- conflicted
+++ resolved
@@ -243,213 +243,6 @@
 }
 
 impl GovernanceProto {
-<<<<<<< HEAD
-    /// Builds an index that maps proposal sns functions to (followee) neuron IDs to these neuron's
-    /// followers. The resulting index is a map
-    /// Function Id -> (followee's neuron ID) -> set of followers' neuron IDs.
-    ///
-    /// The index is built from the `neurons` in the `Governance` struct, which map followers
-    /// (the neuron ID) to a set of followees per function.
-    pub fn build_function_followee_index(
-        &self,
-        neurons: &BTreeMap<String, Neuron>,
-    ) -> BTreeMap<u64, BTreeMap<String, BTreeSet<NeuronId>>> {
-        let mut function_followee_index = BTreeMap::new();
-        for neuron in neurons.values() {
-            GovernanceProto::add_neuron_to_function_followee_index(
-                &mut function_followee_index,
-                &self.id_to_nervous_system_functions,
-                neuron,
-            );
-        }
-        function_followee_index
-    }
-
-    /// This is analogous to the legacy `build_function_followee_index` function, but for topic
-    /// following.
-    pub fn build_following_index(
-        &self,
-        neurons: &BTreeMap<String, Neuron>,
-    ) -> BTreeMap<Topic, BTreeMap<String, BTreeSet<NeuronId>>> {
-        let mut function_followee_index = BTreeMap::new();
-        for neuron in neurons.values() {
-            GovernanceProto::add_neuron_to_following_index(&mut function_followee_index, neuron);
-        }
-        function_followee_index
-    }
-
-    /// This is analogous to the legacy `add_neuron_to_function_followee_index` function, but for
-    /// topic following.
-    pub fn add_neuron_to_following_index(
-        index: &mut BTreeMap<Topic, BTreeMap<String, BTreeSet<NeuronId>>>,
-        neuron: &Neuron,
-    ) {
-        let Some(follower_id) = &neuron.id else {
-            log!(ERROR, "Neuron {:?} does not have an ID!", neuron);
-            return;
-        };
-
-        let Some(topic_followees) = &neuron.topic_followees else {
-            return;
-        };
-
-        for (topic, FolloweesForTopic { followees, .. }) in &topic_followees.topic_id_to_followees {
-            let Ok(topic) = Topic::try_from(*topic) else {
-                log!(
-                    ERROR,
-                    "Neuron {} has followees for an invalid topic ID: {}",
-                    follower_id,
-                    topic
-                );
-                continue;
-            };
-            let topoc_index = index.entry(topic).or_default();
-
-            for Followee {
-                neuron_id: followee_id,
-                alias,
-            } in followees
-            {
-                let Some(followee_id) = followee_id else {
-                    let alias = alias
-                        .as_ref()
-                        .map(|alias| format!(" ({})", alias))
-                        .unwrap_or_default();
-                    log!(
-                        ERROR,
-                        "Neuron with ID {:?} has a followee{} with no ID!",
-                        follower_id,
-                        alias
-                    );
-                    continue;
-                };
-
-                let key = followee_id.to_string();
-                topoc_index
-                    .entry(key)
-                    .or_default()
-                    .insert(follower_id.clone());
-            }
-        }
-    }
-
-    /// This is analogous to the legacy `remove_neuron_from_function_followee_index` function, but for
-    /// topic following.
-    pub fn remove_neuron_from_following_index(
-        index: &mut BTreeMap<Topic, BTreeMap<String, BTreeSet<NeuronId>>>,
-        neuron: &Neuron,
-    ) {
-        let Some(follower_id) = &neuron.id else {
-            log!(ERROR, "Neuron {:?} does not have an ID!", neuron);
-            return;
-        };
-
-        let Some(topic_followees) = &neuron.topic_followees else {
-            return;
-        };
-
-        for (topic, FolloweesForTopic { followees, .. }) in &topic_followees.topic_id_to_followees {
-            let Ok(topic) = Topic::try_from(*topic) else {
-                log!(
-                    ERROR,
-                    "Neuron {} has followees for an invalid topic ID: {}",
-                    follower_id,
-                    topic
-                );
-                continue;
-            };
-
-            if let Some(topoc_index) = index.get_mut(&topic) {
-                for Followee {
-                    neuron_id: followee_id,
-                    alias,
-                } in followees
-                {
-                    let Some(followee_id) = followee_id else {
-                        let alias = alias
-                            .as_ref()
-                            .map(|alias| format!(" ({})", alias))
-                            .unwrap_or_default();
-                        log!(
-                            ERROR,
-                            "Neuron with ID {:?} has a followee{} with no ID!",
-                            follower_id,
-                            alias
-                        );
-                        continue;
-                    };
-
-                    let key = followee_id.to_string();
-                    if let Some(followee_set) = topoc_index.get_mut(&key) {
-                        if !followee_set.remove(follower_id) {
-                            log!(
-                                ERROR,
-                                "Following index was missing an edge from followee with ID {:?} \
-                                 to follower with ID {:?} in topic {:?}.",
-                                followee_id,
-                                follower_id,
-                                topic,
-                            );
-                        };
-                        if followee_set.is_empty() {
-                            topoc_index.remove(&key);
-                        }
-                    }
-                }
-            }
-        }
-    }
-
-    /// Adds a neuron to the function_followee_index.
-    pub fn add_neuron_to_function_followee_index(
-        index: &mut BTreeMap<u64, BTreeMap<String, BTreeSet<NeuronId>>>,
-        registered_functions: &BTreeMap<u64, NervousSystemFunction>,
-        neuron: &Neuron,
-    ) {
-        for (function_id, followees) in neuron.followees.iter() {
-            if !is_registered_function_id(*function_id, registered_functions) {
-                continue;
-            }
-
-            let followee_index = index.entry(*function_id).or_default();
-            for followee in followees.followees.iter() {
-                followee_index
-                    .entry(followee.to_string())
-                    .or_default()
-                    .insert(
-                        neuron
-                            .id
-                            .as_ref()
-                            .expect("Neuron must have a NeuronId")
-                            .clone(),
-                    );
-            }
-        }
-    }
-
-    /// Removes a neuron from the function_followee_index.
-    pub fn remove_neuron_from_function_followee_index(
-        index: &mut BTreeMap<u64, BTreeMap<String, BTreeSet<NeuronId>>>,
-        neuron: &Neuron,
-    ) {
-        for (function, followees) in neuron.followees.iter() {
-            if let Some(followee_index) = index.get_mut(function) {
-                for followee in followees.followees.iter() {
-                    let nid = followee.to_string();
-                    if let Some(followee_set) = followee_index.get_mut(&nid) {
-                        followee_set
-                            .remove(neuron.id.as_ref().expect("Neuron must have a NeuronId"));
-                        if followee_set.is_empty() {
-                            followee_index.remove(&nid);
-                        }
-                    }
-                }
-            }
-        }
-    }
-
-=======
->>>>>>> c643f4a0
     /// Iterate through one neuron and add all the principals that have some permission on this
     /// neuron to the index that maps principalIDs to a set of neurons for which the principal
     /// has some permissions.
@@ -962,11 +755,7 @@
             nns_ledger,
             cmc,
             function_followee_index: BTreeMap::new(),
-<<<<<<< HEAD
-            topic_following_index: BTreeMap::new(),
-=======
             topic_follower_index: BTreeMap::new(),
->>>>>>> c643f4a0
             principal_to_neuron_ids_index: BTreeMap::new(),
             closest_proposal_deadline_timestamp_seconds: 0,
             latest_gc_timestamp_seconds: 0,
@@ -1186,11 +975,7 @@
             &neuron,
         );
 
-<<<<<<< HEAD
-        GovernanceProto::add_neuron_to_following_index(&mut self.topic_following_index, &neuron);
-=======
         add_neuron_to_follower_index(&mut self.topic_follower_index, &neuron);
->>>>>>> c643f4a0
 
         self.proto.neurons.insert(neuron_id.to_string(), neuron);
 
