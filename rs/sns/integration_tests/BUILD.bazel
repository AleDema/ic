--- conflicted
+++ resolved
@@ -13,12 +13,9 @@
     "//rs/nervous_system/common/test_keys",
     "//rs/nns/cmc",
     "//rs/nns/constants",
-<<<<<<< HEAD
-    "//rs/pocket_ic_tests",
-=======
     "//rs/nns/governance/api",
     "//rs/nns/sns-wasm",
->>>>>>> f6bbaa4d
+    "//rs/pocket_ic_tests",
     "//rs/registry/subnet_type:subnet_type",
     "//rs/rosetta-api/icp_ledger/ledger",
     "//rs/rosetta-api/icrc1",
@@ -30,11 +27,7 @@
     "//rs/rust_canisters/dfn_core",
     "//rs/sns/governance:governance",
     "//rs/sns/root",
-<<<<<<< HEAD
-=======
     "//rs/sns/swap",
-    "//rs/state_machine_tests",
->>>>>>> f6bbaa4d
     "//rs/test_utilities/load_wasm",
     "//rs/types/base_types",
     "//rs/types/management_canister_types",
