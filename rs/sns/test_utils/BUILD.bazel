load("@rules_rust//rust:defs.bzl", "rust_library", "rust_test")

package(default_visibility = ["//visibility:public"])

# See rs/nervous_system/feature_test.md
BASE_DEPENDENCIES = [
    # Keep sorted.
    "//packages/icrc-ledger-client:icrc_ledger_client",
    "//packages/icrc-ledger-types:icrc_ledger_types",
    "//rs/canister_client/sender",
    "//rs/config",
    "//rs/crypto/sha2",
    "//rs/nervous_system/clients",
    "//rs/nervous_system/common",
    "//rs/nervous_system/common/test_keys",
    "//rs/nervous_system/root",
    "//rs/nns/constants",
    "//rs/pocket_ic_tests",
    "//rs/rosetta-api/icp_ledger",
    "//rs/rosetta-api/icrc1",
    "//rs/rosetta-api/icrc1/index-ng",
    "//rs/rosetta-api/icrc1/ledger",
    "//rs/rosetta-api/ledger_canister_core",
    "//rs/rosetta-api/ledger_core",
    "//rs/rust_canisters/canister_test",
    "//rs/rust_canisters/dfn_candid",
    "//rs/rust_canisters/dfn_protobuf",
    "//rs/rust_canisters/on_wire",
    "//rs/sns/governance",
    "//rs/sns/init",
    "//rs/sns/root",
<<<<<<< HEAD
=======
    "//rs/sns/swap",
    "//rs/state_machine_tests",
>>>>>>> f6bbaa4d
    "//rs/types/base_types",
    "//rs/types/management_canister_types",
    "//rs/types/types",
    "//rs/utils",
    "@crate_index//:candid",
    "@crate_index//:futures",
    "@crate_index//:lazy_static",
    "@crate_index//:maplit",
    "@crate_index//:num-traits",
    "@crate_index//:prost",
    "@crate_index//:tokio",
]

# Each target declared in this file may choose either these (release-ready)
# dependencies (`DEPENDENCIES`), or `DEPENDENCIES_WITH_TEST_FEATURES` feature previews.
DEPENDENCIES = BASE_DEPENDENCIES + [
    "//rs/nns/test_utils",
]

DEPENDENCIES_WITH_TEST_FEATURES = BASE_DEPENDENCIES + [
    "//rs/nns/test_utils:test_utils--test_feature",
]

MACRO_DEPENDENCIES = [
    # Keep sorted.
    "@crate_index//:async-trait",
]

DEV_DEPENDENCIES = []

MACRO_DEV_DEPENDENCIES = []

ALIASES = {}

rust_library(
    name = "test_utils",
    testonly = True,
    srcs = glob(["src/**/*.rs"]),
    aliases = ALIASES,
    crate_name = "ic_sns_test_utils",
    proc_macro_deps = MACRO_DEPENDENCIES,
    version = "0.9.0",
    deps = DEPENDENCIES,
)

rust_library(
    name = "test_utils--test_feature",
    testonly = True,
    srcs = glob(["src/**/*.rs"]),
    aliases = ALIASES,
    crate_features = ["test"],
    crate_name = "ic_sns_test_utils",
    proc_macro_deps = MACRO_DEPENDENCIES,
    version = "0.9.0",
    deps = DEPENDENCIES_WITH_TEST_FEATURES,
)

rust_test(
    name = "test_utils_test",
    testonly = True,
    aliases = ALIASES,
    crate = ":test_utils",
    proc_macro_deps = MACRO_DEPENDENCIES + MACRO_DEV_DEPENDENCIES,
    deps = DEPENDENCIES + DEV_DEPENDENCIES,
)<|MERGE_RESOLUTION|>--- conflicted
+++ resolved
@@ -29,11 +29,7 @@
     "//rs/sns/governance",
     "//rs/sns/init",
     "//rs/sns/root",
-<<<<<<< HEAD
-=======
     "//rs/sns/swap",
-    "//rs/state_machine_tests",
->>>>>>> f6bbaa4d
     "//rs/types/base_types",
     "//rs/types/management_canister_types",
     "//rs/types/types",
