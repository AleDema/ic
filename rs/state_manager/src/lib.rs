--- conflicted
+++ resolved
@@ -11,29 +11,25 @@
 pub mod tree_hash;
 
 use crate::{
-    checkpoint::{flush_canister_snapshots_and_page_maps, PageMapType},
+    checkpoint::{PageMapType, flush_canister_snapshots_and_page_maps},
     manifest::compute_bundled_manifest,
     state_sync::{
         chunkable::cache::StateSyncCache,
         types::{FileGroupChunks, Manifest, MetaManifest},
     },
-    tip::{flush_tip_channel, spawn_tip_thread, PageMapToFlush, TipRequest},
+    tip::{PageMapToFlush, TipRequest, flush_tip_channel, spawn_tip_thread},
 };
 use crossbeam_channel::Sender;
 use ic_canonical_state::lazy_tree_conversion::replicated_state_as_lazy_tree;
 use ic_canonical_state_tree_hash::{
-    hash_tree::{hash_lazy_tree, HashTree, HashTreeError},
+    hash_tree::{HashTree, HashTreeError, hash_lazy_tree},
     lazy_tree::materialize::materialize_partial,
 };
 use ic_config::flag_status::FlagStatus;
 use ic_config::state_manager::Config;
-<<<<<<< HEAD
-use ic_crypto_tree_hash::{recompute_digest, Digest, LabeledTree, MixedHashTree, Witness};
-=======
 use ic_crypto_tree_hash::{
     Digest, LabeledTree, MatchPatternPath, MixedHashTree, Witness, recompute_digest,
 };
->>>>>>> 7f6f3c5a
 use ic_interfaces::certification::Verifier;
 use ic_interfaces::p2p::state_sync::ChunkId;
 use ic_interfaces_certified_stream_store::{
@@ -43,19 +39,20 @@
     CertificationScope, CertifiedStateSnapshot, Labeled, PermanentStateHashError::*,
     StateHashError, StateManager, StateReader, TransientStateHashError::*,
 };
-use ic_logger::{debug, error, fatal, info, warn, ReplicaLogger};
-use ic_metrics::{buckets::decimal_buckets, MetricsRegistry};
+use ic_logger::{ReplicaLogger, debug, error, fatal, info, warn};
+use ic_metrics::{MetricsRegistry, buckets::decimal_buckets};
 use ic_protobuf::proxy::{ProtoProxy, ProxyDecodeError};
 use ic_protobuf::{messaging::xnet::v1, state::v1 as pb};
 use ic_registry_subnet_type::SubnetType;
 use ic_replicated_state::page_map::PageAllocatorFileDescriptor;
 use ic_replicated_state::{
+    ReplicatedState,
     page_map::{PersistenceError, StorageMetrics},
-    ReplicatedState,
 };
-use ic_state_layout::{error::LayoutError, CheckpointLayout, ReadOnly, StateLayout};
+use ic_state_layout::{CheckpointLayout, ReadOnly, StateLayout, error::LayoutError};
 use ic_sys::fs::Clobber;
 use ic_types::{
+    CryptoHashOfPartialState, CryptoHashOfState, Height, RegistryVersion, SubnetId,
     batch::BatchSummary,
     consensus::certification::Certification,
     crypto::CryptoHash,
@@ -63,9 +60,8 @@
     state_manager::{StateManagerError, StateManagerResult},
     state_sync::CURRENT_STATE_SYNC_VERSION,
     xnet::{CertifiedStreamSlice, StreamIndex, StreamSlice},
-    CryptoHashOfPartialState, CryptoHashOfState, Height, RegistryVersion, SubnetId,
 };
-use ic_utils_thread::{deallocator_thread::DeallocatorThread, JoinOnDrop};
+use ic_utils_thread::{JoinOnDrop, deallocator_thread::DeallocatorThread};
 use ic_wasm_types::ModuleLoadingStatus;
 use prometheus::{Histogram, HistogramVec, IntCounter, IntCounterVec, IntGauge, IntGaugeVec};
 use prost::Message;
@@ -77,8 +73,8 @@
 use std::os::unix::prelude::IntoRawFd;
 use std::path::{Path, PathBuf};
 use std::sync::{
+    Arc,
     atomic::{AtomicU64, Ordering},
-    Arc,
 };
 use std::time::{Duration, Instant, SystemTime};
 use std::{
@@ -1401,10 +1397,12 @@
             .collect();
 
         // Make sure the snapshots' order is maintained in initialization.
-        debug_assert!(snapshots
-            .iter()
-            .zip(snapshots.iter().skip(1))
-            .all(|(s0, s1)| s0.height < s1.height));
+        debug_assert!(
+            snapshots
+                .iter()
+                .zip(snapshots.iter().skip(1))
+                .all(|(s0, s1)| s0.height < s1.height)
+        );
 
         let last_snapshot_height = snapshots.back().map_or(0, |s| s.height.get() as i64);
 
@@ -2167,14 +2165,18 @@
             let state_heights = self.list_state_heights(ic_interfaces_state_manager::CERT_ANY);
 
             // All checkpoints to keep should exist on disk.
-            debug_assert!(checkpoint_heights_to_keep
-                .iter()
-                .all(|h| unfiltered_checkpoint_heights.contains(h)));
+            debug_assert!(
+                checkpoint_heights_to_keep
+                    .iter()
+                    .all(|h| unfiltered_checkpoint_heights.contains(h))
+            );
 
             // If the in-memory states that Consensus ask to keep exist in the beginning, they should be all retained.
-            debug_assert!(existing_extra_inmemory_heights_to_keep
-                .iter()
-                .all(|h| state_heights.contains(h)));
+            debug_assert!(
+                existing_extra_inmemory_heights_to_keep
+                    .iter()
+                    .all(|h| state_heights.contains(h))
+            );
 
             debug_assert!(state_heights.contains(&latest_state_height));
             debug_assert!(state_heights.contains(&latest_certified_height));
