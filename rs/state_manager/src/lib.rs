// Needs to be `pub` so that the benchmarking code in `state_benches`
// can access it.
pub mod checkpoint;
pub mod labeled_tree_visitor;
pub mod manifest;
pub mod split;
pub mod state_sync;
pub mod stream_encoding;
pub mod tip;
pub mod tree_diff;
pub mod tree_hash;

use crate::{
    checkpoint::{PageMapType, flush_canister_snapshots_and_page_maps},
    manifest::compute_bundled_manifest,
    state_sync::{
        chunkable::cache::StateSyncCache,
        types::{FileGroupChunks, Manifest, MetaManifest},
    },
    tip::{PageMapToFlush, TipRequest, flush_tip_channel, spawn_tip_thread},
};
use crossbeam_channel::Sender;
use ic_canonical_state::lazy_tree_conversion::replicated_state_as_lazy_tree;
use ic_canonical_state_tree_hash::{
    hash_tree::{HashTree, HashTreeError, hash_lazy_tree},
    lazy_tree::materialize::materialize_partial,
};
use ic_config::flag_status::FlagStatus;
use ic_config::state_manager::Config;
use ic_crypto_tree_hash::{
    Digest, LabeledTree, MatchPatternPath, MixedHashTree, Witness, recompute_digest,
};
use ic_interfaces::certification::Verifier;
use ic_interfaces::p2p::state_sync::ChunkId;
use ic_interfaces_certified_stream_store::{
    CertifiedStreamStore, DecodeStreamError, EncodeStreamError,
};
use ic_interfaces_state_manager::{
    CertificationScope, CertifiedStateSnapshot, Labeled, PermanentStateHashError::*,
    StateHashError, StateManager, StateReader, TransientStateHashError::*,
};
use ic_logger::{ReplicaLogger, debug, error, fatal, info, warn};
use ic_metrics::{
    MetricsRegistry,
    buckets::{decimal_buckets, exponential_buckets},
};
use ic_protobuf::proxy::{ProtoProxy, ProxyDecodeError};
use ic_protobuf::{messaging::xnet::v1, state::v1 as pb};
use ic_registry_subnet_type::SubnetType;
use ic_replicated_state::page_map::PageAllocatorFileDescriptor;
use ic_replicated_state::{
    ReplicatedState,
    page_map::{PersistenceError, StorageMetrics},
};
use ic_state_layout::{CheckpointLayout, ReadOnly, StateLayout, error::LayoutError};
use ic_sys::fs::Clobber;
use ic_types::{
    CryptoHashOfPartialState, CryptoHashOfState, Height, RegistryVersion, SubnetId,
    batch::BatchSummary,
    consensus::certification::Certification,
    crypto::CryptoHash,
    malicious_flags::MaliciousFlags,
    state_manager::{StateManagerError, StateManagerResult},
    state_sync::CURRENT_STATE_SYNC_VERSION,
    xnet::{CertifiedStreamSlice, StreamIndex, StreamSlice},
};
use ic_utils_thread::{JoinOnDrop, deallocator_thread::DeallocatorThread};
use ic_wasm_types::ModuleLoadingStatus;
use prometheus::{Histogram, HistogramVec, IntCounter, IntCounterVec, IntGauge, IntGaugeVec};
use prost::Message;
use std::convert::{From, TryFrom};
use std::fs::File;
use std::fs::OpenOptions;
use std::ops::Deref;
use std::os::unix::io::RawFd;
use std::os::unix::prelude::IntoRawFd;
use std::path::{Path, PathBuf};
use std::sync::{
    Arc,
    atomic::{AtomicU64, Ordering},
};
use std::time::{Duration, Instant, SystemTime};
use std::{
    collections::{BTreeMap, BTreeSet, HashSet, VecDeque},
    sync::Mutex,
};
use tempfile::tempfile;
use uuid::Uuid;

/// The number of threads that state manager starts to construct checkpoints.
/// It is exported as public for use in tests and benchmarks.
pub const NUMBER_OF_CHECKPOINT_THREADS: u32 = 16;

/// Critical error tracking mismatches between reused and recomputed chunk
/// hashes during manifest computation.
const CRITICAL_ERROR_REUSED_CHUNK_HASH: &str =
    "state_manager_manifest_reused_chunk_hash_error_count";

/// Critical error tracking unexpectedly corrupted chunks.
const CRITICAL_ERROR_STATE_SYNC_CORRUPTED_CHUNKS: &str = "state_sync_corrupted_chunks";

/// Critical error tracking that chunk ID space usage of any state sync chunk type is nearing the limit.
const CRITICAL_ERROR_CHUNK_ID_USAGE_NEARING_LIMITS: &str =
    "state_sync_chunk_id_usage_nearing_limits";

/// Critical error tracking broken soft invariants encountered upon checkpoint loading.
/// See note [Replicated State Invariants].
pub(crate) const CRITICAL_ERROR_CHECKPOINT_SOFT_INVARIANT_BROKEN: &str =
    "state_manager_checkpoint_soft_invariant_broken";

/// Critical error tracking ReplicatedState altering after checkpoint.
const CRITICAL_ERROR_REPLICATED_STATE_ALTERED_AFTER_CHECKPOINT: &str =
    "state_manager_replicated_state_altered_after_checkpoint";

/// How long to keep archived and diverged states.
const ARCHIVED_DIVERGED_CHECKPOINT_MAX_AGE: Duration = Duration::from_secs(30 * 24 * 60 * 60); // 30 days

/// Write an overlay file this many rounds before each checkpoint.
pub const NUM_ROUNDS_BEFORE_CHECKPOINT_TO_WRITE_OVERLAY: u64 = 50;

/// Labels for manifest metrics
const LABEL_TYPE: &str = "type";
const LABEL_VALUE_HASHED: &str = "hashed";
const LABEL_VALUE_HASHED_AND_COMPARED: &str = "hashed_and_compared";
const LABEL_VALUE_REUSED: &str = "reused";

/// Labels for state sync metrics
const LABEL_FETCH: &str = "fetch";
const LABEL_HARDLINK_FILES: &str = "hardlink_files";
const LABEL_COPY_CHUNKS: &str = "copy_chunks";
const LABEL_PREALLOCATE: &str = "preallocate";
const LABEL_STATE_SYNC_MAKE_CHECKPOINT: &str = "state_sync_make_checkpoint";
const LABEL_FETCH_META_MANIFEST_CHUNK: &str = "fetch_meta_manifest_chunk";
const LABEL_FETCH_MANIFEST_CHUNK: &str = "fetch_manifest_chunk";
const LABEL_FETCH_STATE_CHUNK: &str = "fetch_state_chunk";

/// Labels for slice validation metrics
const LABEL_VERIFY_SIG: &str = "verify";
const LABEL_CMP_HASH: &str = "compare";
const LABEL_VALUE_SUCCESS: &str = "success";
const LABEL_VALUE_FAILURE: &str = "failure";

#[derive(Clone)]
pub struct StateManagerMetrics {
    state_manager_error_count: IntCounterVec,
    checkpoint_op_duration: HistogramVec,
    api_call_duration: HistogramVec,
    last_diverged_state_timestamp: IntGauge,
    latest_certified_height: IntGauge,
    certification_duration: Histogram,
    max_resident_height: IntGauge,
    min_resident_height: IntGauge,
    last_computed_manifest_height: IntGauge,
    resident_state_count: IntGauge,
    checkpoints_on_disk_count: IntGauge,
    state_sync_metrics: StateSyncMetrics,
    state_size: IntGauge,
    states_metadata_pbuf_size: IntGauge,
    checkpoint_metrics: CheckpointMetrics,
    manifest_metrics: ManifestMetrics,
    tip_handler_queue_length: IntGauge,
    decode_slice_status: IntCounterVec,
    height_update_time_seconds: Histogram,
    storage_metrics: StorageMetrics,
    merge_metrics: MergeMetrics,
    latest_hash_tree_size: IntGauge,
    latest_hash_tree_max_index: IntGauge,
}

#[derive(Clone)]
pub struct ManifestMetrics {
    chunk_bytes: IntCounterVec,
    reused_chunk_hash_error_count: IntCounter,
    manifest_size: IntGauge,
    chunk_table_length: IntGauge,
    file_table_length: IntGauge,
    file_group_chunks: IntGauge,
    sub_manifest_chunks: IntGauge,
    chunk_id_usage_nearing_limits_critical: IntCounter,
    file_size_bytes: HistogramVec,
    new_file_sizes_bytes: HistogramVec,
    duplicated_chunks_num: IntGauge,
    duplicated_chunks_size_bytes: IntGauge,
}

#[derive(Clone)]
pub struct StateSyncMetrics {
    size: IntCounterVec,
    duration: HistogramVec,
    step_duration: HistogramVec,
    remaining: IntGauge,
    corrupted_chunks_critical: IntCounter,
    corrupted_chunks: IntCounterVec,
}

#[derive(Clone)]
pub struct CheckpointMetrics {
    make_checkpoint_step_duration: HistogramVec,
    load_checkpoint_step_duration: HistogramVec,
    load_canister_step_duration: HistogramVec,
    load_checkpoint_soft_invariant_broken: IntCounter,
    replicated_state_altered_after_checkpoint: IntCounter,
    tip_handler_request_duration: HistogramVec,
    num_page_maps_by_load_status: IntGaugeVec,
    num_loaded_wasm_files_by_source: IntGaugeVec,
    log: ReplicaLogger,
}

impl CheckpointMetrics {
    pub fn new(metrics_registry: &MetricsRegistry, replica_logger: ReplicaLogger) -> Self {
        let make_checkpoint_step_duration = metrics_registry.histogram_vec(
            "state_manager_checkpoint_steps_duration_seconds",
            "Duration of make_checkpoint steps in seconds.",
            // 1ms, 2ms, 5ms, 10ms, 20ms, 50ms, …, 10s, 20s, 50s
            decimal_buckets(-3, 1),
            &["step"],
        );
        let load_checkpoint_step_duration = metrics_registry.histogram_vec(
            "state_manager_load_checkpoint_steps_duration_seconds",
            "Duration of load_checkpoint steps in seconds.",
            // 1ms, 2ms, 5ms, 10ms, 20ms, 50ms, …, 10s, 20s, 50s
            decimal_buckets(-3, 1),
            &["step"],
        );

        let load_canister_step_duration = metrics_registry.histogram_vec(
            "state_manager_load_canister_steps_duration_seconds",
            "Duration of load_canister_state steps in seconds.",
            // 1ms, 2ms, 5ms, 10ms, 20ms, 50ms, …, 10s, 20s, 50s
            decimal_buckets(-3, 1),
            &["step"],
        );

        let load_checkpoint_soft_invariant_broken =
            metrics_registry.error_counter(CRITICAL_ERROR_CHECKPOINT_SOFT_INVARIANT_BROKEN);

        let replicated_state_altered_after_checkpoint = metrics_registry
            .error_counter(CRITICAL_ERROR_REPLICATED_STATE_ALTERED_AFTER_CHECKPOINT);

        let tip_handler_request_duration = metrics_registry.histogram_vec(
            "state_manager_tip_handler_request_duration_seconds",
            "Duration to execute requests to Tip handling thread in seconds.",
            // 1ms, 2ms, 5ms, 10ms, 20ms, 50ms, …, 10s, 20s, 50s
            decimal_buckets(-3, 1),
            &["request"],
        );

        let num_page_maps_by_load_status = metrics_registry.int_gauge_vec(
            "state_manager_num_page_maps_by_load_status",
            "How many PageMaps are loaded or not at the end of checkpoint interval.",
            &["status"],
        );

        let num_loaded_wasm_files_by_source = metrics_registry.int_gauge_vec(
            "state_manager_num_loaded_wasm_files_by_source",
            "How many WasmFiles of canisters or snapshots are loaded at the end of checkpoint interval.",
            &["source"],
        );
        Self {
            make_checkpoint_step_duration,
            load_checkpoint_step_duration,
            load_canister_step_duration,
            load_checkpoint_soft_invariant_broken,
            replicated_state_altered_after_checkpoint,
            tip_handler_request_duration,
            num_page_maps_by_load_status,
            num_loaded_wasm_files_by_source,
            log: replica_logger,
        }
    }
}

#[derive(Clone)]
pub struct MergeMetrics {
    disk_size_bytes: IntGauge,
    memory_size_bytes: IntGauge,
    estimated_storage_savings_bytes: Histogram,
    num_page_maps_merged: HistogramVec,
}

impl MergeMetrics {
    pub fn new(metrics_registry: &MetricsRegistry) -> Self {
        let disk_size_bytes = metrics_registry.int_gauge(
            "state_manager_merge_disk_size_bytes",
            "Number of bytes of on disk for all PageMaps, measured before merging.",
        );

        let memory_size_bytes = metrics_registry.int_gauge(
            "state_manager_merge_memory_size_bytes",
            "Number of bytes of memory for all PageMaps, not counting duplicate data in overlays, measured before merging.",
        );

        let estimated_storage_savings_bytes = metrics_registry.histogram(
            "state_manager_merge_estimated_storage_savings_bytes",
            "Estimated number of bytes saved in disk space across all PageMaps for a merge, estimated by the merge strategy.",
            // 10MB, 20MB, 50MB, 100MB, 200MB, 500MB, …, 100GB, 200GB, 500GB
            decimal_buckets(7, 11),
        );

        let num_page_maps_merged = metrics_registry.histogram_vec(
            "state_manager_num_page_maps_merged",
            "Number of PapeMaps merged separated by which part of the merge strategy triggered the merge.",
            // 1, 2, 5, 10, 20, 50, …, 10k, 20k, 50k
            decimal_buckets(0, 4),
            &["reason"],
        );

        Self {
            disk_size_bytes,
            memory_size_bytes,
            estimated_storage_savings_bytes,
            num_page_maps_merged,
        }
    }
}

// Note [Metrics preallocation]
// ============================
//
// If vectorized metrics are used for events that happen rarely (like state
// sync), it becomes a challenge to visualize them.  As Prometheus doesn't know
// which label values are going to be used in advance, the values are simply
// missing until they are set for the first time.  This leads to
// rate(metric[period]) returning 0 because the value switched from NONE to,
// say, 1, not from 0 to 1.  So only the next update of the metric will result
// in a meaningful rate, which in the case of state sync might never appear.
//
// In order to solve this, we "preallocate" metrics with values of labels we
// expect to see. This makes initial vectorized metric values equal to 0, so the
// very first metric update should be visible to Prometheus.

impl StateManagerMetrics {
    pub fn new(metrics_registry: &MetricsRegistry, log: ReplicaLogger) -> Self {
        let checkpoint_op_duration = metrics_registry.histogram_vec(
            "state_manager_checkpoint_op_duration_seconds",
            "Duration of checkpoint operations in seconds.",
            // 1ms, 2ms, 5ms, 10ms, 20ms, 50ms, …, 10s, 20s, 50s
            decimal_buckets(-3, 1),
            &["op"],
        );

        for op in &["compute_manifest", "create"] {
            checkpoint_op_duration.with_label_values(&[*op]);
        }

        let api_call_duration = metrics_registry.histogram_vec(
            "state_manager_api_call_duration_seconds",
            "Duration of a StateManager API call in seconds.",
            // 1ms, 2ms, 5ms, 10ms, 20ms, 50ms, …, 10s, 20s, 50s
            decimal_buckets(-3, 1),
            &["op"],
        );

        let state_manager_error_count = metrics_registry.int_counter_vec(
            "state_manager_error_count",
            "Total number of errors encountered in the state manager.",
            &["source"],
        );

        let last_diverged_state_timestamp = metrics_registry.int_gauge(
            "state_manager_last_diverged_state_timestamp_seconds",
            "The (UTC) timestamp of the last diverged state report.",
        );

        let latest_certified_height = metrics_registry.int_gauge(
            "state_manager_latest_certified_height",
            "Height of the latest certified state.",
        );

        let certification_latency = metrics_registry.histogram(
            "state_manager_certification_latency_seconds",
            "Wall time taken to deliver a certification, in seconds.",
            // 1ms, 2ms, 5ms, 10ms, 20ms, 50ms, …, 10s, 20s, 50s
            decimal_buckets(-3, 2),
        );

        let min_resident_height = metrics_registry.int_gauge(
            "state_manager_min_resident_height",
            "Height of the oldest state resident in memory.",
        );

        let max_resident_height = metrics_registry.int_gauge(
            "state_manager_max_resident_height",
            "Height of the latest state resident in memory.",
        );

        let resident_state_count = metrics_registry.int_gauge(
            "state_manager_resident_state_count",
            "Total count of states loaded to memory by the state manager.",
        );

        let checkpoints_on_disk_count = metrics_registry.int_gauge(
            "state_manager_checkpoints_on_disk_count",
            "Number of verified checkpoints on disk, independent of if they are loaded or not.",
        );

        let last_computed_manifest_height = metrics_registry.int_gauge(
            "state_manager_last_computed_manifest_height",
            "Height of the last checkpoint we computed manifest for.",
        );

        let state_size = metrics_registry.int_gauge(
            "state_manager_state_size_bytes",
            "Total size of the state on disk in bytes.",
        );

        let states_metadata_pbuf_size = metrics_registry.int_gauge(
            "state_manager_states_metadata_pbuf_size_bytes",
            "Size of states_metadata.pbuf in bytes.",
        );

        let tip_handler_queue_length = metrics_registry.int_gauge(
            "state_manager_tip_handler_queue_length",
            "Length of TipChannel queue.",
        );

        let decode_slice_status = metrics_registry.int_counter_vec(
            "state_manager_decode_slice",
            "Statuses of slice decoding.",
            &["op", "status"],
        );

        // Initialize all `decode_slice_status` counters with zero, so they are all
        // exported from process start (`IntCounterVec` is really a map).
        for op in &[LABEL_VERIFY_SIG, LABEL_CMP_HASH] {
            for status in &[LABEL_VALUE_SUCCESS, LABEL_VALUE_FAILURE] {
                decode_slice_status.with_label_values(&[op, status]);
            }
        }
        let height_update_time_seconds = metrics_registry.histogram(
            "state_manager_height_update_time_seconds",
            "Time between invocations of commit_and_certify that update height.",
            // 1s, 2s, 5s, 10s, …, 100s, 200s, 500s
            decimal_buckets(0, 2),
        );

        let latest_hash_tree_size = metrics_registry.int_gauge(
            "state_manager_latest_hash_tree_size",
            "Number of digests in the latest hash tree.",
        );

        let latest_hash_tree_max_index = metrics_registry.int_gauge(
            "state_manager_latest_hash_tree_max_index",
            "Largest index in the latest hash tree.",
        );

        Self {
            state_manager_error_count,
            checkpoint_op_duration,
            api_call_duration,
            last_diverged_state_timestamp,
            latest_certified_height,
            certification_duration: certification_latency,
            max_resident_height,
            min_resident_height,
            last_computed_manifest_height,
            resident_state_count,
            checkpoints_on_disk_count,
            state_sync_metrics: StateSyncMetrics::new(metrics_registry),
            state_size,
            states_metadata_pbuf_size,
            checkpoint_metrics: CheckpointMetrics::new(metrics_registry, log),
            manifest_metrics: ManifestMetrics::new(metrics_registry),
            tip_handler_queue_length,
            decode_slice_status,
            height_update_time_seconds,
            storage_metrics: StorageMetrics::new(metrics_registry),
            merge_metrics: MergeMetrics::new(metrics_registry),
            latest_hash_tree_size,
            latest_hash_tree_max_index,
        }
    }

    /// Records a decode slice status for `label`.
    fn observe_decode_slice(&self, operation: &str, success: bool) {
        let status = if success {
            LABEL_VALUE_SUCCESS
        } else {
            LABEL_VALUE_FAILURE
        };
        self.decode_slice_status
            .with_label_values(&[operation, status])
            .inc();
    }

    /// Records a decode slice status for a signature verification.
    fn observe_decode_slice_signature_verification(&self, success: bool) {
        self.observe_decode_slice(LABEL_VERIFY_SIG, success);
    }

    /// Records a decode slice status for a comparison of a tree's root
    /// hash and the hash in the corresponding certification.
    fn observe_decode_slice_hash_comparison(&self, success: bool) {
        self.observe_decode_slice(LABEL_CMP_HASH, success);
    }
}

impl ManifestMetrics {
    pub fn new(metrics_registry: &MetricsRegistry) -> Self {
        let chunk_bytes = metrics_registry.int_counter_vec(
            "state_manager_manifest_chunk_bytes",
            "Size of chunks in manifest by hash type ('reused', 'hashed', 'hashed_and_compared') during all manifest computations in bytes.",
            &[LABEL_TYPE],
        );

        for tp in &[
            LABEL_VALUE_REUSED,
            LABEL_VALUE_HASHED,
            LABEL_VALUE_HASHED_AND_COMPARED,
        ] {
            chunk_bytes.with_label_values(&[*tp]);
        }

        let manifest_size = metrics_registry.int_gauge(
            "state_manager_manifest_state_size_bytes",
            "Size of the encoded manifest in bytes.",
        );

        let chunk_table_length = metrics_registry.int_gauge(
            "state_manager_manifest_chunk_table_length",
            "Number of chunks in the manifest chunk table.",
        );

        let file_table_length = metrics_registry.int_gauge(
            "state_manager_manifest_file_table_length",
            "Number of files in the manifest file table.",
        );

        let file_group_chunks = metrics_registry.int_gauge(
            "state_manager_file_group_chunks",
            "Number of virtual chunks containing the grouped small files.",
        );

        let sub_manifest_chunks = metrics_registry.int_gauge(
            "state_manager_sub_manifest_chunks",
            "Number of chunks of the manifest after it is encoded and split into sub-manifests.",
        );

        let file_size_bytes = metrics_registry.histogram_vec(
            "state_manager_file_size_bytes",
            "File sizes in bytes by file type (canister.pbuf, overlay, queues.pbuf, snapshot.pbuf, software.wasm).",
            // 1KiB, 2KiB, 4KiB, 8KiB(current limit for grouping), 16KiB, …,
            // 1MiB(state manager chunk size), 2MiB, …, 1GiB
            exponential_buckets(1024.0, 2.0, 21),
            &["file_type"],
        );

        let new_file_sizes_bytes = metrics_registry.histogram_vec(
            "state_manager_new_file_sizes_bytes",
            "File sizes in bytes for files that are new since the previous manifest, by file type.",
            // 1KiB, 2KiB, 4KiB, 8KiB(current limit for grouping), 16KiB, …,
            // 1MiB(state manager chunk size), 2MiB, …, 1GiB
            exponential_buckets(1024.0, 2.0, 21),
            &["file_type"],
        );

        // Note [Metrics preallocation]
        for file_type in crate::manifest::FILE_TYPES_TO_OBSERVE_SIZE
            .iter()
            .chain(std::iter::once(&"other"))
        {
            file_size_bytes.with_label_values(&[*file_type]);
            new_file_sizes_bytes.with_label_values(&[*file_type]);
        }

        let duplicated_chunks_num = metrics_registry.int_gauge(
            "state_manager_duplicated_chunks_num",
            "Number of all duplicated chunks in the manifest.",
        );

        let duplicated_chunks_size_bytes = metrics_registry.int_gauge(
            "state_manager_duplicated_chunks_size_bytes",
            "Size of all duplicated chunks in bytes in the manifest.",
        );

        Self {
            // Number of bytes that are either reused, hashed, or hashed and compared during the
            // manifest computation
            chunk_bytes,
            // Count of the chunks which have a mismatch between the recomputed hash and the reused
            // one.
            reused_chunk_hash_error_count: metrics_registry
                .error_counter(CRITICAL_ERROR_REUSED_CHUNK_HASH),
            manifest_size,
            chunk_table_length,
            file_table_length,
            file_group_chunks,
            sub_manifest_chunks,
            chunk_id_usage_nearing_limits_critical: metrics_registry
                .error_counter(CRITICAL_ERROR_CHUNK_ID_USAGE_NEARING_LIMITS),
            file_size_bytes,
            new_file_sizes_bytes,
            duplicated_chunks_num,
            duplicated_chunks_size_bytes,
        }
    }
}

impl StateSyncMetrics {
    pub fn new(metrics_registry: &MetricsRegistry) -> Self {
        let size = metrics_registry.int_counter_vec(
            "state_sync_size_bytes_total",
            "Size of chunks synchronized by different operations ('fetch', 'hardlink_files', 'copy_chunks', 'preallocate') during all the state sync in bytes.",
            &["op"],
        );

        // Note [Metrics preallocation]
        for op in &[
            LABEL_FETCH,
            LABEL_HARDLINK_FILES,
            LABEL_COPY_CHUNKS,
            LABEL_PREALLOCATE,
        ] {
            size.with_label_values(&[*op]);
        }

        let remaining = metrics_registry.int_gauge(
            "state_sync_remaining_chunks",
            "Number of chunks not synchronized yet of all active state syncs",
        );

        let duration = metrics_registry.histogram_vec(
            "state_sync_duration_seconds",
            "Duration of state sync in seconds indexed by status ('ok', 'already_exists', 'unrecoverable', 'io_err', 'aborted', 'aborted_blank').",
            // 1s, 2s, 5s, 10s, 20s, 50s, …, 1000s, 2000s, 5000s
            decimal_buckets(0, 3),
            &["status"],
        );

        // Note [Metrics preallocation]
        for status in &[
            "ok",
            "already_exists",
            "unrecoverable",
            "io_err",
            "aborted",
            "aborted_blank",
        ] {
            duration.with_label_values(&[*status]);
        }

        let step_duration = metrics_registry.histogram_vec(
            "state_sync_step_duration_seconds",
            "Duration of state sync sub-steps in seconds indexed by step ('hardlink_files', 'copy_chunks', 'fetch', 'state_sync_make_checkpoint')",
            // 0.1s, 0.2s, 0.5s, 1s, 2s, 5s, …, 1000s, 2000s, 5000s
            decimal_buckets(-1, 3),
            &["step"],
        );

        // Note [Metrics preallocation]
        for step in &[
            LABEL_HARDLINK_FILES,
            LABEL_COPY_CHUNKS,
            LABEL_FETCH,
            LABEL_STATE_SYNC_MAKE_CHECKPOINT,
        ] {
            step_duration.with_label_values(&[*step]);
        }

        let corrupted_chunks_critical =
            metrics_registry.error_counter(CRITICAL_ERROR_STATE_SYNC_CORRUPTED_CHUNKS);

        let corrupted_chunks = metrics_registry.int_counter_vec(
            "state_sync_corrupted_chunks",
            "Number of chunks not copied/applied during state sync due to hash mismatch by source ('hardlink_files', 'copy_chunks', 'fetch_meta_manifest_chunk', 'fetch_manifest_chunk', 'fetch_state_chunk')",
            &["source"],
        );

        // Note [Metrics preallocation]
        for source in &[
            LABEL_HARDLINK_FILES,
            LABEL_COPY_CHUNKS,
            LABEL_FETCH_META_MANIFEST_CHUNK,
            LABEL_FETCH_MANIFEST_CHUNK,
            LABEL_FETCH_STATE_CHUNK,
        ] {
            corrupted_chunks.with_label_values(&[*source]);
        }

        Self {
            size,
            duration,
            step_duration,
            remaining,
            corrupted_chunks_critical,
            corrupted_chunks,
        }
    }
}

type StatesMetadata = BTreeMap<Height, StateMetadata>;

type CertificationsMetadata = BTreeMap<Height, CertificationMetadata>;

/// This struct bundles the root hash, manifest and meta-manifest.
#[derive(Clone, Debug)]
pub(crate) struct BundledManifest {
    root_hash: CryptoHashOfState,
    manifest: Manifest,
    meta_manifest: Arc<MetaManifest>,
}

#[derive(Clone, Debug, Default)]
struct StateMetadata {
    /// We don't persist the checkpoint layout because we re-create it every
    /// time we discover a checkpoint on disk.
    checkpoint_layout: Option<CheckpointLayout<ReadOnly>>,
    /// Manifest and root hash are computed asynchronously, so the bundle is set to
    /// None before the values are computed.
    bundled_manifest: Option<BundledManifest>,
    /// The field is set as `None` until we serve a state sync for the first time.
    state_sync_file_group: Option<Arc<FileGroupChunks>>,
}

impl StateMetadata {
    pub fn root_hash(&self) -> Option<&CryptoHashOfState> {
        self.bundled_manifest
            .as_ref()
            .map(|bundled_manifest| &bundled_manifest.root_hash)
    }
    pub fn manifest(&self) -> Option<&Manifest> {
        self.bundled_manifest
            .as_ref()
            .map(|bundled_manifest| &bundled_manifest.manifest)
    }

    pub fn meta_manifest(&self) -> Option<Arc<MetaManifest>> {
        self.bundled_manifest
            .as_ref()
            .map(|bundled_manifest| bundled_manifest.meta_manifest.clone())
    }
}

impl From<&StateMetadata> for pb::StateMetadata {
    fn from(metadata: &StateMetadata) -> Self {
        Self {
            manifest: metadata.manifest().map(|m| m.clone().into()),
        }
    }
}

impl TryFrom<pb::StateMetadata> for StateMetadata {
    type Error = ProxyDecodeError;

    fn try_from(proto: pb::StateMetadata) -> Result<Self, ProxyDecodeError> {
        match proto.manifest {
            None => Ok(Default::default()),
            Some(manifest) => {
                let manifest = Manifest::try_from(manifest)?;
                let bundled_manifest = compute_bundled_manifest(manifest);

                Ok(Self {
                    checkpoint_layout: None,
                    bundled_manifest: Some(bundled_manifest),
                    state_sync_file_group: None,
                })
            }
        }
    }
}

/// This type holds per-height metadata related to certification.
#[derive(Debug)]
struct CertificationMetadata {
    /// Fully materialized hash tree built from the part of the state that is
    /// certified every round.  Dropped as soon as a higher state is certified.
    hash_tree: Option<Arc<HashTree>>,
    /// Root hash of the tree above. It's stored even if the hash tree is
    /// dropped.
    certified_state_hash: CryptoHash,
    /// Certification of the root hash delivered by consensus via
    /// `deliver_state_certification()`.
    certification: Option<Certification>,
    /// Wall time when certification was requested.
    certification_requested_at: Instant,
}

fn crypto_hash_of_partial_state(d: &Digest) -> CryptoHashOfPartialState {
    CryptoHashOfPartialState::from(CryptoHash(d.0.to_vec()))
}

#[derive(Clone)]
pub struct Snapshot {
    pub height: Height,
    pub state: Arc<ReplicatedState>,
}

<<<<<<< HEAD
=======
/// Access into the state scratchpad for uploading incomplete state.
>>>>>>> e59f92cf
pub struct IncompleteStateReader {
    root_hash: CryptoHashOfState,
    meta_manifest: MetaManifest,
    manifest: Manifest,
    state_sync_file_group: FileGroupChunks,
    chunks: HashSet<ChunkId>,
}

impl IncompleteStateReader {
    pub fn empty(
        root_hash: CryptoHashOfState,
        meta_manifest: MetaManifest,
        manifest: Manifest,
        state_sync_file_group: FileGroupChunks,
    ) -> Self {
        IncompleteStateReader {
            root_hash,
            meta_manifest,
            manifest,
            state_sync_file_group,
            chunks: Default::default(),
        }
    }
}

/// StateSyncRefs keeps track of the ongoing and aborted state syncs.
#[derive(Clone)]
pub struct StateSyncRefs {
    /// IncompleteState adds the corresponding height to StateSyncRefs when
    /// it's constructed and removes the height from active syncs when it's
    /// dropped.
    /// The priority function for state sync artifacts uses this information on
    /// to prioritize state fetches.
    active: Arc<parking_lot::RwLock<Option<(Height, CryptoHashOfState)>>>,
    /// A cache of chunks from a previously aborted IncompleteState. State syncs
    /// can take chunks from the cache instead of fetching them from other nodes
    /// when possible.
    cache: Arc<parking_lot::RwLock<StateSyncCache>>,
<<<<<<< HEAD
=======
    /// Incomplete state scratchpad for uploading chunks from incomplete state.
>>>>>>> e59f92cf
    incomplete_state_readers: Arc<parking_lot::RwLock<BTreeMap<Height, IncompleteStateReader>>>,
}

impl StateSyncRefs {
    fn new(log: ReplicaLogger) -> Self {
        Self {
            active: Arc::new(parking_lot::RwLock::new(None)),
            cache: Arc::new(parking_lot::RwLock::new(StateSyncCache::new(log))),
            incomplete_state_readers: Arc::new(parking_lot::RwLock::new(BTreeMap::new())),
        }
    }
}

/// SharedState is mutable state that can be accessed from multiple threads.
struct SharedState {
    /// Certifications metadata kept for all states
    certifications_metadata: CertificationsMetadata,
    /// Metadata for each checkpoint
    states_metadata: StatesMetadata,
    /// A list of states present in the memory.  This list is guaranteed to not be
    /// empty as it should always contain the state at height=0.
    snapshots: VecDeque<Snapshot>,
    /// The last checkpoint that was advertised.
    last_advertised: Height,
    /// The state we are are trying to fetch.
    fetch_state: Option<(Height, CryptoHashOfState, Height)>,
    /// State representing the on disk mutable state
    tip: Option<(Height, ReplicatedState)>,
}

impl SharedState {
    fn disable_state_fetch_below(&mut self, height: Height) {
        if let Some((sync_height, _hash, _cup_interval_length)) = &self.fetch_state
            && *sync_height <= height
        {
            self.fetch_state = None
        }
    }
}

/// The number of archived and diverged states to keep before we start deleting the old ones.
const MAX_ARCHIVED_DIVERGED_CHECKPOINTS_TO_KEEP: usize = 1;

/// The number of diverged state markers to keep.
const MAX_DIVERGED_STATE_MARKERS_TO_KEEP: usize = 100;

/// The number of extra checkpoints to keep for state sync.
const EXTRA_CHECKPOINTS_TO_KEEP: usize = 0;

pub struct StateManagerImpl {
    log: ReplicaLogger,
    metrics: StateManagerMetrics,
    state_layout: StateLayout,
    /// The main metadata. Different threads will need to access this field.
    ///
    /// To avoid the risk of deadlocks, this lock should be held as short a time
    /// as possible.
    states: Arc<parking_lot::RwLock<SharedState>>,
    verifier: Arc<dyn Verifier>,
    own_subnet_id: SubnetId,
    own_subnet_type: SubnetType,
    deallocator_thread: DeallocatorThread,
    // Cached latest state height.  We cache it separately because it's
    // requested quite often and this causes high contention on the lock.
    latest_state_height: AtomicU64,
    latest_certified_height: AtomicU64,
    persist_metadata_guard: Arc<Mutex<()>>,
    tip_channel: Sender<TipRequest>,
    _tip_thread_handle: JoinOnDrop<()>,
    fd_factory: Arc<dyn PageAllocatorFileDescriptor>,
    malicious_flags: MaliciousFlags,
    latest_height_update_time: Arc<Mutex<Instant>>,
}

#[cfg(debug_assertions)]
impl Drop for StateManagerImpl {
    fn drop(&mut self) {
        // Make sure the tip thread didn't panic. Otherwise we may be blind to it in tests.
        // If the tip thread panics after the latest communication with tip_channel the test returns
        // success.
        self.flush_tip_channel();
    }
}

fn load_checkpoint(
    state_layout: &StateLayout,
    height: Height,
    metrics: &StateManagerMetrics,
    own_subnet_type: SubnetType,
    fd_factory: Arc<dyn PageAllocatorFileDescriptor>,
) -> Result<(ReplicatedState, CheckpointLayout<ReadOnly>), CheckpointError> {
    let mut thread_pool = scoped_threadpool::Pool::new(NUMBER_OF_CHECKPOINT_THREADS);

    let cp_layout = state_layout.checkpoint_verified(height)?;
    let _timer = metrics
        .checkpoint_op_duration
        .with_label_values(&["recover"])
        .start_timer();
    let state = checkpoint::load_checkpoint(
        &cp_layout,
        own_subnet_type,
        &metrics.checkpoint_metrics,
        Some(&mut thread_pool),
        Arc::clone(&fd_factory),
    )?;
    Ok((state, cp_layout))
}

#[cfg(debug_assertions)]
fn check_certifications_metadata_snapshots_and_states_metadata_are_consistent(
    states: &SharedState,
) {
    let certification_heights = states
        .certifications_metadata
        .keys()
        .copied()
        .collect::<Vec<_>>();
    let snapshot_heights = states
        .snapshots
        .iter()
        .map(|s| s.height)
        .filter(|h| h.get() != 0)
        .collect::<Vec<_>>();
    debug_assert_eq!(certification_heights, snapshot_heights);
}

fn initialize_tip(
    log: &ReplicaLogger,
    tip_channel: &Sender<TipRequest>,
    snapshot: &Snapshot,
    checkpoint_layout: CheckpointLayout<ReadOnly>,
) -> ReplicatedState {
    debug_assert_eq!(snapshot.height, checkpoint_layout.height());

    info!(log, "Recovering checkpoint @{} as tip", snapshot.height);

    // Since we initialize tip from checkpoint states, we expect a clean sandbox slate
    #[cfg(debug_assertions)]
    for canister in snapshot.state.canisters_iter() {
        use ic_replicated_state::canister_state::execution_state::SandboxMemory;
        if let Some(canister_state) = &canister.execution_state {
            if let SandboxMemory::Synced(_) =
                *canister_state.wasm_memory.sandbox_memory.lock().unwrap()
            {
                panic!(
                    "Unexpected sandbox state for canister {}",
                    canister.canister_id()
                );
            }
            if let SandboxMemory::Synced(_) =
                *canister_state.stable_memory.sandbox_memory.lock().unwrap()
            {
                panic!(
                    "Unexpected sandbox state for canister {}",
                    canister.canister_id()
                );
            }
        }
    }

    tip_channel
        .send(TipRequest::ResetTipAndMerge {
            checkpoint_layout,
            pagemaptypes: PageMapType::list_all_including_snapshots(&snapshot.state),
        })
        .unwrap();
    ReplicatedState::clone(&snapshot.state)
}

/// Return duration since path creation (or modification, if no creation)
/// Return zero duration and log a warning on failure.
fn path_age(log: &ReplicaLogger, path: &Path) -> Duration {
    let now = SystemTime::now();
    match path.metadata().and_then(|m| m.modified()) {
        Ok(mtime) => {
            if let Ok(duration) = now.duration_since(mtime) {
                duration
            } else {
                // Only happens when created in the future. Return 0 is OK
                Duration::from_secs(0)
            }
        }
        Err(err) => {
            warn!(
                log,
                "Could not determine age for the path {}; error: {:?}",
                path.display(),
                err
            );
            Duration::from_secs(0)
        }
    }
}

/// Deletes obsolete diverged states and state backups, keeping at most
/// MAX_ARCHIVED_DIVERGED_CHECKPOINTS_TO_KEEP archived checkpoints and backups no older than
/// ARCHIVED_DIVERGED_CHECKPOINT_MAX_AGE. The same for diverged checkpoints.
/// On top of that we keep maximum MAX_DIVERGED_STATE_MARKERS_TO_KEEP of diverged markers
/// no older then ARCHIVED_DIVERGED_CHECKPOINT_MAX_AGE
fn cleanup_diverged_states(log: &ReplicaLogger, layout: &StateLayout) {
    let last_checkpoint: Height = match layout.checkpoint_heights() {
        Err(err) => {
            fatal!(log, "Failed to get list of checkpoints: {}", err);
        }
        Ok(v) => v
            .last()
            .copied()
            .unwrap_or(StateManagerImpl::INITIAL_STATE_HEIGHT),
    };
    if let Ok(diverged_heights) = layout.diverged_checkpoint_heights() {
        let to_remove = diverged_heights
            .len()
            .saturating_sub(MAX_ARCHIVED_DIVERGED_CHECKPOINTS_TO_KEEP);
        for (i, h) in diverged_heights.iter().enumerate() {
            if i < to_remove
                || (last_checkpoint > *h
                    && path_age(log, &layout.diverged_checkpoint_path(*h))
                        > ARCHIVED_DIVERGED_CHECKPOINT_MAX_AGE)
            {
                match layout.remove_diverged_checkpoint(*h) {
                    Ok(()) => info!(log, "Successfully removed diverged state {}", *h),
                    Err(err) => info!(log, "{}", err),
                }
            }
        }
    }
    if let Ok(backup_heights) = layout.backup_heights() {
        let to_remove = backup_heights
            .len()
            .saturating_sub(MAX_ARCHIVED_DIVERGED_CHECKPOINTS_TO_KEEP);
        for (i, h) in backup_heights.iter().enumerate() {
            if i < to_remove
                || (last_checkpoint > *h
                    && path_age(log, &layout.backup_checkpoint_path(*h))
                        > ARCHIVED_DIVERGED_CHECKPOINT_MAX_AGE)
            {
                match layout.remove_backup(*h) {
                    Ok(()) => info!(log, "Successfully removed backup {}", *h),
                    Err(err) => info!(log, "Failed to remove backup {}", err),
                }
            }
        }
    }
    if let Ok(state_heights) = layout.diverged_state_heights() {
        let to_remove = state_heights
            .len()
            .saturating_sub(MAX_DIVERGED_STATE_MARKERS_TO_KEEP);
        for (i, h) in state_heights.iter().enumerate() {
            if i < to_remove
                || path_age(log, &layout.diverged_state_marker_path(*h))
                    > ARCHIVED_DIVERGED_CHECKPOINT_MAX_AGE
            {
                match layout.remove_diverged_state_marker(*h) {
                    Ok(()) => info!(log, "Successfully removed diverged state marker {}", h),
                    Err(err) => info!(log, "{}", err),
                }
            }
        }
    }
}

fn report_last_diverged_state(
    log: &ReplicaLogger,
    metrics: &StateManagerMetrics,
    state_layout: &StateLayout,
) {
    let mut diverged_paths = std::vec::Vec::new();
    let mut last_time = SystemTime::UNIX_EPOCH;
    match state_layout.diverged_checkpoint_heights() {
        Err(e) => warn!(log, "failed to enumerate diverged checkpoints: {}", e),
        Ok(heights) => {
            for h in heights {
                diverged_paths.push(state_layout.diverged_checkpoint_path(h));
            }
        }
    }
    match state_layout.diverged_state_heights() {
        Err(e) => warn!(log, "failed to enumerate diverged states: {}", e),
        Ok(heights) => {
            for h in heights {
                diverged_paths.push(state_layout.diverged_state_marker_path(h));
            }
        }
    }
    for p in diverged_paths {
        match p.metadata().and_then(|m| m.modified()) {
            Ok(mtime) => {
                last_time = last_time.max(mtime);
            }
            Err(e) => info!(
                log,
                "Failed to stat diverged checkpoint directory {}: {}",
                p.display(),
                e
            ),
        }
    }
    metrics.last_diverged_state_timestamp.set(
        last_time
            .duration_since(SystemTime::UNIX_EPOCH)
            .unwrap()
            .as_secs() as i64,
    )
}

/// Type for the return value of populate_metadata
#[derive(Default)]
struct PopulatedMetadata {
    certifications_metadata: CertificationsMetadata,
    states_metadata: StatesMetadata,
    checkpoint_layouts_to_compute_manifest: Vec<CheckpointLayout<ReadOnly>>,
    snapshots_with_checkpoint_layouts: Vec<(Snapshot, CheckpointLayout<ReadOnly>)>,
}

/// Persists metadata after releasing the write lock
///
/// A common pattern is that we modify the metadata in
/// StateManagerImpl.states.states_metadata and then want to persist
/// this change to disk using persist_metadata_or_die.
///
/// In order to modify states_metadata a write lock on states is
/// required. As persisting needs to interact with the disk and hence
/// is slow, we can't afford to hold the write lock for the duration
/// of that step. At the same time, we want to ensure that all changes
/// are persisted, with no race conditions such as reordering of write
/// commands.
///
/// Hence we do the following pattern:
/// 1. Clone the relevant data
/// 2. Grab a lock to be held for the duration of the persist step
/// 3. Release the write lock on states_metadata
/// 4. Persist the cloned data
fn release_lock_and_persist_metadata(
    log: &ReplicaLogger,
    metrics: &StateManagerMetrics,
    state_layout: &StateLayout,
    states: parking_lot::RwLockWriteGuard<SharedState>,
    persist_metadata_lock: &Arc<Mutex<()>>,
) {
    let states_metadata = states.states_metadata.clone();
    // This should be the only place where we lock this mutex
    let _guard = persist_metadata_lock.lock().unwrap();
    drop(states);
    persist_metadata_or_die(log, metrics, state_layout, &states_metadata);
}

/// Persist the metadata of `StateManagerImpl` to disk
///
/// This function is a free function, so that it can easily be called
/// by threads computing manifests.
///
/// An important principle is that any persisted metadata is not
/// necessary for correct behavior of `StateManager`, and the
/// checkpoints alone are sufficient. The metadata does however
/// improve performance. For example, if the metadata is missing or
/// corrupt, manifests will have to be recomputed for any checkpoints
/// on disk.
fn persist_metadata_or_die(
    log: &ReplicaLogger,
    metrics: &StateManagerMetrics,
    state_layout: &StateLayout,
    metadata: &StatesMetadata,
) {
    use std::io::Write;

    let started_at = Instant::now();
    let tmp = state_layout.tmp().join("tmp_states_metadata.pb");

    ic_sys::fs::write_atomically_using_tmp_file(
        state_layout.states_metadata(),
        &tmp,
        Clobber::Yes,
        |w| {
            let mut pb_meta = pb::StatesMetadata::default();
            for (h, m) in metadata.iter() {
                pb_meta.by_height.insert(h.get(), m.into());
            }

            let mut buf = vec![];
            pb_meta.encode(&mut buf).unwrap_or_else(|e| {
                fatal!(log, "Failed to encode states metadata to protobuf: {}", e);
            });
            metrics.states_metadata_pbuf_size.set(buf.len() as i64);
            w.write_all(&buf[..])
        },
    )
    .unwrap_or_else(|err| {
        fatal!(
            log,
            "Failed to serialize states metadata to {}: {}",
            tmp.display(),
            err
        )
    });
    let elapsed = started_at.elapsed();
    metrics
        .checkpoint_op_duration
        .with_label_values(&["persist_meta"])
        .observe(elapsed.as_secs_f64());

    debug!(log, "Persisted states metadata in {:?}", elapsed);
}

struct CreateCheckpointResult {
    // ReplicatedState switched to the new checkpoint.
    state: Arc<ReplicatedState>,
    state_metadata: StateMetadata,
    // TipRequest to compute manifest.
    compute_manifest_request: TipRequest,
    // Other TipRequests to perform after the compute manifest.
    tip_requests: Vec<TipRequest>,
}

impl StateManagerImpl {
    /// Finish all asynchronous checkpointing operations, including checkpoint verification and manifest computation.
    pub fn flush_tip_channel(&self) {
        flush_tip_channel(&self.tip_channel)
    }

    /// Height for the initial default state.
    const INITIAL_STATE_HEIGHT: Height = Height::new(0);

    pub fn new(
        verifier: Arc<dyn Verifier>,
        own_subnet_id: SubnetId,
        own_subnet_type: SubnetType,
        log: ReplicaLogger,
        metrics_registry: &MetricsRegistry,
        config: &Config,
        starting_height: Option<Height>,
        malicious_flags: MaliciousFlags,
    ) -> Self {
        let metrics = StateManagerMetrics::new(metrics_registry, log.clone());
        info!(
            log,
            "Using path '{}' to manage local state",
            config.state_root.display()
        );
        let starting_time = Instant::now();
        let state_layout =
            StateLayout::try_new(log.clone(), config.state_root.clone(), metrics_registry)
                .unwrap_or_else(|err| fatal!(&log, "Failed to init state layout: {:?}", err));
        // Init scripts after upgrade change all files to be read write. This introduces a danger
        // of accidental modification of checkpoint data and also confuses hard-linking logic.
        state_layout
            .mark_checkpoint_files_readonly(&mut Some(scoped_threadpool::Pool::new(
                NUMBER_OF_CHECKPOINT_THREADS,
            )))
            .unwrap_or_else(|err| fatal!(&log, "Failed to mark checkpoints readonly: {:?}", err));
        info!(log, "StateLayout init took {:?}", starting_time.elapsed());

        // Create the file descriptor factory that is used to create files for PageMaps.
        let page_delta_path = state_layout.page_deltas();
        let fd_factory: Arc<dyn PageAllocatorFileDescriptor> =
            Arc::new(PageAllocatorFileDescriptorImpl {
                root: page_delta_path,
                file_backed_memory_allocator: config.file_backed_memory_allocator,
            });

        let (_tip_thread_handle, tip_channel) = spawn_tip_thread(
            log.clone(),
            state_layout.capture_tip_handler(),
            state_layout.clone(),
            config.lsmt_config.clone(),
            metrics.clone(),
            malicious_flags.clone(),
        );

        let starting_time = Instant::now();
        let loaded_states_metadata =
            Self::load_metadata(&log, state_layout.states_metadata().as_path());
        info!(log, "Loading metadata took {:?}", starting_time.elapsed());

        let starting_time = Instant::now();
        // Archive unverified checkpoints.
        let unfiltered_checkpoint_heights = state_layout
            .unfiltered_checkpoint_heights()
            .unwrap_or_else(|err| {
                fatal!(
                    &log,
                    "Failed to retrieve unfiltered checkpoint heights: {:?}",
                    err
                )
            });

        for h in unfiltered_checkpoint_heights {
            match state_layout.checkpoint_verification_status(h) {
                // If the checkpoint is verified, we don't need to do anything.
                Ok(true) => {}
                // If the checkpoint is unverified, we archive it.
                Ok(false) => {
                    info!(log, "Archiving unverified checkpoint {}", h);
                    state_layout
                        .archive_checkpoint(h)
                        .unwrap_or_else(|err| fatal!(&log, "{:?}", err))
                }
                Err(err) => {
                    fatal!(
                        log,
                        "Failed to retrieve the checkpoint status @{} from disk: {}",
                        h,
                        err
                    )
                }
            }
        }

        let mut checkpoint_heights = state_layout
            .checkpoint_heights()
            .unwrap_or_else(|err| fatal!(&log, "Failed to retrieve checkpoint heights: {:?}", err));

        if let Some(starting_height) = starting_height {
            // Note [Starting Height State Recovery]
            // =====================================
            //
            // We "archive" all the checkpoints that are newer than `starting_height` and can
            // prevent us from recomputing states that consensus might still need.
            // If `starting_height` is None, we start from the most recent checkpoint.
            //
            // For example, let's say we have checkpoints @100 and @200, and consensus still
            // needs all states from 150 onwards. If we now recover from checkpoint @200, we'll never
            // recompute states 150 and above.  So we archive checkpoint @200, to make sure it doesn't
            // interfere with normal operation and continue from @100 instead.
            //
            // NB. We do not apply this heuristic if we only have one
            // checkpoint. Rationale:
            //
            //   1. It's unlikely that we'll be able to recompute old states
            //      this way as we'll have to start from the genesis state.
            //
            //   2. It's a common case if we completed a state sync and
            //      restarted, in which case we'll have to sync again.
            //
            //   3. It looks dangerous to remove the only last state.
            //      What if this somehow happens on all the nodes simultaneously?
            while checkpoint_heights.len() > 1
                && checkpoint_heights.last().cloned().unwrap() > starting_height
            {
                let h = checkpoint_heights.pop().unwrap();
                info!(
                    log,
                    "Archiving checkpoint {} (starting height = {})", h, starting_height
                );
                state_layout
                    .archive_checkpoint(h)
                    .unwrap_or_else(|err| fatal!(&log, "{:?}", err));
            }
        }

        info!(
            log,
            "Archiving checkpoints took {:?}",
            starting_time.elapsed()
        );

        let starting_time = Instant::now();
        cleanup_diverged_states(&log, &state_layout);
        info!(
            log,
            "Cleaning up diverged states took {:?}",
            starting_time.elapsed()
        );

        let starting_time = Instant::now();

        let states = checkpoint_heights
            .iter()
            .map(|height| {
                let cp_layout = state_layout
                    .checkpoint_verified(*height)
                    .unwrap_or_else(|err| {
                        fatal!(
                            log,
                            "Failed to create checkpoint layout @{}: {}",
                            height,
                            err
                        )
                    });
                let state = checkpoint::load_checkpoint_and_validate_parallel(
                    &cp_layout,
                    own_subnet_type,
                    &metrics.checkpoint_metrics,
                    Arc::clone(&fd_factory),
                )
                .unwrap_or_else(|err| {
                    fatal!(log, "Failed to load checkpoint @{}: {}", height, err)
                });

                (cp_layout, state)
            })
            .collect();

        info!(
            log,
            "Loading checkpoints took {:?}",
            starting_time.elapsed()
        );

        let starting_time = Instant::now();
        let PopulatedMetadata {
            certifications_metadata,
            states_metadata,
            checkpoint_layouts_to_compute_manifest,
            snapshots_with_checkpoint_layouts,
        } = Self::populate_metadata(&log, &metrics, loaded_states_metadata, states);

        info!(
            log,
            "Populating metadata took {:?}",
            starting_time.elapsed()
        );

        let latest_state_height = AtomicU64::new(0);
        let latest_certified_height = AtomicU64::new(0);

        let initial_snapshot = Snapshot {
            height: Self::INITIAL_STATE_HEIGHT,
            state: Arc::new(initial_state(own_subnet_id, own_subnet_type).take()),
        };

        let tip_height_and_state = match snapshots_with_checkpoint_layouts.last() {
            Some((snapshot, checkpoint_layout)) => {
                // Set latest state height in metadata to be last checkpoint height
                latest_state_height.store(snapshot.height.get(), Ordering::Relaxed);
                let starting_time = Instant::now();

                let tip = initialize_tip(&log, &tip_channel, snapshot, checkpoint_layout.clone());

                info!(log, "Initialize tip took {:?}", starting_time.elapsed());
                (snapshot.height, tip)
            }
            None => (
                Self::INITIAL_STATE_HEIGHT,
                ReplicatedState::new(own_subnet_id, own_subnet_type),
            ),
        };

        let snapshots: VecDeque<Snapshot> = std::iter::once(initial_snapshot)
            .chain(
                snapshots_with_checkpoint_layouts
                    .into_iter()
                    .map(|(snapshot, _)| snapshot),
            )
            .collect();

        // Make sure the snapshots' order is maintained in initialization.
        debug_assert!(
            snapshots
                .iter()
                .zip(snapshots.iter().skip(1))
                .all(|(s0, s1)| s0.height < s1.height)
        );

        let last_snapshot_height = snapshots.back().map_or(0, |s| s.height.get() as i64);

        metrics.resident_state_count.set(snapshots.len() as i64);

        metrics.min_resident_height.set(last_snapshot_height);
        metrics.max_resident_height.set(last_snapshot_height);

        let states = Arc::new(parking_lot::RwLock::new(SharedState {
            certifications_metadata,
            states_metadata,
            snapshots,
            last_advertised: Self::INITIAL_STATE_HEIGHT,
            fetch_state: None,
            tip: Some(tip_height_and_state),
        }));

        let persist_metadata_guard = Arc::new(Mutex::new(()));

        let deallocator_thread =
            DeallocatorThread::new("StateDeallocator", Duration::from_millis(1));

        for checkpoint_layout in checkpoint_layouts_to_compute_manifest {
            // Find the largest height where both the `manifest` and the `checkpoint_layout` are available;
            // build the manifest data from this height.
            let base_manifest_info = states
                .read()
                .states_metadata
                .iter()
                .rev()
                .filter(|(height, _)| **height < checkpoint_layout.height())
                .find_map(|(height, metadata)| match metadata {
                    StateMetadata {
                        checkpoint_layout: Some(checkpoint_layout),
                        bundled_manifest: Some(bundled_manifest),
                        ..
                    } => Some(crate::manifest::BaseManifestInfo {
                        base_manifest: bundled_manifest.manifest.clone(),
                        base_height: *height,
                        target_height: checkpoint_layout.height(),
                        base_checkpoint: checkpoint_layout.clone(),
                    }),
                    _ => None,
                });

            tip_channel
                .send(TipRequest::ComputeManifest {
                    checkpoint_layout,
                    base_manifest_info,
                    states: states.clone(),
                    persist_metadata_guard: persist_metadata_guard.clone(),
                })
                .expect("failed to send ComputeManifestRequest");
        }

        report_last_diverged_state(&log, &metrics, &state_layout);

        Self {
            log,
            metrics,
            state_layout,
            states,
            verifier,
            own_subnet_id,
            own_subnet_type,
            deallocator_thread,
            latest_state_height,
            latest_certified_height,
            persist_metadata_guard,
            tip_channel,
            _tip_thread_handle,
            fd_factory,
            malicious_flags,
            latest_height_update_time: Arc::new(Mutex::new(Instant::now())),
        }
    }

    /// Returns the Page Allocator file descriptor factory. This will then be
    /// used down the line in hypervisor and state to pass to the page allocators
    /// that are instantiated by the page maps
    pub fn get_fd_factory(&self) -> Arc<dyn PageAllocatorFileDescriptor> {
        Arc::clone(&self.fd_factory)
    }

    /// Returns `StateLayout` pointing to the directory managed by this
    /// StateManager.
    pub fn state_layout(&self) -> &StateLayout {
        &self.state_layout
    }

    /// Populate `num_page_maps_by_load_status` in the metrics with their actual
    /// values in provided state.
    fn observe_num_loaded_pagemaps(&self, state: &ReplicatedState) {
        let mut loaded = 0;
        let mut not_loaded = 0;
        for entry in PageMapType::list_all_including_snapshots(state) {
            if let Some(page_map) = entry.get(state) {
                if page_map.is_loaded() {
                    loaded += 1;
                } else {
                    not_loaded += 1;
                }
            }
        }
        self.metrics
            .checkpoint_metrics
            .num_page_maps_by_load_status
            .with_label_values(&["loaded"])
            .set(loaded);
        self.metrics
            .checkpoint_metrics
            .num_page_maps_by_load_status
            .with_label_values(&["not_loaded"])
            .set(not_loaded);
    }

    /// Populate `num_loaded_wasm_files_by_source` in the metrics with their actual
    /// values in provided state.
    fn observe_num_loaded_wasm_files(&self, state: &ReplicatedState) {
        let num_loaded_canister_wasm = state
            .canister_states
            .iter()
            .filter_map(|(_, canister)| canister.execution_state.as_ref())
            .filter(|execution_state| {
                execution_state.wasm_binary.binary.module_loading_status()
                    == ModuleLoadingStatus::FileLoaded
            })
            .count();

        let num_loaded_snapshot_wasm = state
            .canister_snapshots
            .iter()
            .filter(|(_, snapshot)| {
                snapshot
                    .execution_snapshot()
                    .wasm_binary
                    .module_loading_status()
                    == ModuleLoadingStatus::FileLoaded
            })
            .count();

        self.metrics
            .checkpoint_metrics
            .num_loaded_wasm_files_by_source
            .with_label_values(&["canister"])
            .set(num_loaded_canister_wasm as i64);
        self.metrics
            .checkpoint_metrics
            .num_loaded_wasm_files_by_source
            .with_label_values(&["snapshot"])
            .set(num_loaded_snapshot_wasm as i64);
    }

    /// Reads states metadata file, returning an empty one if any errors occurs.
    ///
    /// It's OK to miss some (or all) metadata entries as it will be re-computed
    /// as part of the recovery procedure.
    fn load_metadata(log: &ReplicaLogger, path: &Path) -> StatesMetadata {
        use std::io::Read;

        let mut file = match OpenOptions::new().read(true).open(path) {
            Ok(file) => file,
            Err(io_err) if io_err.kind() == std::io::ErrorKind::NotFound => {
                return Default::default();
            }
            Err(io_err) => {
                error!(
                    log,
                    "Failed to open system metadata file {}: {}",
                    path.display(),
                    io_err
                );
                return Default::default();
            }
        };

        let mut buf = vec![];
        if let Err(e) = file.read_to_end(&mut buf) {
            warn!(
                log,
                "Failed to read metadata file {}: {}",
                path.display(),
                e
            );
            return Default::default();
        }

        match pb::StatesMetadata::decode(&buf[..]) {
            Ok(pb_meta) => {
                let mut map = StatesMetadata::new();
                for (h, pb) in pb_meta.by_height {
                    match StateMetadata::try_from(pb) {
                        Ok(meta) => {
                            if let Some(root_hash) = meta.root_hash() {
                                info!(
                                    log,
                                    "Root hash {:?} when loading state metadata at height {}",
                                    root_hash,
                                    h
                                );
                            }
                            map.insert(Height::new(h), meta);
                        }
                        Err(e) => {
                            warn!(log, "Failed to decode metadata for state {}: {}", h, e);
                        }
                    }
                }
                map
            }
            Err(err) => {
                warn!(
                    log,
                    "Failed to deserialize states metadata at {}: {}",
                    path.display(),
                    err
                );
                Default::default()
            }
        }
    }

    fn release_lock_and_persist_metadata(
        &self,
        states: parking_lot::RwLockWriteGuard<SharedState>,
    ) {
        release_lock_and_persist_metadata(
            &self.log,
            &self.metrics,
            &self.state_layout,
            states,
            &self.persist_metadata_guard,
        );
    }

    fn latest_certified_state(
        &self,
    ) -> Option<(Arc<ReplicatedState>, Certification, Arc<HashTree>)> {
        let states = self.states.read();

        let (height, certification, hash_tree) = states
            .certifications_metadata
            .iter()
            .rev()
            .find_map(|(height, metadata)| {
                let hash_tree = metadata.hash_tree.as_ref()?;
                metadata
                    .certification
                    .clone()
                    .map(|certification| (*height, certification, Arc::clone(hash_tree)))
            })
            .or_else(|| {
                warn!(every_n_seconds => 5,
                      self.log,
                      "No state available with certification.");
                None
            })?;
        let state = states
            .snapshots
            .iter()
            .find_map(|snapshot| (snapshot.height == height).then(|| Arc::clone(&snapshot.state)))
            .or_else(|| {
                warn!(
                    self.log,
                    "Certified state at height {} not available.", height
                );
                None
            })?;
        Some((state, certification, hash_tree))
    }

    /// Returns the manifest of the latest checkpoint on disk with its
    /// checkpoint layout.
    fn latest_manifest(&self) -> Option<(Manifest, CheckpointLayout<ReadOnly>)> {
        self.checkpoint_heights()
            .iter()
            .rev()
            .find_map(|checkpointed_height| {
                let states = self.states.read();
                let metadata = states.states_metadata.get(checkpointed_height)?;
                let manifest = metadata.manifest()?.clone();
                let checkpoint_layout = metadata.checkpoint_layout.clone()?;
                Some((manifest, checkpoint_layout))
            })
    }

    fn compute_certification_metadata(
        metrics: &StateManagerMetrics,
        log: &ReplicaLogger,
        state: &ReplicatedState,
    ) -> Result<CertificationMetadata, HashTreeError> {
        let started_hashing_at = Instant::now();
        let hash_tree = hash_lazy_tree(&replicated_state_as_lazy_tree(state))?;
        let elapsed = started_hashing_at.elapsed();
        debug!(log, "Computed hash tree in {:?}", elapsed);

        update_hash_tree_metrics(&hash_tree, metrics);
        metrics
            .checkpoint_op_duration
            .with_label_values(&["hash_tree"])
            .observe(elapsed.as_secs_f64());

        let certified_state_hash = crypto_hash_of_tree(&hash_tree);

        Ok(CertificationMetadata {
            hash_tree: Some(Arc::new(hash_tree)),
            certified_state_hash,
            certification: None,
            certification_requested_at: Instant::now(),
        })
    }

    /// Populates appropriate CertificationsMetadata and StatesMetadata for a StateManager
    /// that contains the heights from `states`. A StateMetadata for that state can also
    /// be provided for a subnet of the heights if available.
    fn populate_metadata(
        log: &ReplicaLogger,
        metrics: &StateManagerMetrics,
        mut metadatas: BTreeMap<Height, StateMetadata>,
        states: Vec<(CheckpointLayout<ReadOnly>, ReplicatedState)>,
    ) -> PopulatedMetadata {
        let mut checkpoint_layouts_to_compute_manifest = Vec::<CheckpointLayout<ReadOnly>>::new();

        let mut certifications_metadata = CertificationsMetadata::default();
        let mut states_metadata = StatesMetadata::default();
        let mut snapshots_with_checkpoint_layouts: Vec<(Snapshot, CheckpointLayout<ReadOnly>)> =
            Default::default();

        for (checkpoint_layout, state) in states {
            let height = checkpoint_layout.height();
            certifications_metadata.insert(
                height,
                Self::compute_certification_metadata(metrics, log, &state)
                    .unwrap_or_else(|err| fatal!(log, "Failed to compute hash tree: {:?}", err)),
            );

            let metadata = metadatas.remove(&height);

            let bundled_manifest = metadata.and_then(|metadata| metadata.bundled_manifest);

            if bundled_manifest.is_some() {
                states_metadata.insert(
                    height,
                    StateMetadata {
                        checkpoint_layout: Some(checkpoint_layout.clone()),
                        bundled_manifest,
                        state_sync_file_group: None,
                    },
                );
            } else {
                // It is possible that the replica did not finish manifest computation before restarting.
                // In this case, we need to send a request of manifest computation for this checkpoint.
                checkpoint_layouts_to_compute_manifest.push(checkpoint_layout.clone());

                states_metadata.insert(
                    height,
                    StateMetadata {
                        checkpoint_layout: Some(checkpoint_layout.clone()),
                        bundled_manifest: None,
                        state_sync_file_group: None,
                    },
                );
            }

            snapshots_with_checkpoint_layouts.push((
                Snapshot {
                    height,
                    state: Arc::new(state),
                },
                checkpoint_layout,
            ));
        }

        PopulatedMetadata {
            certifications_metadata,
            states_metadata,
            checkpoint_layouts_to_compute_manifest,
            snapshots_with_checkpoint_layouts,
        }
    }

    fn populate_extra_metadata(&self, state: &mut ReplicatedState, height: Height) {
        state.metadata.state_sync_version = CURRENT_STATE_SYNC_VERSION;
        state.metadata.certification_version = ic_canonical_state::CURRENT_CERTIFICATION_VERSION;

        if height == Self::INITIAL_STATE_HEIGHT {
            return;
        }
        let prev_height = height - Height::from(1);

        if prev_height == Self::INITIAL_STATE_HEIGHT {
            return;
        }

        let states = self.states.read();
        if let Some(metadata) = states.certifications_metadata.get(&prev_height) {
            assert_eq!(
                state.metadata.prev_state_hash,
                Some(CryptoHashOfPartialState::from(
                    metadata.certified_state_hash.clone(),
                ))
            );
        } else {
            info!(
                self.log,
                "The previous certification metadata at height {} has been removed. This can happen when the replica \
                syncs a newer state concurrently and removes the states below.",
                prev_height,
            );
        }
    }

    fn find_checkpoint_by_root_hash(
        &self,
        root_hash: &CryptoHashOfState,
    ) -> Option<(Height, Manifest, Arc<MetaManifest>)> {
        self.states
            .read()
            .states_metadata
            .iter()
            .find_map(|(h, metadata)| {
                let bundled_manifest = metadata.bundled_manifest.clone()?;
                if &bundled_manifest.root_hash == root_hash {
                    Some((
                        *h,
                        bundled_manifest.manifest,
                        bundled_manifest.meta_manifest,
                    ))
                } else {
                    None
                }
            })
    }

    fn on_synced_checkpoint(
        &self,
        state: ReplicatedState,
        cp_layout: CheckpointLayout<ReadOnly>,
        manifest: Manifest,
        meta_manifest: Arc<MetaManifest>,
        root_hash: CryptoHashOfState,
    ) {
        let height = cp_layout.height();
        if self
            .state_layout
            .diverged_checkpoint_heights()
            .unwrap_or_default()
            .contains(&height)
        {
            // We have just fetched a state that was marked as diverged
            // before. We make a backup of the pristine state for future
            // investigation and debugging.
            if let Err(err) = self.state_layout.backup_checkpoint(height) {
                info!(
                    self.log,
                    "Failed to backup a pristine version of diverged state {}: {}", height, err
                );
            }
        }

        let hash_tree = hash_lazy_tree(&replicated_state_as_lazy_tree(&state))
            .unwrap_or_else(|err| fatal!(self.log, "Failed to compute hash tree: {:?}", err));
        update_hash_tree_metrics(&hash_tree, &self.metrics);
        let certification_metadata = CertificationMetadata {
            certified_state_hash: crypto_hash_of_tree(&hash_tree),
            hash_tree: Some(Arc::new(hash_tree)),
            certification: None,
            certification_requested_at: Instant::now(),
        };

        let mut states = self.states.write();
        #[cfg(debug_assertions)]
        check_certifications_metadata_snapshots_and_states_metadata_are_consistent(&states);
        states.disable_state_fetch_below(height);

        let is_snapshot_present = states
            .snapshots
            .iter()
            .any(|snapshot| snapshot.height == height);

        let is_state_metadata_present = states.states_metadata.contains_key(&height);

        // If both the snapshot and the state metadata are present, we can safely skip it.
        if is_snapshot_present && is_state_metadata_present {
            info!(
                self.log,
                "Completed StateSync for state {} that we already have locally", height
            );
            return;
        }

        if !is_snapshot_present {
            // Normal case: we don't have the in-memory state yet.
            states.snapshots.push_back(Snapshot {
                height,
                state: Arc::new(state),
            });
            states
                .snapshots
                .make_contiguous()
                .sort_by_key(|snapshot| snapshot.height);

            self.metrics
                .resident_state_count
                .set(states.snapshots.len() as i64);

            states
                .certifications_metadata
                .insert(height, certification_metadata);
        } else {
            // Rare case: we already have the in-memory state.
            info!(
                self.log,
                "Completed StateSync for state {} that we already have a in-memory state locally for",
                height
            );
        }

        let state_size_bytes: i64 = manifest
            .file_table
            .iter()
            .map(|f| f.size_bytes as i64)
            .sum();

        if !is_state_metadata_present {
            // Normal case: we don't have the state metadata yet.
            states.states_metadata.insert(
                height,
                StateMetadata {
                    checkpoint_layout: Some(cp_layout),
                    bundled_manifest: Some(BundledManifest {
                        root_hash,
                        manifest,
                        meta_manifest,
                    }),
                    state_sync_file_group: None,
                },
            );
        } else {
            // Rare case: we already have the state metadata.
            info!(
                self.log,
                "Completed StateSync for state {} that we already have a StateMetadata locally for",
                height
            );
        }

        let latest_height = update_latest_height(&self.latest_state_height, height);
        if latest_height == height.get() {
            self.metrics.max_resident_height.set(latest_height as i64);
            self.metrics.state_size.set(state_size_bytes);
        }

        self.release_lock_and_persist_metadata(states);

        // Note: it might feel tempting to also set states.tip here.  We should
        // NOT do that.  We might be applying blocks and fetching states in
        // parallel.  Tip is a unique resource that only the state machine
        // should touch.  Instead of pro-actively updating tip here, we let the
        // state machine discover a newer state the next time it calls
        // `take_tip()` and update the tip accordingly.
    }

    /// Remove any inmemory state at height h with h < last_height_to_keep
    /// except for any heights provided in `extra_inmemory_heights_to_keep`, and
    /// any checkpoint at height h < last_checkpoint_to_keep
    ///
    /// Shared inner function of the public functions remove_states_below
    /// and remove_inmemory_states_below
    fn remove_states_below_impl(
        &self,
        last_height_to_keep: Height,
        last_checkpoint_to_keep: Height,
        extra_inmemory_heights_to_keep: &BTreeSet<Height>,
    ) {
        debug_assert!(
            last_height_to_keep >= last_checkpoint_to_keep,
            "last_height_to_keep: {last_height_to_keep}, last_checkpoint_to_keep: {last_checkpoint_to_keep}"
        );

        // In debug builds we store the latest_state_height here so
        // that we can verify later that this height is retained.
        #[cfg(debug_assertions)]
        let latest_state_height = self.latest_state_height();

        // Practically, Consensus does not ask state manager to keep states which are already removed.
        // However, in debug builds, we filter `extra_inmemory_heights_to_keep` and store `existing_extra_inmemory_heights_to_keep`
        // so that we can verify later that they are all retained.
        #[cfg(debug_assertions)]
        let state_heights = self.list_state_heights(ic_interfaces_state_manager::CERT_ANY);
        #[cfg(debug_assertions)]
        let existing_extra_inmemory_heights_to_keep: Vec<Height> = extra_inmemory_heights_to_keep
            .iter()
            .filter(|h| state_heights.contains(h))
            .copied()
            .collect();

        let heights_to_remove = std::ops::Range {
            start: Height::new(1),
            end: last_height_to_keep,
        };

        let mut states = self.states.write();

        let number_of_checkpoints = states.states_metadata.len();

        // We obtain the latest certified state inside the state mutex to avoid race conditions where new certifications might arrive
        let latest_certified_height = self.latest_certified_height();
        let latest_manifest_height =
            states
                .states_metadata
                .iter()
                .rev()
                .find_map(|(height, state_metadata)| {
                    state_metadata.bundled_manifest.as_ref().map(|_| *height)
                });

        // We keep checkpoints at or above the `last_checkpoint_to_keep` height
        // as well as the one with latest manifest for the purpose of incremental manifest computation and fast state sync.
        let checkpoint_heights_to_keep: BTreeSet<Height> = states
            .states_metadata
            .keys()
            .copied()
            .filter(|height| {
                *height == Self::INITIAL_STATE_HEIGHT || *height >= last_checkpoint_to_keep
            })
            .chain(latest_manifest_height)
            .collect();

        // In addition, we retain the latest certified state and any extra states specified to keep.
        // Note that `checkpoint_heights_to_keep` and `inmemory_heights_to_keep` are separate,
        // as decisions to retain a checkpoint or an in-memory state are made independently.
        let inmemory_heights_to_keep = std::iter::once(latest_certified_height)
            .chain(extra_inmemory_heights_to_keep.iter().copied())
            .collect::<BTreeSet<_>>();

        let (removed, retained) = states.snapshots.drain(0..).partition(|snapshot| {
            heights_to_remove.contains(&snapshot.height)
                && !inmemory_heights_to_keep.contains(&snapshot.height)
        });
        states.snapshots = retained;

        self.metrics
            .resident_state_count
            .set(states.snapshots.len() as i64);

        let latest_height = states
            .snapshots
            .back()
            .map_or(Self::INITIAL_STATE_HEIGHT, |s| s.height);

        self.latest_state_height
            .store(latest_height.get(), Ordering::Relaxed);

        let min_resident_height: Option<Height> = states
            .snapshots
            .iter()
            .map(|s| s.height)
            .filter(|h| h.get() != 0)
            .min();
        if let Some(min_resident_height) = min_resident_height {
            self.metrics
                .min_resident_height
                .set(min_resident_height.get() as i64);
        }

        self.metrics
            .max_resident_height
            .set(latest_height.get() as i64);

        // Send removed snapshot to deallocator thread
        self.deallocator_thread.send(Box::new(removed));

        for (height, metadata) in states.states_metadata.range(heights_to_remove) {
            if checkpoint_heights_to_keep.contains(height) {
                continue;
            }
            if let Some(ref checkpoint_layout) = metadata.checkpoint_layout {
                self.state_layout
                    .remove_checkpoint_when_unused(checkpoint_layout.height());
            }
        }

        let mut certifications_metadata = states
            .certifications_metadata
            .split_off(&last_height_to_keep);

        for h in inmemory_heights_to_keep.iter() {
            if let Some(cert_metadata) = states.certifications_metadata.remove(h) {
                certifications_metadata.insert(*h, cert_metadata);
            }
        }

        std::mem::swap(
            &mut certifications_metadata,
            &mut states.certifications_metadata,
        );

        // Send removed certification metadata to deallocator thread.
        self.deallocator_thread
            .send(Box::new(certifications_metadata));

        let latest_certified_height = states
            .certifications_metadata
            .iter()
            .rev()
            .find_map(|(h, m)| m.certification.as_ref().map(|_| *h))
            .unwrap_or(Self::INITIAL_STATE_HEIGHT);

        self.latest_certified_height
            .store(latest_certified_height.get(), Ordering::Relaxed);

        self.metrics
            .latest_certified_height
            .set(latest_certified_height.get() as i64);

        let mut metadata_to_keep = states.states_metadata.split_off(&last_height_to_keep);

        for h in checkpoint_heights_to_keep.iter() {
            if let Some(metadata) = states.states_metadata.remove(h) {
                metadata_to_keep.insert(*h, metadata);
            }
        }
        std::mem::swap(&mut states.states_metadata, &mut metadata_to_keep);
        if *ic_sys::IS_WSL {
            // We send obsolete metadata to deallocation thread so that they are freed
            // AFTER the in-memory states. We do this because in-memory states might
            // have PageMap objects that are still referencing the checkpoints, and
            // attempting to delete a file that is still open causes errors when
            // running on WSL (even though it's a perfectly valid usage on UNIX systems).
            //
            // NOTE: we rely on deallocations happening sequentially, adding more
            // deallocation threads might break the desired behavior.
            //
            // FIXME: Objects are not necessarily deleted in order: if the backlog is too
            // large, we drop them synchronously.
            self.deallocator_thread.send(Box::new(metadata_to_keep));
        }

        if number_of_checkpoints != states.states_metadata.len() {
            // We removed a checkpoint, so states_metadata needs to be updated on disk
            self.release_lock_and_persist_metadata(states);
        } else {
            drop(states);
        }

        #[cfg(debug_assertions)]
        {
            let unfiltered_checkpoint_heights = self
                .state_layout
                .unfiltered_checkpoint_heights()
                .unwrap_or_else(|err| {
                    fatal!(
                        &self.log,
                        "Failed to retrieve unfiltered checkpoint heights: {:?}",
                        err
                    )
                });

            let state_heights = self.list_state_heights(ic_interfaces_state_manager::CERT_ANY);

            // All checkpoints to keep should exist on disk.
            debug_assert!(
                checkpoint_heights_to_keep
                    .iter()
                    .all(|h| unfiltered_checkpoint_heights.contains(h))
            );

            // If the in-memory states that Consensus ask to keep exist in the beginning, they should be all retained.
            debug_assert!(
                existing_extra_inmemory_heights_to_keep
                    .iter()
                    .all(|h| state_heights.contains(h))
            );

            debug_assert!(state_heights.contains(&latest_state_height));
            debug_assert!(state_heights.contains(&latest_certified_height));
        }
    }

    pub fn checkpoint_heights(&self) -> Vec<Height> {
        let result = self
            .state_layout
            .checkpoint_heights()
            .unwrap_or_else(|err| {
                fatal!(self.log, "Failed to gather checkpoint heights: {:?}", err)
            });

        self.metrics
            .checkpoints_on_disk_count
            .set(result.len() as i64);

        result
    }

    /// Returns the list of heights corresponding to snapshots matching
    /// the mask. E.g. `list_state_heights(CERT_ANY)` will return all snapshots.
    ///
    /// Note that the initial state at height 0 is considered uncertified from
    /// the State Manager point of view.  This is because the protocol requires
    /// each replica to individually obtain the initial state using some
    /// out-of-band mechanism (i.e., not state sync).  Also note that the
    /// authenticity of this initial state will be verified by some protocol
    /// external to this component.
    ///
    /// The list of heights is guaranteed to be
    /// * Non-empty if `cert_mask = CERT_ANY` as it will contain at least height
    ///   0 even if no states were committed yet.
    /// * Sorted in ascending order.
    #[allow(dead_code)]
    pub fn list_state_heights(
        &self,
        cert_mask: ic_interfaces_state_manager::CertificationMask,
    ) -> Vec<Height> {
        let _timer = self
            .metrics
            .api_call_duration
            .with_label_values(&["list_state_heights"])
            .start_timer();

        fn matches(
            cert: Option<&Certification>,
            mask: ic_interfaces_state_manager::CertificationMask,
        ) -> bool {
            match cert {
                Some(_) => mask.is_set(ic_interfaces_state_manager::CERT_CERTIFIED),
                None => mask.is_set(ic_interfaces_state_manager::CERT_UNCERTIFIED),
            }
        }

        let states = self.states.read();

        let heights: BTreeSet<_> = states
            .snapshots
            .iter()
            .map(|snapshot| snapshot.height)
            .filter(|h| {
                matches(
                    states
                        .certifications_metadata
                        .get(h)
                        .and_then(|metadata| metadata.certification.as_ref()),
                    cert_mask,
                )
            })
            .collect();

        // convert the b-tree into a vector
        heights.into_iter().collect()
    }

    // Creates a checkpoint and switches state to it.
    fn create_checkpoint_and_switch(
        &self,
        state: ReplicatedState,
        height: Height,
    ) -> CreateCheckpointResult {
        self.observe_num_loaded_pagemaps(&state);
        self.observe_num_loaded_wasm_files(&state);
        struct PreviousCheckpointInfo {
            base_manifest: Manifest,
            base_height: Height,
            checkpoint_layout: CheckpointLayout<ReadOnly>,
        }

        let start = Instant::now();
        {
            let _timer = self
                .metrics
                .checkpoint_metrics
                .make_checkpoint_step_duration
                .with_label_values(&["flush_prev_async_checkpointing"])
                .start_timer();
            // At this point, some asynchronous operations related to previous checkpointing may still be in progress.
            // These operations do not block execution, but we must ensure they complete before continuing with the new checkpoint.
            // Specifically, these operations include:
            //   1) Serializing protos to the unverified checkpoint,
            //   2) Validating replicated state and finalizing the checkpoint,
            //   3) Computing manifest for the checkpoint,
            //   4) Resetting the tip and merging the overlays.
            //
            // In particular, we need the previous manifest computation to complete because:
            //   1) We need it to speed up the next manifest computation using BaseManifestInfo
            //   2) We don't want to run too much ahead of the latest ready manifest.
            self.flush_tip_channel();

            // Ensure all pending asynchronous checkpoint removals are completed before creating a new one.
            // This prevents excessive accumulation of checkpoints in `fs_tmp`, which could lead to high disk usage.
            self.state_layout.flush_checkpoint_removal_channel();
        }

        let previous_checkpoint_info = {
            let _timer = self
                .metrics
                .checkpoint_metrics
                .make_checkpoint_step_duration
                .with_label_values(&["previous_checkpoint_info"])
                .start_timer();
            let states = self.states.read();
            states
                .states_metadata
                .iter()
                .rev()
                .find_map(|(base_height, state_metadata)| {
                    let base_manifest = state_metadata.manifest()?.clone();
                    Some((base_manifest, *base_height))
                })
                .and_then(|(base_manifest, base_height)| {
                    match self.state_layout.checkpoint_verified(base_height) { Ok(checkpoint_layout) => {
                        Some(PreviousCheckpointInfo {
                            base_manifest,
                            base_height,
                            checkpoint_layout,
                        })
                    } _ => {
                        warn!(self.log,
                            "Failed to get base checkpoint layout for height {}. Fallback to full manifest computation",
                            base_height);
                        None
                    }}
                })
        };

        let (state, cp_layout) = checkpoint::make_unvalidated_checkpoint(
            state,
            height,
            &self.tip_channel,
            &self.metrics.checkpoint_metrics,
            self.get_fd_factory(),
        )
        .unwrap_or_else(|err| {
            fatal!(
                self.log,
                "Failed to make a checkpoint @{}: {:?}",
                height,
                err
            )
        });

        self.tip_channel
            .send(TipRequest::ValidateReplicatedStateAndFinalize {
                checkpoint_layout: cp_layout.clone(),
                reference_state: Arc::clone(&state),
                own_subnet_type: self.own_subnet_type,
                fd_factory: self.fd_factory.clone(),
            })
            .expect("Failed to send Validate request");

        let base_manifest_info = {
            let _timer = self
                .metrics
                .checkpoint_metrics
                .make_checkpoint_step_duration
                .with_label_values(&["base_manifest_info"])
                .start_timer();
            previous_checkpoint_info.map(
                |PreviousCheckpointInfo {
                     checkpoint_layout,
                     base_manifest,
                     base_height,
                 }| {
                    manifest::BaseManifestInfo {
                        base_manifest,
                        base_height,
                        target_height: height,
                        base_checkpoint: checkpoint_layout,
                    }
                },
            )
        };

        let result = {
            let _timer = self
                .metrics
                .checkpoint_metrics
                .make_checkpoint_step_duration
                .with_label_values(&["create_checkpoint_result"])
                .start_timer();
            let tip_requests = vec![TipRequest::ResetTipAndMerge {
                checkpoint_layout: cp_layout.clone(),
                pagemaptypes: PageMapType::list_all_including_snapshots(&state),
            }];

            CreateCheckpointResult {
                tip_requests,
                state,
                state_metadata: StateMetadata {
                    checkpoint_layout: Some(cp_layout.clone()),
                    bundled_manifest: None,
                    state_sync_file_group: None,
                },
                compute_manifest_request: TipRequest::ComputeManifest {
                    checkpoint_layout: cp_layout,
                    base_manifest_info,
                    states: self.states.clone(),
                    persist_metadata_guard: self.persist_metadata_guard.clone(),
                },
            }
        };

        let elapsed = start.elapsed();
        info!(
            self.log,
            "Created unverified checkpoint @{} in {:?}", height, elapsed
        );
        self.metrics
            .checkpoint_op_duration
            .with_label_values(&["create"])
            .observe(elapsed.as_secs_f64());
        result
    }

    fn certified_state_reader(&self) -> Option<CertifiedStateSnapshotImpl> {
        let read_certified_state_duration_histogram = self
            .metrics
            .api_call_duration
            .with_label_values(&["read_certified_state"]);

        let (state, certification, hash_tree) = self.latest_certified_state()?;
        Some(CertifiedStateSnapshotImpl {
            read_certified_state_duration_histogram,
            state,
            certification,
            hash_tree,
        })
    }
}

fn initial_state(own_subnet_id: SubnetId, own_subnet_type: SubnetType) -> Labeled<ReplicatedState> {
    Labeled::new(
        StateManagerImpl::INITIAL_STATE_HEIGHT,
        ReplicatedState::new(own_subnet_id, own_subnet_type),
    )
}

fn crypto_hash_of_tree(t: &HashTree) -> CryptoHash {
    CryptoHash(t.root_hash().0.to_vec())
}

fn update_latest_height(cached: &AtomicU64, h: Height) -> u64 {
    let h = h.get();
    cached.fetch_max(h, Ordering::Relaxed).max(h)
}

/// Helper function to set metrics related to hash trees
fn update_hash_tree_metrics(hash_tree: &HashTree, metrics: &StateManagerMetrics) {
    metrics.latest_hash_tree_size.set(hash_tree.size() as i64);
    metrics
        .latest_hash_tree_max_index
        .set(hash_tree.max_index() as i64);
}

impl StateManager for StateManagerImpl {
    /// Note that this function intentionally does not use
    /// `latest_state_height()` to figure out if state at the requested height
    /// has been committed yet or not because `latest_state_height()` consults
    /// the disk to figure out what the latest state is.  So if the state at the
    /// requested height is only available on disk, there is still no snapshot
    /// of the state so the root_hash is not available.
    fn get_state_hash_at(&self, height: Height) -> Result<CryptoHashOfState, StateHashError> {
        let _timer = self
            .metrics
            .api_call_duration
            .with_label_values(&["get_state_hash_at"])
            .start_timer();

        let states = self.states.read();

        states
            .states_metadata
            .get(&height)
            .ok_or_else(|| match states.certifications_metadata.iter().next_back() {
                Some((key, _)) => {
                    if *key < height {
                        StateHashError::Transient(StateNotCommittedYet(height))
                    } else {
                        // If the state is older than the oldest state we still have,
                        // we report it as having been removed
                        let oldest_kept = states
                            .certifications_metadata
                            .iter()
                            .next()
                            .map(|(height, _)| *height)
                            .unwrap(); // certifications_metadata cannot be empty in this branch

                        if height < oldest_kept {
                            // The state might have been not fully certified in addition to
                            // being removed. We don't know anymore.
                            StateHashError::Permanent(StateRemoved(height))
                        } else {
                            StateHashError::Permanent(StateNotFullyCertified(height))
                        }
                    }
                }
                None => StateHashError::Transient(StateNotCommittedYet(height)),
            })
            .map(|metadata| metadata.root_hash().cloned())
            .transpose()
            .unwrap_or(Err(StateHashError::Transient(HashNotComputedYet(height))))
    }

    fn take_tip(&self) -> (Height, ReplicatedState) {
        let _timer = self
            .metrics
            .api_call_duration
            .with_label_values(&["take_tip"])
            .start_timer();

        let hash_at = |tip_height: Height, certifications_metadata: &CertificationsMetadata| {
            if tip_height > Self::INITIAL_STATE_HEIGHT {
                let tip_metadata = certifications_metadata.get(&tip_height).unwrap_or_else(|| {
                    fatal!(self.log, "Bug: missing tip metadata @{}", tip_height)
                });

                // Since the state machine will use this tip to compute the *next* state,
                // we populate the prev_state_hash with the hash of the current tip.
                Some(CryptoHashOfPartialState::from(
                    tip_metadata.certified_state_hash.clone(),
                ))
            } else {
                // This code is executed at most once per subnet, no need to
                // optimize this.
                let hash_tree = hash_lazy_tree(&replicated_state_as_lazy_tree(
                    initial_state(self.own_subnet_id, self.own_subnet_type).get_ref(),
                ))
                .unwrap_or_else(|err| fatal!(self.log, "Failed to compute hash tree: {:?}", err));
                update_hash_tree_metrics(&hash_tree, &self.metrics);
                Some(CryptoHashOfPartialState::from(crypto_hash_of_tree(
                    &hash_tree,
                )))
            }
        };

        let mut states = self.states.write();
        let (tip_height, mut tip) = states.tip.take().expect("failed to get TIP");

        let (target_snapshot, target_hash) = match states.snapshots.back() {
            Some(snapshot) if snapshot.height > tip_height => (
                snapshot.clone(),
                hash_at(snapshot.height, &states.certifications_metadata),
            ),
            _ => {
                tip.metadata.prev_state_hash = hash_at(tip_height, &states.certifications_metadata);
                return (tip_height, tip);
            }
        };

        // The latest checkpoint is newer than tip.
        // This can happen when we replay blocks and sync states concurrently.
        //
        // We release the states write lock here because loading a checkpoint
        // can take a lot of time (many seconds), and we do not want to block
        // state readers (like HTTP handler) for too long.
        //
        // We are keeping a CheckpointLayout for the checkpoint that is becoming
        // the tip, in order to ensure that it does not get deleted.
        //
        // Note that we still will not call initialize_tip()
        // concurrently because only a thread that owns the tip can call
        // this function.
        //
        // This thread has already consumed states.tip, so a concurrent call to
        // take_tip() will fail on states.tip.take().
        //
        // In general, there should always be one thread that calls
        // take_tip() and commit_and_certify() — the state machine thread.

        let checkpoint_layout = states
            .states_metadata
            .get(&target_snapshot.height)
            .expect("Attempting to initialize tip from a non-checkpoint height")
            .checkpoint_layout
            .as_ref()
            .expect("Missing CheckpointLayout")
            .clone();
        std::mem::drop(states);

        let mut new_tip = initialize_tip(
            &self.log,
            &self.tip_channel,
            &target_snapshot,
            checkpoint_layout,
        );

        new_tip.metadata.prev_state_hash = target_hash;

        // This might still not be the latest version: there might have been
        // another successful state sync while we were updating the tip.
        // That is not a problem: we will handle this case later in commit_and_certify().
        (target_snapshot.height, new_tip)
    }

    fn take_tip_at(&self, height: Height) -> StateManagerResult<ReplicatedState> {
        let _timer = self
            .metrics
            .api_call_duration
            .with_label_values(&["take_tip_at"])
            .start_timer();

        let (tip_height, state) = self.take_tip();

        let mut states = self.states.write();
        assert!(states.tip.is_none());

        if height < tip_height {
            states.tip = Some((tip_height, state));
            return Err(StateManagerError::StateRemoved(height));
        }
        if tip_height < height {
            states.tip = Some((tip_height, state));
            return Err(StateManagerError::StateNotCommittedYet(height));
        }

        Ok(state)
    }

    fn fetch_state(
        &self,
        height: Height,
        root_hash: CryptoHashOfState,
        cup_interval_length: Height,
    ) {
        let _timer = self
            .metrics
            .api_call_duration
            .with_label_values(&["fetch_state"])
            .start_timer();

        match self.get_state_hash_at(height) {
            Ok(hash) => assert_eq!(
                hash, root_hash,
                "The hash of requested state {root_hash:?} at height {height} doesn't match the locally computed hash {hash:?}"
            ),
            Err(StateHashError::Transient(HashNotComputedYet(_))) => {
                // The state is already available, but we haven't finished
                // computing the hash yet.
            }
            Err(StateHashError::Permanent(StateRemoved(_))) => {
                // No need to fetch an old state, nothing to do.
                info!(
                    self.log,
                    "Requested fetch of an old state @{}, hash = {:?}", height, root_hash
                );
            }
            Err(StateHashError::Permanent(StateNotFullyCertified(_))) => {
                // This could trigger if we already have a local state at that height, but that height is not a checkpoint. This could possibly be a fatal log.
                error!(
                    self.log,
                    "Requested fetch of a state @{}, which was committed with `CertificationScope::Metadata`, hash = {:?}",
                    height,
                    root_hash
                );
            }
            Err(StateHashError::Transient(StateNotCommittedYet(_))) => {
                // Let's see if we already have this state locally.  This might
                // be the case if we are in subnet recovery mode and
                // re-introducing some old state with a new height.
                if let Some((checkpoint_height, manifest, meta_manifest)) =
                    self.find_checkpoint_by_root_hash(&root_hash)
                {
                    info!(
                        self.log,
                        "Copying checkpoint {} with root hash {:?} under new height {}",
                        checkpoint_height,
                        root_hash,
                        height
                    );

                    match self
                        .state_layout
                        .checkpoint_verification_status(checkpoint_height)
                    {
                        Ok(true) => {}
                        Ok(false) => {
                            warn!(
                                self.log,
                                "Unverified checkpoint @{} cannot be cloned to a new checkpoint height.",
                                checkpoint_height
                            );
                            return;
                        }
                        Err(err) => {
                            warn!(
                                self.log,
                                "Checkpoint @{} does not exist but it is found in states metadata: {:?}",
                                checkpoint_height,
                                err
                            );
                            return;
                        }
                    }

                    // Clone the checkpoint if it is verified.
                    match self
                        .state_layout
                        .clone_checkpoint(checkpoint_height, height)
                    {
                        Ok(_) => {
                            let (state, cp_layout) = load_checkpoint(
                                &self.state_layout,
                                height,
                                &self.metrics,
                                self.own_subnet_type,
                                Arc::clone(&self.get_fd_factory()),
                            )
                            .expect("failed to load checkpoint");
                            self.on_synced_checkpoint(
                                state,
                                cp_layout,
                                manifest,
                                meta_manifest,
                                root_hash,
                            );
                            return;
                        }
                        Err(e) => {
                            warn!(
                                self.log,
                                "Failed to clone checkpoint {} => {}: {}",
                                checkpoint_height,
                                height,
                                e
                            );
                        }
                    }
                }

                // Normal path: we don't have the state locally, let's fetch it.
                let mut states = self.states.write();
                match &states.fetch_state {
                    None => {
                        info!(
                            self.log,
                            "Setting new target state to fetch: height = {}, hash = {:?}",
                            height,
                            root_hash
                        );
                        states.fetch_state = Some((height, root_hash, cup_interval_length));
                    }
                    Some((prev_height, prev_hash, _prev_cup_interval_length)) => {
                        use std::cmp::Ordering;

                        match prev_height.cmp(&height) {
                            Ordering::Less => {
                                info!(
                                    self.log,
                                    "Updating target state to fetch from {} to {}",
                                    prev_height,
                                    height
                                );
                                states.fetch_state = Some((height, root_hash, cup_interval_length))
                            }
                            Ordering::Equal => {
                                assert_eq!(
                                    *prev_hash, root_hash,
                                    "Requested to fetch the same state {height} twice with different hashes: first {prev_hash:?}, then {root_hash:?}"
                                );
                            }
                            Ordering::Greater => {
                                info!(
                                    self.log,
                                    "Ignoring request to fetch state {} below current target state {}",
                                    height,
                                    prev_height
                                );
                            }
                        }
                    }
                }
            }
        }
    }

    fn list_state_hashes_to_certify(&self) -> Vec<(Height, CryptoHashOfPartialState)> {
        let _timer = self
            .metrics
            .api_call_duration
            .with_label_values(&["list_state_hashes_to_certify"])
            .start_timer();

        self.states
            .read()
            .certifications_metadata
            .iter()
            .filter(|(_, metadata)| metadata.certification.is_none())
            .map(|(height, metadata)| {
                (
                    *height,
                    CryptoHashOfPartialState::from(metadata.certified_state_hash.clone()),
                )
            })
            .collect()
    }

    fn deliver_state_certification(&self, certification: Certification) {
        let _timer = self
            .metrics
            .api_call_duration
            .with_label_values(&["deliver_state_certification"])
            .start_timer();
        let certification_height = certification.height;
        let mut states = self.states.write();
        if let Some(metadata) = states
            .certifications_metadata
            .get_mut(&certification.height)
        {
            let hash = metadata.certified_state_hash.clone();
            if certification.signed.content.hash.get_ref() != &hash {
                if let Err(err) = self
                    .state_layout
                    .create_diverged_state_marker(certification_height)
                {
                    error!(
                        self.log,
                        "Failed to mark state @{} diverged: {}", certification_height, err
                    );
                }
                panic!(
                    "delivered certification has invalid hash, expected {:?}, received {:?}",
                    hash, certification.signed.content.hash
                );
            }
            let latest_certified =
                update_latest_height(&self.latest_certified_height, certification.height);

            self.metrics
                .latest_certified_height
                .set(latest_certified as i64);
            self.metrics
                .certification_duration
                .observe(metadata.certification_requested_at.elapsed().as_secs_f64());

            metadata.certification = Some(certification);

            for (_, certification_metadata) in states
                .certifications_metadata
                .range_mut(Self::INITIAL_STATE_HEIGHT..certification_height)
            {
                if let Some(tree) = certification_metadata.hash_tree.take() {
                    self.deallocator_thread.send(Box::new(tree));
                }
            }
        }
    }

    /// This method instructs the state manager that Consensus doesn't need
    /// any states strictly lower than the specified `height`.  The
    /// implementation purges some of these states using the heuristic
    /// described below.
    ///
    /// # Notation
    ///
    ///  * *OCK* stands for "Oldest verified Checkpoint to Keep". This is the height of
    ///    the latest verified checkpoint ≤ H passed to `remove_states_below`.
    ///  * *LSH* stands for "Latest State Height". This is the latest state that
    ///    the state manager has.
    ///  * *LCH* stands for "Latest verified Checkpoint Height". This is the height of
    ///    the latest verified checkpoint that the state manager created.
    ///  * *CHS* stands for "verified CHeckpoint Heights". These are heights of all the
    ///    verified checkpoints available.
    ///
    /// # Heuristic
    ///
    /// We remove all states with heights greater than 0 and smaller than
    /// `min(LSH, H)` while keeping all the checkpoints more recent or equal
    /// to OCK together with the most recent checkpoint.
    ///
    /// ```text
    ///   removed_states(H) := (0, min(LSH, H))
    ///                        \ { ch | ch ∈ CHS ∧ ch >= OCK }
    ///                        \ { max(CHS) }
    ///  ```
    ///
    /// # Rationale
    ///
    /// * We can only remove states strictly lower than LSH because the replica won't
    ///   be able to make progress otherwise. It's quite normal for Consensus to be
    ///   slightly ahead of execution, so we can't blindly remove everything that
    ///   Consensus doesn't need anymore.
    ///
    /// * When state manager restarts, it needs to load the oldest checkpoint to keep,
    ///   see Note [Oldest Required State Recovery]. Therefore, we keep the
    ///   oldest checkpoint to keep and more recent checkpoints.
    ///
    /// * We keep the (EXTRA_CHECKPOINTS_TO_KEEP + 1) most recent checkpoints to increase
    ///   average checkpoint lifetime. The larger the lifetime, the more time other nodes
    ///   have to sync states.
    ///
    /// * We always keep the latest certified state
    fn remove_states_below(&self, requested_height: Height) {
        let _timer = self
            .metrics
            .api_call_duration
            .with_label_values(&["remove_states_below"])
            .start_timer();

        let checkpoint_heights: BTreeSet<Height> = self.checkpoint_heights().into_iter().collect();

        // The latest state must be kept.
        let latest_state_height = self.latest_state_height();
        let oldest_height_to_keep = latest_state_height
            .min(requested_height)
            .max(Height::new(1));

        let oldest_checkpoint_to_keep = if checkpoint_heights.is_empty() {
            Self::INITIAL_STATE_HEIGHT
        } else {
            // The latest checkpoint below or at the requested height will also be kept
            // because the state manager needs to load from it when restarting.
            let oldest_checkpoint_to_keep = checkpoint_heights
                .iter()
                .filter(|x| **x <= requested_height)
                .max()
                .copied()
                .unwrap_or(requested_height);

            // Keep extra checkpoints for state sync.
            checkpoint_heights
                .iter()
                .rev()
                .take(EXTRA_CHECKPOINTS_TO_KEEP + 1)
                .copied()
                .min()
                .unwrap_or(oldest_height_to_keep)
                .min(oldest_height_to_keep)
                .min(oldest_checkpoint_to_keep)
        };

        // The public interface does not protect extra states, so we pass an empty set here.
        self.remove_states_below_impl(
            oldest_height_to_keep,
            oldest_checkpoint_to_keep,
            &BTreeSet::new(),
        );
    }

    /// Variant of `remove_states_below()` that only removes states committed with
    /// partial certification scope.
    ///
    /// The following states are NOT removed:
    /// * Any state with height >= requested_height
    /// * Checkpoint heights
    /// * The latest state
    /// * The latest certified state
    /// * State 0
    /// * Specified extra heights to keep
    fn remove_inmemory_states_below(
        &self,
        requested_height: Height,
        extra_heights_to_keep: &BTreeSet<Height>,
    ) {
        let _timer = self
            .metrics
            .api_call_duration
            .with_label_values(&["remove_inmemory_states_below"])
            .start_timer();

        // The latest state must be kept.
        let latest_state_height = self.latest_state_height();
        let oldest_height_to_keep = latest_state_height
            .min(requested_height)
            .max(Height::new(1));

        // Log how Consensus calls this API when it has some extra states to keep.
        if !extra_heights_to_keep.is_empty() {
            info!(
                self.log,
                "Removing in-memory states below {} except for {:?}",
                requested_height,
                extra_heights_to_keep,
            );

            let states = self.states.read();
            let checkpoint_heights_below_oldest_height_to_keep: BTreeSet<Height> = states
                .snapshots
                .iter()
                .map(|snapshot| snapshot.height)
                .filter(|height| {
                    states.states_metadata.contains_key(height) && *height < oldest_height_to_keep
                })
                .collect();
            drop(states);

            // Memory usage can be saved by removing them if they are not protected by `extra_heights_to_keep`.
            // Log these potential removal candidates and evaluate them against `extra_heights_to_keep` before actual removal in future versions.
            if !checkpoint_heights_below_oldest_height_to_keep.is_empty() {
                info!(
                    self.log,
                    "In-memory states at checkpoint heights {:?} are candidates for removal in future.",
                    checkpoint_heights_below_oldest_height_to_keep,
                );
            }
        }

        self.remove_states_below_impl(
            oldest_height_to_keep,
            Self::INITIAL_STATE_HEIGHT,
            extra_heights_to_keep,
        );
    }

    fn commit_and_certify(
        &self,
        mut state: Self::State,
        height: Height,
        scope: CertificationScope,
        batch_summary: Option<BatchSummary>,
    ) {
        let _timer = self
            .metrics
            .api_call_duration
            .with_label_values(&["commit_and_certify"])
            .start_timer();

        self.metrics
            .tip_handler_queue_length
            .set(self.tip_channel.len() as i64);

        self.populate_extra_metadata(&mut state, height);

        let mut state_metadata_and_compute_manifest_request: Option<(StateMetadata, TipRequest)> =
            None;
        let mut follow_up_tip_requests = Vec::new();

        let state = match scope {
            CertificationScope::Full => {
                let CreateCheckpointResult {
                    state,
                    state_metadata,
                    compute_manifest_request,
                    tip_requests,
                } = self.create_checkpoint_and_switch(state, height);
                state_metadata_and_compute_manifest_request =
                    Some((state_metadata, compute_manifest_request));
                follow_up_tip_requests = tip_requests;

                state
            }
            CertificationScope::Metadata => {
                // We want to balance writing too many overlay files with having too many unflushed pages at
                // checkpoint time, when we always flush all remaining pages while blocking. As a compromise,
                // we flush all pages `NUM_ROUNDS_BEFORE_CHECKPOINT_TO_WRITE_OVERLAY` rounds before each
                // checkpoint, giving us roughly that many seconds to write these overlay files in the background.
                if let Some(batch_summary) = batch_summary
                    && batch_summary
                        .next_checkpoint_height
                        .get()
                        .saturating_sub(height.get())
                        == NUM_ROUNDS_BEFORE_CHECKPOINT_TO_WRITE_OVERLAY
                {
                    flush_canister_snapshots_and_page_maps(&mut state, height, &self.tip_channel);
                }

                Arc::new(state)
            }
        };

        let certification_metadata =
            Self::compute_certification_metadata(&self.metrics, &self.log, &state)
                .unwrap_or_else(|err| fatal!(self.log, "Failed to compute hash tree: {:?}", err));

        // This step is expensive, so we do it before the write lock for `states`.
        let next_tip = {
            let _timer = self
                .metrics
                .checkpoint_op_duration
                .with_label_values(&["copy_state"])
                .start_timer();
            Some((height, state.deref().clone()))
        };

        let mut states = self.states.write();
        #[cfg(debug_assertions)]
        check_certifications_metadata_snapshots_and_states_metadata_are_consistent(&states);

        // The following assert validates that we don't have two clients
        // modifying TIP at the same time and that each commit_and_certify()
        // is preceded by a call to take_tip().
        if let Some((tip_height, _)) = &states.tip {
            fatal!(
                self.log,
                "Attempt to commit state not borrowed from this StateManager, height = {}, tip_height = {}",
                height,
                tip_height,
            );
        }

        // It's possible that we already computed this state before.  We
        // validate that hashes agree to spot bugs causing non-determinism as
        // early as possible.
        if let Some(prev_metadata) = states.certifications_metadata.get(&height) {
            let prev_hash = &prev_metadata.certified_state_hash;
            let hash = &certification_metadata.certified_state_hash;
            assert_eq!(
                prev_hash, hash,
                "Committed state @{height} twice with different hashes: first with {prev_hash:?}, then with {hash:?}",
            );
        }

        if !states
            .snapshots
            .iter()
            .any(|snapshot| snapshot.height == height)
        {
            states.snapshots.push_back(Snapshot {
                height,
                state: Arc::clone(&state),
            });
            states
                .snapshots
                .make_contiguous()
                .sort_by_key(|snapshot| snapshot.height);

            states
                .certifications_metadata
                .insert(height, certification_metadata);

            let latest_height = update_latest_height(&self.latest_state_height, height);
            self.metrics.max_resident_height.set(latest_height as i64);
            {
                let mut last_height_update_time = self
                    .latest_height_update_time
                    .lock()
                    .expect("Failed to lock last height update time.");
                let now = Instant::now();
                self.metrics
                    .height_update_time_seconds
                    .observe((now - *last_height_update_time).as_secs_f64());
                *last_height_update_time = now;
            }
        }

        if let Some((state_metadata, compute_manifest_request)) =
            state_metadata_and_compute_manifest_request
        {
            let metadata = states
                .states_metadata
                .entry(height)
                .or_insert(state_metadata);
            debug_assert!(self.tip_channel.len() <= 2);
            if metadata.bundled_manifest.is_none() {
                self.tip_channel
                    .send(compute_manifest_request)
                    .expect("failed to send ComputeManifestRequest message");
            }
        } else {
            debug_assert!(scope != CertificationScope::Full);
        }

        self.metrics
            .resident_state_count
            .set(states.snapshots.len() as i64);

        // The next call to take_tip() will take care of updating the
        // tip if needed.
        states.tip = next_tip;

        if scope == CertificationScope::Full {
            self.release_lock_and_persist_metadata(states);
        }
        for req in follow_up_tip_requests {
            self.tip_channel
                .send(req)
                .expect("failed to send tip request");
        }
    }

    fn report_diverged_checkpoint(&self, height: Height) {
        let mut states = self.states.write();
        // Unverified checkpoints should also be considered when removing checkpoints higher than the diverged height.
        let heights = self
            .state_layout
            .unfiltered_checkpoint_heights()
            .unwrap_or_else(|err| {
                fatal!(
                    &self.log,
                    "Failed to retrieve unfiltered checkpoint heights: {:?}",
                    err
                )
            });

        info!(self.log, "Moving diverged checkpoint @{}", height);
        if let Err(err) = self.state_layout.mark_checkpoint_diverged(height) {
            error!(
                self.log,
                "Failed to mark checkpoint @{} diverged: {}", height, err
            );
        }
        // At this point we broke quite few assumptions by removing files outside the
        // Tip thread, so Tip thread may panic if it tries to do some work with the checkpoint
        // files.
        // But the rename is atomic, and all the work past this comment is optional. If we don't
        // remove further diverged checkpoint, we crash again at the next startup but each restart
        // we do progress by removing the diverged checkpoints.
        // The metadata part is for performance.
        for h in heights {
            if h > height {
                info!(self.log, "Removing diverged checkpoint @{}", h);
                if let Err(err) = self.state_layout.force_remove_checkpoint(h) {
                    error!(
                        self.log,
                        "Failed to remove diverged checkpoint @{}: {}", h, err
                    );
                }
            }
        }

        states.states_metadata.split_off(&height);

        self.release_lock_and_persist_metadata(states);

        fatal!(self.log, "Replica diverged at height {}", height)
    }
}

struct CertifiedStateSnapshotImpl {
    certification: Certification,
    state: Arc<ReplicatedState>,
    hash_tree: Arc<HashTree>,
    read_certified_state_duration_histogram: Histogram,
}

impl CertifiedStateSnapshot for CertifiedStateSnapshotImpl {
    type State = ReplicatedState;

    fn get_state(&self) -> &Self::State {
        &self.state
    }

    fn get_height(&self) -> Height {
        self.certification.height
    }

    fn read_certified_state_with_exclusion(
        &self,
        paths: &LabeledTree<()>,
        exclusion: Option<&MatchPatternPath>,
    ) -> Option<(MixedHashTree, Certification)> {
        let _timer = self.read_certified_state_duration_histogram.start_timer();

        let mixed_hash_tree = {
            let lazy_tree = replicated_state_as_lazy_tree(self.get_state());
            let partial_tree = materialize_partial(&lazy_tree, paths, exclusion.map(|v| &v[..]));
            self.hash_tree.witness::<MixedHashTree>(&partial_tree)
        }
        .ok()?;

        debug_assert_eq!(
            crypto_hash_of_partial_state(&mixed_hash_tree.digest()),
            self.certification.signed.content.hash,
            "produced invalid hash tree {:?} for paths {:?}, full hash tree: {:?}",
            mixed_hash_tree,
            paths,
            self.hash_tree
        );

        Some((mixed_hash_tree, self.certification.clone()))
    }
}

impl StateReader for StateManagerImpl {
    type State = ReplicatedState;

    fn latest_state_height(&self) -> Height {
        Height::new(self.latest_state_height.load(Ordering::Relaxed))
    }

    fn latest_certified_height(&self) -> Height {
        Height::new(self.latest_certified_height.load(Ordering::Relaxed))
    }

    fn get_latest_state(&self) -> Labeled<Arc<Self::State>> {
        let _timer = self
            .metrics
            .api_call_duration
            .with_label_values(&["get_latest_state"])
            .start_timer();

        self.states
            .read()
            .snapshots
            .back()
            .map(|snapshot| Labeled::new(snapshot.height, snapshot.state.clone()))
            .unwrap_or_else(|| {
                Labeled::new(
                    Self::INITIAL_STATE_HEIGHT,
                    Arc::new(initial_state(self.own_subnet_id, self.own_subnet_type).take()),
                )
            })
    }

    fn get_state_at(&self, height: Height) -> StateManagerResult<Labeled<Arc<Self::State>>> {
        let _timer = self
            .metrics
            .api_call_duration
            .with_label_values(&["get_state_at"])
            .start_timer();

        if self.latest_state_height() < height {
            return Err(StateManagerError::StateNotCommittedYet(height));
        }
        match self.states.read().snapshots.iter().find_map(|snapshot| {
            (snapshot.height == height).then(|| Labeled::new(height, snapshot.state.clone()))
        }) {
            Some(state) => Ok(state),
            // In normal operation, getting in-memory states should not fall back to loading checkpoints.
            None => match load_checkpoint(
                &self.state_layout,
                height,
                &self.metrics,
                self.own_subnet_type,
                Arc::clone(&self.get_fd_factory()),
            ) {
                Ok((state, _)) => {
                    self.metrics
                        .state_manager_error_count
                        .with_label_values(&["state_fallback_to_checkpoint"])
                        .inc();
                    warn!(
                        self.log,
                        "State @{} unavailable in memory; fallback to checkpoint succeeded.",
                        height
                    );

                    Ok(Labeled::new(height, Arc::new(state)))
                }
                Err(CheckpointError::NotFound(_)) => Err(StateManagerError::StateRemoved(height)),
                Err(err) => {
                    self.metrics
                        .state_manager_error_count
                        .with_label_values(&["state_fallback_to_checkpoint"])
                        .inc();
                    warn!(
                        self.log,
                        "State @{} unavailable in memory; fallback to checkpoint failed.", height
                    );

                    self.metrics
                        .state_manager_error_count
                        .with_label_values(&["recover_checkpoint"])
                        .inc();
                    error!(self.log, "Failed to recover state @{}: {}", height, err);

                    Err(StateManagerError::StateRemoved(height))
                }
            },
        }
    }

    fn read_certified_state_with_exclusion(
        &self,
        paths: &LabeledTree<()>,
        exclusion: Option<&MatchPatternPath>,
    ) -> Option<(Arc<Self::State>, MixedHashTree, Certification)> {
        let reader = self.certified_state_reader()?;
        let (mixed_hash_tree, certification) =
            reader.read_certified_state_with_exclusion(paths, exclusion)?;

        Some((reader.state, mixed_hash_tree, certification))
    }

    fn get_certified_state_snapshot(
        &self,
    ) -> Option<Box<dyn CertifiedStateSnapshot<State = Self::State> + 'static>> {
        self.certified_state_reader()
            .map(|reader| Box::new(reader) as Box<_>)
    }
}

impl CertifiedStreamStore for StateManagerImpl {
    fn encode_certified_stream_slice(
        &self,
        remote_subnet: SubnetId,
        witness_begin: Option<StreamIndex>,
        msg_begin: Option<StreamIndex>,
        msg_limit: Option<usize>,
        byte_limit: Option<usize>,
    ) -> Result<CertifiedStreamSlice, EncodeStreamError> {
        match (witness_begin, msg_begin) {
            (None, None) => {}
            (Some(witness_begin), Some(msg_begin)) if witness_begin <= msg_begin => {}
            _ => {
                return Err(EncodeStreamError::InvalidSliceIndices {
                    witness_begin,
                    msg_begin,
                });
            }
        }

        let _timer = self
            .metrics
            .api_call_duration
            .with_label_values(&["encode_certified_stream"])
            .start_timer();

        let (state, certification, hash_tree) = self
            .latest_certified_state()
            .ok_or(EncodeStreamError::NoStreamForSubnet(remote_subnet))?;

        let stream = state
            .get_stream(&remote_subnet)
            .ok_or(EncodeStreamError::NoStreamForSubnet(remote_subnet))?;

        let validate_slice_begin = |begin| {
            if begin < stream.messages_begin() || stream.messages_end() < begin {
                return Err(EncodeStreamError::InvalidSliceBegin {
                    slice_begin: begin,
                    stream_begin: stream.messages_begin(),
                    stream_end: stream.messages_end(),
                });
            }
            Ok(())
        };
        let msg_from = msg_begin.unwrap_or_else(|| stream.messages_begin());
        validate_slice_begin(msg_from)?;
        let witness_from = witness_begin.unwrap_or(msg_from);
        validate_slice_begin(witness_from)?;

        let to = msg_limit
            .map(|n| msg_from + StreamIndex::new(n as u64))
            .filter(|end| end <= &stream.messages_end())
            .unwrap_or_else(|| stream.messages_end());

        let (slice_as_tree, to) =
            stream_encoding::encode_stream_slice(&state, remote_subnet, msg_from, to, byte_limit);

        let witness_partial_tree =
            stream_encoding::stream_slice_partial_tree(remote_subnet, witness_from, to);
        let witness = hash_tree
            .witness::<Witness>(&witness_partial_tree)
            .expect("Failed to generate witness.");

        Ok(CertifiedStreamSlice {
            payload: stream_encoding::encode_tree(slice_as_tree),
            merkle_proof: v1::Witness::proxy_encode(witness),
            certification,
        })
    }

    fn decode_certified_stream_slice(
        &self,
        remote_subnet: SubnetId,
        registry_version: RegistryVersion,
        certified_slice: &CertifiedStreamSlice,
    ) -> Result<StreamSlice, DecodeStreamError> {
        let _timer = self
            .metrics
            .api_call_duration
            .with_label_values(&["decode_certified_stream"])
            .start_timer();

        fn verify_recomputed_digest(
            verifier: &Arc<dyn Verifier>,
            remote_subnet: SubnetId,
            certification: &Certification,
            registry_version: RegistryVersion,
            digest: Digest,
            metrics: &StateManagerMetrics,
            #[allow(unused_variables)] log: &ReplicaLogger,
            #[allow(unused_variables)] malicious_flags: &MaliciousFlags,
        ) -> bool {
            #[cfg(feature = "malicious_code")]
            let certification = &maliciously_alter_certified_hash(
                certification.clone(),
                malicious_flags,
                &remote_subnet,
                log,
            );

            let hash_matches = digest.as_bytes() == certification.signed.content.hash.get_ref().0;
            let verification_status =
                verifier.validate(remote_subnet, certification, registry_version);
            let signature_verifies = verification_status.is_ok();

            metrics.observe_decode_slice_hash_comparison(hash_matches);
            metrics.observe_decode_slice_signature_verification(signature_verifies);

            hash_matches && signature_verifies
        }

        let tree = stream_encoding::decode_labeled_tree(&certified_slice.payload)?;

        let witness = v1::Witness::proxy_decode(&certified_slice.merkle_proof).map_err(|e| {
            DecodeStreamError::SerializationError(format!("Failed to deserialize witness: {e:?}"))
        })?;

        let digest = recompute_digest(&tree, &witness).map_err(|e| {
            DecodeStreamError::SerializationError(format!("Failed to recompute digest: {e:?}"))
        })?;

        if !verify_recomputed_digest(
            &self.verifier,
            remote_subnet,
            &certified_slice.certification,
            registry_version,
            digest,
            &self.metrics,
            &self.log,
            &self.malicious_flags,
        ) {
            return Err(DecodeStreamError::InvalidSignature(remote_subnet));
        }

        // `decode_slice_from_tree()` already checks internally whether the
        // slice only contains a stream for a single destination subnet.
        let (subnet_id, slice) = stream_encoding::decode_slice_from_tree(&tree)?;

        if subnet_id != self.own_subnet_id {
            return Err(DecodeStreamError::InvalidDestination {
                sender: remote_subnet,
                receiver: subnet_id,
            });
        }

        Ok(slice)
    }

    fn decode_valid_certified_stream_slice(
        &self,
        certified_slice: &CertifiedStreamSlice,
    ) -> Result<StreamSlice, DecodeStreamError> {
        let (_subnet, slice) = stream_encoding::decode_stream_slice(&certified_slice.payload)?;
        Ok(slice)
    }

    fn subnets_with_certified_streams(&self) -> Vec<SubnetId> {
        self.get_latest_state()
            .get_ref()
            .subnets_with_available_streams()
    }
}

#[cfg(feature = "malicious_code")]
fn maliciously_alter_certified_hash(
    mut certification: Certification,
    malicious_flags: &MaliciousFlags,
    remote_subnet: &SubnetId,
    log: &ReplicaLogger,
) -> Certification {
    if malicious_flags.maliciously_alter_certified_hash {
        info!(
            log,
            "[MALICIOUS] Corrupting root hash of certification at height {} in stream slice from {}",
            certification.height,
            remote_subnet
        );
        certification.signed.content.hash = CryptoHashOfPartialState::from(CryptoHash(vec![0; 32]));
    }
    certification
}

#[derive(Clone, Eq, PartialEq, Hash, Debug)]
pub enum CheckpointError {
    /// Wraps a stringified `std::io::Error`, a message and the path of the
    /// affected file/directory.
    IoError {
        path: PathBuf,
        message: String,
        io_err: String,
    },
    /// The layout of state root on disk is corrupted.
    CorruptedLayout { path: PathBuf, message: String },
    /// Wraps a stringified `ic_protobuf::proxy::ProxyDecodeError`, a field and
    /// the path of the affected file.
    ProtoError {
        path: std::path::PathBuf,
        field: String,
        proto_err: String,
    },
    /// Checkpoint at the specified height already exists.
    AlreadyExists(Height),
    /// Checkpoint for the requested height not found.
    NotFound(Height),
    /// Wraps a PageMap error.
    Persistence(PersistenceError),
    /// Trying to remove the last checkpoint.
    LatestCheckpoint(Height),
    /// Checkpoint for the requested height is unverified.
    CheckpointUnverified(Height),
}

impl std::error::Error for CheckpointError {
    fn source(&self) -> Option<&(dyn std::error::Error + 'static)> {
        match self {
            CheckpointError::Persistence(err) => Some(err),
            _ => None,
        }
    }
}

impl std::fmt::Display for CheckpointError {
    fn fmt(&self, f: &mut std::fmt::Formatter<'_>) -> std::fmt::Result {
        match self {
            CheckpointError::IoError {
                path,
                message,
                io_err,
            } => write!(f, "{}: {}: {}", path.display(), message, io_err),

            CheckpointError::CorruptedLayout { path, message } => {
                write!(f, "{}: {}", path.display(), message)
            }

            CheckpointError::ProtoError {
                path,
                field,
                proto_err,
            } => write!(
                f,
                "{}: failed to deserialize {}: {}",
                path.display(),
                field,
                proto_err
            ),

            CheckpointError::AlreadyExists(height) => write!(
                f,
                "failed to create checkpoint at height {height} because it already exists"
            ),

            CheckpointError::NotFound(height) => {
                write!(f, "checkpoint at height {height} not found")
            }

            CheckpointError::Persistence(err) => write!(f, "persistence error: {err}"),

            CheckpointError::LatestCheckpoint(height) => write!(
                f,
                "Trying to remove the latest checkpoint at height @{height}"
            ),
            CheckpointError::CheckpointUnverified(height) => {
                write!(f, "Checkpoint at height @{height} is unverified")
            }
        }
    }
}

impl From<PersistenceError> for CheckpointError {
    fn from(err: PersistenceError) -> Self {
        CheckpointError::Persistence(err)
    }
}

impl From<LayoutError> for CheckpointError {
    fn from(err: LayoutError) -> Self {
        match err {
            LayoutError::IoError {
                path,
                message,
                io_err,
            } => CheckpointError::IoError {
                path,
                message,
                io_err: io_err.to_string(),
            },
            LayoutError::CorruptedLayout { path, message } => {
                CheckpointError::CorruptedLayout { path, message }
            }
            LayoutError::NotFound(h) => CheckpointError::NotFound(h),
            LayoutError::AlreadyExists(h) => CheckpointError::AlreadyExists(h),
            LayoutError::LatestCheckpoint(h) => CheckpointError::LatestCheckpoint(h),
            LayoutError::CheckpointUnverified(h) => CheckpointError::CheckpointUnverified(h),
        }
    }
}

#[cfg(feature = "malicious_code")]
/// When maliciously_corrupt_own_state_at_heights contains the given height,
/// this function returns a false hash that contains all 0s.
fn maliciously_return_wrong_hash(
    manifest: &Manifest,
    log: &ReplicaLogger,
    malicious_flags: &MaliciousFlags,
    height: Height,
) -> CryptoHashOfState {
    use ic_protobuf::log::malicious_behavior_log_entry::v1::{
        MaliciousBehavior, MaliciousBehaviorLogEntry,
    };

    if malicious_flags
        .maliciously_corrupt_own_state_at_heights
        .contains(&height.get())
    {
        ic_logger::info!(
            log,
            "[MALICIOUS] corrupting the hash of the state at height {}",
            height.get();
            malicious_behavior => MaliciousBehaviorLogEntry { malicious_behavior: MaliciousBehavior::CorruptOwnStateAtHeights as i32}
        );
        CryptoHashOfState::from(CryptoHash(vec![0u8; 32]))
    } else {
        CryptoHashOfState::from(CryptoHash(
            crate::manifest::manifest_hash(manifest).to_vec(),
        ))
    }
}

#[derive(Debug)]
pub struct PageAllocatorFileDescriptorImpl {
    root: PathBuf,
    file_backed_memory_allocator: FlagStatus,
}

impl PageAllocatorFileDescriptor for PageAllocatorFileDescriptorImpl {
    fn get_fd(&self) -> RawFd {
        // Only use the file-backed allocator if the feature flag is enabled.
        if self.file_backed_memory_allocator == FlagStatus::Enabled {
            self.get_file_backed_fd()
        } else {
            self.get_memory_backed_fd()
        }
    }
}

impl PageAllocatorFileDescriptorImpl {
    /// Create a file using an unique name to back memory pages
    fn get_file_backed_fd(&self) -> RawFd {
        // create a string uuid
        let uuid_str = Uuid::new_v4().to_string();
        let uuid_str_file = uuid_str + ".mem";
        // first clone the root
        let mut file_path = self.root.clone();
        // add the unique uuid value
        file_path.push(uuid_str_file);
        // open the file and return the fd
        match File::options()
            .create_new(true)
            .read(true)
            .write(true)
            .open(&file_path)
        {
            Err(why) => panic!("MmapPageAllocatorCore failed to create the backing file {why}"),
            Ok(file) => {
                let crnt_fd = file.into_raw_fd();
                // In Unix-based systems, when deleting a file while there are still open file
                // descriptors pointing to it, the file still exists and can be used. It will
                // finally be deleted when the last file descriptor pointing to it is closed.
                std::fs::remove_file(file_path.as_path()).expect(
                    "Error when deleting the file backing up the heap delta page allocator",
                );
                crnt_fd
            }
        }
    }

    // A platform-specific function that creates the backing file of the page allocator.
    // On Linux it uses `memfd_create` to create an in-memory file.
    // On MacOS and WSL it uses an ordinary temporary file.
    #[cfg(target_os = "linux")]
    fn get_memory_backed_fd(&self) -> RawFd {
        if *ic_sys::IS_WSL {
            return self.create_backing_file_portable();
        }

        match nix::sys::memfd::memfd_create(
            &std::ffi::CString::default(),
            nix::sys::memfd::MemFdCreateFlag::empty(),
        ) {
            Ok(fd) => fd,
            Err(err) => {
                panic!("MmapPageAllocatorCore failed to create the memory backing file {err}")
            }
        }
    }

    #[cfg(not(target_os = "linux"))]
    fn get_memory_backed_fd(&self) -> RawFd {
        self.create_backing_file_portable()
    }

    fn create_backing_file_portable(&self) -> RawFd {
        match tempfile() {
            Ok(file) => file.into_raw_fd(),
            Err(err) => {
                panic!("MmapPageAllocatorCore failed to create the MacOS/WSL backing file {err}")
            }
        }
    }
}

pub mod testing {
    use super::*;

    pub trait StateManagerTesting {
        /// Testing only: Purges the `manifest` at `height` in `states.states_metadata`.
        fn purge_manifest(&mut self, height: Height) -> bool;

        /// Testing only: Wait till deallocation queue is empty.
        fn flush_deallocation_channel(&self);
    }

    impl StateManagerTesting for StateManagerImpl {
        fn purge_manifest(&mut self, height: Height) -> bool {
            let mut guard = self.states.write();
            let purged = match guard.states_metadata.get_mut(&height) {
                Some(metadata) => {
                    metadata.bundled_manifest = None;
                    true
                }
                None => false,
            };
            if purged {
                release_lock_and_persist_metadata(
                    &self.log,
                    &self.metrics,
                    &self.state_layout,
                    guard,
                    &self.persist_metadata_guard,
                );
            }
            purged
        }

        fn flush_deallocation_channel(&self) {
            self.deallocator_thread.flush_deallocation_channel();
        }
    }
}<|MERGE_RESOLUTION|>--- conflicted
+++ resolved
@@ -785,10 +785,7 @@
     pub state: Arc<ReplicatedState>,
 }
 
-<<<<<<< HEAD
-=======
 /// Access into the state scratchpad for uploading incomplete state.
->>>>>>> e59f92cf
 pub struct IncompleteStateReader {
     root_hash: CryptoHashOfState,
     meta_manifest: MetaManifest,
@@ -827,10 +824,7 @@
     /// can take chunks from the cache instead of fetching them from other nodes
     /// when possible.
     cache: Arc<parking_lot::RwLock<StateSyncCache>>,
-<<<<<<< HEAD
-=======
     /// Incomplete state scratchpad for uploading chunks from incomplete state.
->>>>>>> e59f92cf
     incomplete_state_readers: Arc<parking_lot::RwLock<BTreeMap<Height, IncompleteStateReader>>>,
 }
 
