use super::*;
use crate::StateManagerImpl;
use ic_config::state_manager::Config;
use ic_metrics::MetricsRegistry;
use ic_registry_subnet_type::SubnetType;
use ic_test_utilities_consensus::fake::FakeVerifier;
use ic_test_utilities_logger::with_test_replica_logger;
use ic_test_utilities_types::ids::subnet_test_id;
use ic_types::{
    crypto::CryptoHash,
    state_sync::StateSyncVersion::{self, *},
};
use tempfile::TempDir;

const NUM_THREADS: u32 = 3;

/// Helper struct to hold all objects that live beyond a single
/// `IncompleteState`
struct TestEnvironment {
    log: ReplicaLogger,
    state_sync: Arc<StateSync>,
    state_layout: StateLayout,
    cache: Arc<parking_lot::RwLock<StateSyncCache>>,
    _root_dir: TempDir,
}

impl TestEnvironment {
    fn new(log: ReplicaLogger) -> Self {
        let root_dir = tempfile::TempDir::new().expect("failed to create a temporary directory");
        let cache = Arc::new(parking_lot::RwLock::new(StateSyncCache::new(log.clone())));
        let state_sync_refs = StateSyncRefs {
            active: Arc::new(parking_lot::RwLock::new(Default::default())),
            cache: Arc::clone(&cache),
<<<<<<< HEAD
            incomplete_state_reader: Arc::new(parking_lot::RwLock::new(Default::default())),
=======
            incomplete_state_readers: Arc::new(parking_lot::RwLock::new(Default::default())),
>>>>>>> e59f92cf
        };

        let config = Config::new(root_dir.path().into());
        let state_manager = Arc::new(StateManagerImpl::new(
            Arc::new(FakeVerifier::new()),
            subnet_test_id(42),
            SubnetType::Application,
            log.clone(),
            &MetricsRegistry::new(),
            &config,
            None,
            ic_types::malicious_flags::MaliciousFlags::default(),
        ));

        let state_layout = state_manager.state_layout.clone();
        let state_sync = Arc::new(StateSync::new_for_testing(
            state_manager,
            state_sync_refs,
            log.clone(),
        ));

        Self {
            log,
            state_sync,
            state_layout,
            cache,
            _root_dir: root_dir,
        }
    }
}

/// Creates a fake DownloadState::Loading.
/// We only use download states for comparison in tests, so it doesn't matter
/// if the contents make sense.
fn fake_loading(
    version: StateSyncVersion,
    seed: u32,
) -> (DownloadState, Manifest, HashSet<usize>, FileGroupChunks) {
    let manifest = Manifest::new(version, vec![], vec![]);
    let meta_manifest = MetaManifest {
        version,
        sub_manifest_hashes: vec![],
    };
    let fetch_chunks: HashSet<usize> =
        maplit::hashset! { (seed + 1) as usize, FILE_GROUP_CHUNK_ID_OFFSET as usize };
    let state_sync_file_group =
        FileGroupChunks::new(maplit::btreemap! { FILE_GROUP_CHUNK_ID_OFFSET => vec![3, 4]});
    let state = DownloadState::Loading {
        meta_manifest,
        manifest: manifest.clone(),
        state_sync_file_group: state_sync_file_group.clone(),
        fetch_chunks: fetch_chunks.clone(),
        copied_chunks_from_file_group: HashSet::new(),
    };
    (state, manifest, fetch_chunks, state_sync_file_group)
}

/// Creates a fake DownloadState::Complete for an empty state.
fn fake_complete() -> DownloadState {
    DownloadState::Complete
}

fn ungroup_fetch_chunks(
    fetch_chunks: &HashSet<usize>,
    file_groups: &FileGroupChunks,
) -> HashSet<usize> {
    let mut result: HashSet<usize> = fetch_chunks
        .iter()
        .map(|i| i - FILE_CHUNK_ID_OFFSET)
        .collect();
    // Replace groups by their elements
    for (key, chunks) in file_groups.iter() {
        if fetch_chunks.contains(&(*key as usize)) {
            result.remove(&(*key as usize - FILE_CHUNK_ID_OFFSET));
            result.extend(chunks.iter().map(|i| *i as usize));
        }
    }
    result
}

/// Creates an `IncompleteState` at `height` with download state `state`.
fn incomplete_state_for_tests(
    env: &TestEnvironment,
    height: Height,
    state: DownloadState,
) -> IncompleteState {
    let hash = CryptoHashOfState::from(CryptoHash(vec![0; 32]));
    let mut result = IncompleteState::try_new(
        env.log.clone(),
        height,
        hash,
        env.state_sync.clone(),
        Arc::new(Mutex::new(scoped_threadpool::Pool::new(NUM_THREADS))),
    )
    .expect("there exists an ongoing state sync");

    // The constructor doesn't create the directory, it gets created when we receive
    // a manifest (in production), or later in this function (in tests)
    assert!(!result.root.exists());

    result.state = state;
    // if Loading, populate the scratchpad with a file named after the seed
    // contained in manifest
    if let DownloadState::Loading {
        meta_manifest: _,
        manifest,
        state_sync_file_group: _,
        fetch_chunks: _,
        copied_chunks_from_file_group: _,
    } = &result.state
    {
        std::fs::create_dir(&result.root).unwrap();
        let mut _file =
            std::fs::File::create(result.root.join((manifest.version as u32).to_string()));
    }
    result
}

// Blank state syncs should never alter the cache
#[test]
fn blank_sync() {
    with_test_replica_logger(|log| {
        let env = TestEnvironment::new(log);
        let sync = incomplete_state_for_tests(&env, Height::new(5), DownloadState::Blank);
        let scratchpad = sync.root.clone();

        // In production, a Blank sync should not have the scratchpad created, as we
        // would never have received a manifest.
        // In this test we only ever called `IncompleteState::new` and no other
        // production code, so it should be the same.
        assert!(!scratchpad.exists());

        drop(sync);

        assert!(!scratchpad.exists());
        assert!(env.cache.read().get().is_none());
    })
}

// Loading syncs should be cached, unless they are older than what's in the
// cache Any data deleted from cache should be cleaned up properly on
// disk.
#[test]
fn loading_sync() {
    with_test_replica_logger(|log| {
        let env = TestEnvironment::new(log);
        let (state, manifest, fetch_chunks, file_groups) = fake_loading(V1, 1);

        let sync = incomplete_state_for_tests(&env, Height::new(5), state);
        let scratchpad = sync.root.clone();

        // In production, there should be a scratchpad. It was created when receiving
        // the manifest, and then populated with every chunk received.
        // In this test we simulate this by calling `IncompleteState::new` and then
        // creating a directory with a dummy file.
        assert!(scratchpad.exists());

        drop(sync);

        assert!(!scratchpad.exists());

        // The cache is populated correctly
        {
            let lock = env.cache.read();
            assert!(lock.get().is_some());
            let entry = lock.get().unwrap();
            assert_eq!(entry.height, Height::new(5));
            assert_eq!(entry.manifest, manifest);

            assert_eq!(
                entry.missing_chunks,
                ungroup_fetch_chunks(&fetch_chunks, &file_groups)
            );
            assert!(entry.path.exists());
            assert!(entry.path.join("1").exists());
        }

        // Second sync at lower height, should be ignored by cache
        let (state, _, _, _) = fake_loading(V2, 2);
        let sync = incomplete_state_for_tests(&env, Height::new(4), state);
        let scratchpad = sync.root.clone();

        assert!(scratchpad.exists());

        drop(sync);

        assert!(!scratchpad.exists());

        // The cache is still populated with the first entry
        {
            let lock = env.cache.read();
            assert!(lock.get().is_some());
            let entry = lock.get().unwrap();
            assert_eq!(entry.height, Height::new(5));
            assert_eq!(entry.manifest, manifest);
            assert_eq!(
                entry.missing_chunks,
                ungroup_fetch_chunks(&fetch_chunks, &file_groups)
            );
            assert!(entry.path.exists());
            assert!(entry.path.join("1").exists());
        }

        // Third sync at the same height as the cache, should replace cache
        let (state, manifest, fetch_chunks, file_groups) = fake_loading(V2, 3);
        let sync = incomplete_state_for_tests(&env, Height::new(5), state);
        let scratchpad = sync.root.clone();

        assert!(scratchpad.exists());

        drop(sync);

        assert!(!scratchpad.exists());

        // The cache is now populated with the new sync
        {
            let lock = env.cache.read();
            assert!(lock.get().is_some());
            let entry = lock.get().unwrap();
            assert_eq!(entry.height, Height::new(5));
            assert_eq!(entry.manifest, manifest);
            assert_eq!(
                entry.missing_chunks,
                ungroup_fetch_chunks(&fetch_chunks, &file_groups)
            );
            assert!(entry.path.exists());
            assert!(entry.path.join("2").exists());
            assert!(!entry.path.join("1").exists());
        }

        // Fourth sync at higher height than cache, should replace
        let old_cache_path = env.cache.read().get().unwrap().path.clone();
        let (state, manifest, fetch_chunks, file_groups) = fake_loading(V2, 4);

        let sync = incomplete_state_for_tests(&env, Height::new(6), state);
        let scratchpad = sync.root.clone();
        assert!(scratchpad.exists());

        drop(sync);

        assert!(!scratchpad.exists());
        assert!(!old_cache_path.exists());

        // The cache is populated with the latest sync
        {
            let lock = env.cache.read();
            assert!(lock.get().is_some());
            let entry = lock.get().unwrap();
            assert_eq!(entry.height, Height::new(6));
            assert_eq!(entry.manifest, manifest);
            assert_eq!(
                entry.missing_chunks,
                ungroup_fetch_chunks(&fetch_chunks, &file_groups)
            );
            assert!(entry.path.exists());
            assert!(entry.path.join("2").exists());
        }
    })
}

// Completed syncs can clear the cache if they are not older, but don't replace
// the cache with anything new
#[test]
fn completed_sync() {
    with_test_replica_logger(|log| {
        let env = TestEnvironment::new(log);

        let complete = fake_complete();
        let sync = incomplete_state_for_tests(&env, Height::new(5), complete.clone());
        let scratchpad = sync.root.clone();

        // In production, there shouldn't be a scratchpad, as we rename it when
        // converting an `IncompleteState` into a proper checkpoint.
        // In this test we simulate this by only ever calling `IncompleteState::new`,
        // and never creating a directory.
        assert!(!scratchpad.exists());

        drop(sync);

        assert!(!scratchpad.exists());

        // Should have been ignored
        assert!(env.cache.read().get().is_none());

        // Populate cache

        let (state, _, _, _) = fake_loading(V1, 1);
        let sync = incomplete_state_for_tests(&env, Height::new(5), state);
        drop(sync);

        assert!(env.cache.read().get().is_some());

        // Cannot delete cache with lower height completed sync
        let sync = incomplete_state_for_tests(&env, Height::new(4), complete.clone());
        drop(sync);
        assert!(env.cache.read().get().is_some());

        // Can delete cache with completed sync at same height
        let sync = incomplete_state_for_tests(&env, Height::new(5), complete.clone());
        drop(sync);
        assert!(env.cache.read().get().is_none());

        // Populate cache again
        let (state, _, _, _) = fake_loading(V1, 1);
        let sync = incomplete_state_for_tests(&env, Height::new(5), state);
        drop(sync);

        // Can delete cache with completed sync at higher height
        let sync = incomplete_state_for_tests(&env, Height::new(6), complete);
        drop(sync);
        assert!(env.cache.read().get().is_none());
    })
}

// If the cache is written, but the target folder already exists, then we have
// to make sure the existing folder is not being referenced as a valid cache.
// Current behavior is to not write to the cache in these cases.
#[test]
fn existing_folder() {
    with_test_replica_logger(|log| {
        let env = TestEnvironment::new(log);
        let (state, _, _, _) = fake_loading(V1, 1);

        let height = Height::new(5);
        let sync = incomplete_state_for_tests(&env, height, state);

        let cache_dir = env.state_layout.state_sync_cache(height).unwrap();

        // create a non-empty folder where the cache should be
        std::fs::create_dir(&cache_dir).unwrap();
        let file_path = cache_dir.join("empty_file");
        let mut _file = std::fs::File::create(&file_path).unwrap();

        drop(sync);

        assert!(!file_path.exists());
        assert!(env.cache.read().get().is_none());
    })
}<|MERGE_RESOLUTION|>--- conflicted
+++ resolved
@@ -31,11 +31,7 @@
         let state_sync_refs = StateSyncRefs {
             active: Arc::new(parking_lot::RwLock::new(Default::default())),
             cache: Arc::clone(&cache),
-<<<<<<< HEAD
-            incomplete_state_reader: Arc::new(parking_lot::RwLock::new(Default::default())),
-=======
             incomplete_state_readers: Arc::new(parking_lot::RwLock::new(Default::default())),
->>>>>>> e59f92cf
         };
 
         let config = Config::new(root_dir.path().into());
