--- conflicted
+++ resolved
@@ -2600,22 +2600,14 @@
         };
 
         let msg = src_state_sync
-<<<<<<< HEAD
-            .get(&id)
-=======
             .get_from_complete_state(&id)
->>>>>>> e59f92cf
             .expect("failed to get state sync messages");
 
         assert_error_counters(src_metrics);
 
         state_manager_test_with_state_sync(|_dst_metrics, dst_state_manager, dst_state_sync| {
             let mut chunkable =
-<<<<<<< HEAD
-                set_fetch_state_and_start_start_sync(&dst_state_manager, &dst_state_sync, &id);
-=======
                 set_fetch_state_and_start_state_sync(&dst_state_manager, &dst_state_sync, &id);
->>>>>>> e59f92cf
 
             // 0 chunk is canister.pbuf, which is in file group; chunks 1 and 2 are real
             let omit: HashSet<ChunkId> =
@@ -2627,15 +2619,12 @@
                     .chunk(&id, ChunkId::new(FILE_CHUNK_ID_OFFSET as u32 + 2))
                     .is_some()
             );
-<<<<<<< HEAD
-=======
             // Omited chunk is not served.
             assert!(
                 dst_state_sync
                     .chunk(&id, ChunkId::new(FILE_CHUNK_ID_OFFSET as u32 + 1))
                     .is_none()
             );
->>>>>>> e59f92cf
         })
     })
 }
