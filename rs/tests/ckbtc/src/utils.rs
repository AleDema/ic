--- conflicted
+++ resolved
@@ -24,13 +24,8 @@
 use candid::{Decode, Encode, Nat};
 use canister_test::Canister;
 use ic_btc_adapter_test_utils::{
-<<<<<<< HEAD
     bitcoin::{Address, Amount, Txid},
     rpc_client::{Auth, RpcClient, RpcClientType},
-=======
-    bitcoin::{Address, Amount, Network as BtcNetwork, Txid},
-    rpc_client::Auth,
->>>>>>> 90706a1e
 };
 use ic_ckbtc_agent::CkBtcMinterAgent;
 use ic_ckbtc_minter::state::RetrieveBtcStatus;
@@ -51,12 +46,6 @@
 };
 use slog::{debug, info, Logger};
 use std::time::{Duration, Instant};
-
-<<<<<<< HEAD
-// pub type RpcClient = ic_btc_adapter_test_utils::rpc_client::RpcClient<BtcNetwork>;
-=======
-pub type RpcClient = ic_btc_adapter_test_utils::rpc_client::RpcClient<BtcNetwork>;
->>>>>>> 90706a1e
 
 pub const UNIVERSAL_VM_NAME: &str = "btc-node";
 
