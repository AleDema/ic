--- conflicted
+++ resolved
@@ -482,15 +482,10 @@
         readonly_pub_key: (!cfg.corrupt_cup).then_some(ssh_readonly_pub_key),
         readonly_key_file: Some(ssh_readonly_priv_key_path),
         download_method: None, // We will set this after breaking/halting the subnet, see below
-<<<<<<< HEAD
         nb_checkpoints: Some(2),
         keep_downloaded_state: Some(cfg.chain_key),
-        upload_method: Some(DataLocation::Remote(upload_node.get_ip_addr())),
-        wait_for_cup_node: Some(upload_node.get_ip_addr()),
-=======
-        upload_method: None,   // We will set this after breaking/halting the subnet, see below
+        upload_method: None, // We will set this after breaking/halting the subnet, see below
         wait_for_cup_node: None, // We will set this after breaking/halting the subnet, see below
->>>>>>> a826c3d0
         chain_key_subnet_id: cfg.chain_key.then_some(source_subnet_id),
         next_step: None,
         skip: None,
