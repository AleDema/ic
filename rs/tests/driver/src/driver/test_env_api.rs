--- conflicted
+++ resolved
@@ -1393,6 +1393,12 @@
     /// Return the address of the SSH server to connect to.
     fn get_host_ip(&self) -> Result<IpAddr>;
 
+    /// Return an SSH session to the machine referenced from self authenticating with the given user.
+    fn get_ssh_session(&self) -> Result<Session> {
+        get_ssh_session_from_env(&self.test_env(), self.get_host_ip()?)
+            .context("Failed to get SSH session")
+    }
+
     /// Try a number of times to establish an SSH session to the machine referenced from self authenticating with the given user.
     fn block_on_ssh_session(&self) -> Result<Session> {
         let ip = self.get_host_ip()?;
@@ -1401,10 +1407,7 @@
             self.test_env().logger(),
             SSH_RETRY_TIMEOUT,
             RETRY_BACKOFF,
-            || {
-                get_ssh_session_from_env(&self.test_env(), self.get_host_ip()?)
-                    .context("Failed to get SSH session")
-            }
+            || { self.get_ssh_session() }
         )
     }
 
@@ -1417,14 +1420,7 @@
             &self.test_env().logger(),
             SSH_RETRY_TIMEOUT,
             RETRY_BACKOFF,
-            || async {
-                get_ssh_session_from_env_with_timeout(
-                    &self.test_env(),
-                    self.get_host_ip()?,
-                    RETRY_BACKOFF,
-                )
-                .context("Failed to get SSH session")
-            }
+            || async { self.get_ssh_session() }
         )
         .await
     }
@@ -2017,24 +2013,7 @@
 }
 
 pub fn get_ssh_session_from_env(env: &TestEnv, ip: IpAddr) -> Result<Session> {
-<<<<<<< HEAD
-    let tcp = TcpStream::connect((ip, 22))?;
-    get_ssh_session_from_env_impl(env, tcp)
-}
-
-pub fn get_ssh_session_from_env_with_timeout(
-    env: &TestEnv,
-    ip: IpAddr,
-    timeout: Duration,
-) -> Result<Session> {
-    let tcp = TcpStream::connect_timeout(&SocketAddr::new(ip, 22), timeout)?;
-    get_ssh_session_from_env_impl(env, tcp)
-}
-
-fn get_ssh_session_from_env_impl(env: &TestEnv, tcp: TcpStream) -> Result<Session> {
-=======
     let tcp = TcpStream::connect_timeout(&SocketAddr::new(ip, 22), TCP_CONNECT_TIMEOUT)?;
->>>>>>> f7c819ae
     let mut sess = Session::new()?;
     sess.set_tcp_stream(tcp);
     sess.handshake()?;
