--- conflicted
+++ resolved
@@ -155,7 +155,7 @@
 
     block_on(update_subnet_record(nns_node.get_public_url(), payload));
 
-    let backup_mean = AuthMean::PrivateKey(ssh_priv_key);
+    let auth_mean = AuthMean::PrivateKey(ssh_priv_key);
     for node in nns_subnet.nodes() {
         info!(
             logger,
@@ -163,7 +163,7 @@
             node.node_id,
             node.get_ip_addr()
         );
-        wait_until_authentication_is_granted(&node.get_ip_addr(), "backup", &backup_mean);
+        wait_until_authentication_is_granted(&node.get_ip_addr(), BACKUP_USERNAME, &auth_mean);
     }
 
     info!(logger, "Success: Backup access granted to all NNS nodes");
@@ -193,62 +193,29 @@
         .map(|b| format!("{b:02x}"))
         .collect::<String>();
 
-    let ssh_priv_key_path = env
-        .get_path(SSH_AUTHORIZED_PRIV_KEYS_DIR)
-        .join(SSH_USERNAME);
-    let ssh_pub_key_path = env.get_path(SSH_AUTHORIZED_PUB_KEYS_DIR).join(SSH_USERNAME);
+    let ssh_authorized_priv_keys_dir = env.get_path(SSH_AUTHORIZED_PRIV_KEYS_DIR);
+    let ssh_authorized_pub_keys_dir = env.get_path(SSH_AUTHORIZED_PUB_KEYS_DIR);
+
+    let ssh_admin_priv_key_path = ssh_authorized_priv_keys_dir.join(SSH_USERNAME);
+    let ssh_admin_priv_key = std::fs::read_to_string(&ssh_admin_priv_key_path)
+        .expect("Failed to read admin SSH private key");
+    let admin_auth = AuthMean::PrivateKey(ssh_admin_priv_key);
+
+    // Generate a new backup keypair
+    env.ssh_keygen_for_user(BACKUP_USERNAME)
+        .expect("ssh-keygen failed for backup key");
+    let ssh_backup_priv_key_path = ssh_authorized_priv_keys_dir.join(BACKUP_USERNAME);
+    let ssh_backup_pub_key_path = ssh_authorized_pub_keys_dir.join(BACKUP_USERNAME);
 
     nested::registration(env.clone());
     replace_nns_with_unassigned_nodes(&env);
-    grant_backup_access_to_all_nns_nodes(&env, &ssh_priv_key_path, &ssh_pub_key_path);
+    grant_backup_access_to_all_nns_nodes(&env, &ssh_backup_priv_key_path, &ssh_backup_pub_key_path);
 
     let topology = env.topology_snapshot();
     let nns_subnet = topology.root_subnet();
     let subnet_size = nns_subnet.nodes().count();
     let nns_node = nns_subnet.nodes().next().unwrap();
 
-<<<<<<< HEAD
-=======
-    let ssh_authorized_priv_keys_dir = env.get_path(SSH_AUTHORIZED_PRIV_KEYS_DIR);
-    let ssh_authorized_pub_keys_dir = env.get_path(SSH_AUTHORIZED_PUB_KEYS_DIR);
-
-    let ssh_admin_priv_key_path = ssh_authorized_priv_keys_dir.join(SSH_USERNAME);
-    let ssh_admin_priv_key = std::fs::read_to_string(&ssh_admin_priv_key_path)
-        .expect("Failed to read admin SSH private key");
-    let admin_auth = AuthMean::PrivateKey(ssh_admin_priv_key);
-
-    // Generate a new backup keypair
-    env.ssh_keygen_for_user(BACKUP_USERNAME)
-        .expect("ssh-keygen failed for backup key");
-    let ssh_backup_priv_key_path = ssh_authorized_priv_keys_dir.join(BACKUP_USERNAME);
-    let ssh_backup_priv_key = std::fs::read_to_string(&ssh_backup_priv_key_path)
-        .expect("Failed to read backup SSH private key");
-    let backup_auth = AuthMean::PrivateKey(ssh_backup_priv_key);
-    let ssh_backup_pub_key_path = ssh_authorized_pub_keys_dir.join(BACKUP_USERNAME);
-    let ssh_backup_pub_key = std::fs::read_to_string(&ssh_backup_pub_key_path)
-        .expect("Failed to read backup SSH public key");
-
-    // Mirror production setup by granting backup SSH access to all NNS nodes to a specific SSH key.
-    // This is necessary as part of the `DownloadCertifications` step of the recovery to determine
-    // the latest certified height of the subnet.
-    info!(logger, "Update the registry with the backup key");
-    let payload = get_updatesubnetpayload_with_keys(
-        nns_subnet.subnet_id,
-        None,
-        Some(vec![ssh_backup_pub_key]),
-    );
-    block_on(update_subnet_record(nns_node.get_public_url(), payload));
-    for node in nns_subnet.nodes() {
-        info!(
-            logger,
-            "Waiting for authentication to be granted on node {} ({:?})",
-            node.node_id,
-            node.get_ip_addr()
-        );
-        wait_until_authentication_is_granted(&node.get_ip_addr(), BACKUP_USERNAME, &backup_auth);
-    }
-
->>>>>>> a826c3d0
     info!(logger, "Ensure NNS subnet is functional");
     let msg = "subnet recovery works!";
     let app_can_id = store_message(
