/* tag::catalog[]
Title:: Basic HTTP requests from canisters

Goal:: Ensure simple HTTP requests can be made from canisters.

Runbook::
0. Create an IC with two subnets with one node each
1. Instanciate two universal canisters, two on the system subnet, one on the app subnet
2. Run the specific spec tests


Success::
1. Received expected http response code as per specification


Effective Canister test:
1. Update call with canister_id A to the endpoint /api/v{2,3,4}/canister/B/call with a different canister ID B in the URL is rejected with 4xx;
2. Query call with canister_id A to the endpoint /api/v2/canister/B/query with a different canister ID B in the URL is rejected with 4xx;
3. Read state request for the path /canisters/A/controllers to the endpoints /api/{v2,v3}/canister/B/read_state with a different canister ID B in the URL is rejected with 4xx;
4. Read state request for the path /time to the endpoints /api/{v2,v3}/canister/aaaaa-aa/read_state is rejected with 4xx.

The different canister ID B is
1. The canister ID of a different canister on the same subnet;
2. The canister ID of a different canister on a different subnet;
3. A malformed principal;
4. The management canister ID.


end::catalog[] */

use anyhow::Result;
use ic_agent::Agent;
use ic_consensus_system_test_utils::rw_message::install_nns_and_check_progress;
use ic_crypto_tree_hash::{Label, Path};
use ic_http_endpoints_public::{query, read_state};
use ic_http_endpoints_test_agent::*;
use ic_registry_subnet_type::SubnetType;
use ic_system_test_driver::{
    driver::{
        group::SystemTestGroup,
        ic::{InternetComputer, Subnet},
        test_env::TestEnv,
        test_env_api::{
            HasPublicApiUrl, HasTopologySnapshot, IcNodeContainer, SubnetSnapshot, TopologySnapshot,
        },
    },
    systest,
    util::{UniversalCanister, block_on},
};
use ic_types::{CanisterId, PrincipalId};
<<<<<<< HEAD
use reqwest::{Response, StatusCode};
use slog::{info, Logger};
use std::{collections::BTreeMap, net::SocketAddr};
=======
use reqwest::Response;
use slog::{Logger, info};
use std::net::SocketAddr;
>>>>>>> e231c49c
use url::Url;

fn setup(env: TestEnv) {
    InternetComputer::new()
        .add_subnet(Subnet::new(SubnetType::System).add_nodes(1))
        .add_subnet(Subnet::new(SubnetType::Application).add_nodes(1))
        .with_api_boundary_nodes(1)
        .setup_and_start(&env)
        .expect("failed to setup IC under test");

    let logger = env.logger();
    let snapshot = env.topology_snapshot();

    install_nns_and_check_progress(env.topology_snapshot());

    info!(&logger, "Checking readiness of all API boundary nodes...");

    for api_bn in env.topology_snapshot().api_boundary_nodes() {
        api_bn
            .await_status_is_healthy()
            .expect("API boundary node did not come up healthy.");
    }

    let (sys_uc1_id, sys_uc2_id, app_uc_id) = get_canister_ids(&snapshot);
    let (sys_agent, app_agent) = get_agents(&snapshot);
    block_on(async {
        // Create three universal canister, two on the system subnet, one on the app subnet
        UniversalCanister::new_with_retries(&sys_agent, sys_uc1_id.into(), &logger).await;
        UniversalCanister::new_with_retries(&sys_agent, sys_uc2_id.into(), &logger).await;
        UniversalCanister::new_with_retries(&app_agent, app_uc_id.into(), &logger).await;
    });
}

fn update_calls(env: TestEnv, version: Call) {
    let logger = env.logger();
    let snapshot = env.topology_snapshot();
    let (primary, test_ids) = get_canister_test_ids(&snapshot);
    let socket = get_socket_addr(&snapshot);

    block_on(async {
        // Test that well formed calls get accepted
        let response = version
            .call(
                socket,
                IngressMessage::default().with_canister_id(primary.into(), primary.into()),
            )
            .await;
        let status = inspect_response(response, "Call", &logger).await;
        assert_2xx(&status);

        // Test that malformed calls get rejects
        for effective_canister_id in test_ids {
            let response = version
                .call(
                    socket,
                    IngressMessage::default()
                        .with_canister_id(primary.into(), effective_canister_id.into()),
                )
                .await;
            let status = inspect_response(response, "Call", &logger).await;
            assert_4xx(&status);
        }
    });
}

fn query_calls(env: TestEnv, version: query::Version) {
    let logger = env.logger();
    let snapshot = env.topology_snapshot();
    let (primary, test_ids) = get_canister_test_ids(&snapshot);
    let socket = get_socket_addr(&snapshot);

    block_on(async {
        // Test that well formed calls get accepted
        let response = Query::new(primary.into(), primary.into(), version)
            .query(socket)
            .await;
        let status = inspect_response(response, "Query", &logger).await;
        assert_2xx(&status);

        // Test that malformed calls get rejeceted
        for effective_canister_id in test_ids {
            let response = Query::new(primary.into(), effective_canister_id.into(), version)
                .query(socket)
                .await;
            let status = inspect_response(response, "Query", &logger).await;
            assert_4xx(&status);
        }
    });
}

fn read_state_valid_succeeds(env: TestEnv, version: read_state::canister::Version) {
    let logger = env.logger();
    let snapshot = env.topology_snapshot();
    let (primary, _test_ids) = get_canister_test_ids(&snapshot);
    let socket = get_socket_addr(&snapshot);

    block_on(async {
        // Test that well formed read state requests work
        let response = CanisterReadState::new(
            vec![Path::from(vec![
                Label::from("canister"),
                Label::from(primary),
                Label::from("controllers"),
            ])],
            primary.into(),
            version,
        )
        .read_state(socket)
        .await;
        let status = inspect_response(response, "ReadState", &logger).await;
        assert_2xx(&status);
    });
}

fn read_state_malformed_rejected(env: TestEnv, version: read_state::canister::Version) {
    let logger = env.logger();
    let snapshot = env.topology_snapshot();
    let (primary, test_ids) = get_canister_test_ids(&snapshot);
    let socket = get_socket_addr(&snapshot);

    block_on(async {
        // Test that malformed read_state requests are rejected
        for effective_canister_id in test_ids {
            let response = CanisterReadState::new(
                vec![Path::from(vec![
                    Label::from("canister"),
                    Label::from(primary),
                    Label::from("controllers"),
                ])],
                effective_canister_id.into(),
                version,
            )
            .read_state(socket)
            .await;
            let status = inspect_response(response, "ReadState", &logger).await;
            assert_4xx(&status);
        }
    });
}

fn read_time(env: TestEnv, version: read_state::canister::Version) {
    let logger = env.logger();
    let snapshot = env.topology_snapshot();
    let (primary, _) = get_canister_test_ids(&snapshot);
    let subnet_replica_url = get_subnet_replica_url(&snapshot);
    let api_bn_url = get_api_bn_url(&snapshot);

    block_on(async {
        // Test that requesting the "time" path on an existing canister id works.
        let read_state = |effective_canister_id: CanisterId, url: Url| {
            CanisterReadState::new(
                vec![Path::from(Label::from("time"))],
                effective_canister_id.into(),
                version,
            )
            .read_state_at_url(url)
        };

        let response = read_state(primary, subnet_replica_url.clone()).await;
        let status = inspect_response(response, "ReadState", &logger).await;
        assert_2xx(&status);

        let response = read_state(primary, api_bn_url.clone()).await;
        let status = inspect_response(response, "ReadState", &logger).await;
        match version {
            read_state::canister::Version::V2 => {
                assert_2xx(&status);
            }
            read_state::canister::Version::V3 => {
                // TODO(CON-1586): change it to 2xx once the boundary node supports the new endpoint
                assert_4xx(&status);
            }
        }

        // Test that requesting the "time" path on the management canister id fails when using API boundary nodes.
        let response = read_state(CanisterId::ic_00(), api_bn_url).await;
        let status = inspect_response(response, "ReadState", &logger).await;
        assert_4xx(&status);

        // Test that requesting the "time" path on the management canister id works when bypassing API boundary nodes.
        let response = read_state(CanisterId::ic_00(), subnet_replica_url).await;
        let status = inspect_response(response, "ReadState", &logger).await;
        assert_2xx(&status);
    });
}

async fn inspect_response(response: Response, typ: &str, logger: &Logger) -> u16 {
    let status = response.status().as_u16();
    let text = if !(200..300).contains(&status) {
        format!("Reason: {}", response.text().await.unwrap())
    } else {
        String::default()
    };

    info!(logger, "{}: Got response status: {} {}", typ, status, text);

    status
}

fn call_rejects_misrouted_requests(env: TestEnv, version: Call) {
    let snapshot = env.topology_snapshot();
    let (primary, _test_ids) = get_canister_test_ids(&snapshot);
    let socket = get_socket_addr(&snapshot);

    let call_endpoint = version.url(socket, primary.get());

    let response = block_on(Query::query_with_url_and_canister_id(
        call_endpoint.clone(),
        primary.get(),
    ));
    assert_eq!(
        response.status().is_client_error(),
        "Should reject a query request to a call endpoint"
    );

    let response = block_on(CanisterReadState::read_state_with_custom_url(
        call_endpoint,
        vec![Path::from(Label::from("time"))],
    ));
    assert!(
        response.status().is_client_error(),
        "Should reject a canister read state request to a call endpoint"
    );
}

fn query_rejects_misrouted_requests(env: TestEnv, version: query::Version) {
    let snapshot = env.topology_snapshot();
    let (primary, _test_ids) = get_canister_test_ids(&snapshot);
    let socket = get_socket_addr(&snapshot);

    let query_endpoint = Query::url(socket, version, primary.get());

    let response = block_on(Call::call_with_url(
        query_endpoint.clone(),
        IngressMessage::default().with_canister_id(primary.into(), primary.into()),
    ));
    assert!(
        response.status().is_client_error(),
        "Should reject a call request to a query endpoint"
    );

    let response = block_on(CanisterReadState::read_state_with_custom_url(
        query_endpoint,
        vec![Path::from(Label::from("time"))],
    ));
    assert!(
        response.status().is_client_error(),
        "Should reject a call request to a query endpoint"
    );
}

fn canister_read_state_rejects_misrouted_requests(
    env: TestEnv,
    version: read_state::canister::Version,
) {
    let snapshot = env.topology_snapshot();
    let (primary, _test_ids) = get_canister_test_ids(&snapshot);
    let socket = get_socket_addr(&snapshot);

    let canister_read_state_endpoint = CanisterReadState::url(socket, version, primary.get());

    let response = block_on(Call::call_with_url(
        canister_read_state_endpoint.clone(),
        IngressMessage::default().with_canister_id(primary.into(), primary.into()),
    ));
    assert!(
        response.status().is_client_error(),
        "Should reject a call request to a canister read state endpoint"
    );

    let response = block_on(Query::query_with_url_and_canister_id(
        canister_read_state_endpoint.clone(),
        primary.get(),
    ));
    assert!(
        response.status().is_client_error(),
        "Should reject a query request to a canister read state endpoint"
    );
}

fn subnet_read_state_rejects_misrouted_requests(
    env: TestEnv,
    version: read_state::subnet::Version,
) {
    let snapshot = env.topology_snapshot();
    let (primary, _test_ids) = get_canister_test_ids(&snapshot);
    let (sys_subnet, _app_subnet) = get_subnets(&snapshot);
    let socket = get_socket_addr(&snapshot);

    let subnet_read_state_endpoint =
        SubnetReadState::url(socket, version, sys_subnet.subnet_id.get());

    let response = block_on(Call::call_with_url(
        subnet_read_state_endpoint.clone(),
        IngressMessage::default().with_canister_id(primary.into(), primary.into()),
    ));
    assert!(
        response.status().is_client_error(),
        "Should reject a call request to a subnet read state endpoint"
    );

    let response = block_on(Query::query_with_url_and_canister_id(
        subnet_read_state_endpoint.clone(),
        primary.get(),
    ));
    assert!(
        response.status().is_client_error(),
        "Should reject a query request to a subnet read state endpoint"
    );
}

fn call_rejects_requests_with_missing_fields(env: TestEnv, version: Call) {
    let snapshot = env.topology_snapshot();
    let (primary, _test_ids) = get_canister_test_ids(&snapshot);

    let call_content = IngressMessage::default()
        .with_canister_id(primary.into(), primary.into())
        .call_content();
    let cbor = serde_cbor::to_vec(&call_content).unwrap();

    block_on(requests_with_missing_fields_are_rejected(
        env,
        cbor,
        |socket, body| async move {
            version
                .call_with_custom_body(socket, primary.get(), body)
                .await
        },
    ));
}

fn query_rejects_requests_with_missing_fields(env: TestEnv, version: query::Version) {
    let snapshot = env.topology_snapshot();
    let (primary, _test_ids) = get_canister_test_ids(&snapshot);

    let query_content = Query::query_content(primary.get());
    let cbor = serde_cbor::to_vec(&query_content).unwrap();

    block_on(requests_with_missing_fields_are_rejected(
        env,
        cbor,
        |socket, body| async move {
            let query = Query::new(primary.into(), primary.into(), version);
            query.query_with_body(socket, body).await
        },
    ))
}

fn canister_read_state_rejects_requests_with_missing_fields(
    env: TestEnv,
    version: read_state::canister::Version,
) {
    let snapshot = env.topology_snapshot();
    let (primary, _test_ids) = get_canister_test_ids(&snapshot);

    let read_state_content =
        CanisterReadState::read_state_content(vec![Path::from(Label::from("time"))]);
    let cbor = serde_cbor::to_vec(&read_state_content).unwrap();

    block_on(requests_with_missing_fields_are_rejected(
        env,
        cbor,
        |socket, body| async move {
            CanisterReadState::new(vec![], primary.into(), version)
                .read_state_with_body(socket, body)
                .await
        },
    ))
}

fn subnet_read_state_rejects_requests_with_missing_fields(
    env: TestEnv,
    version: read_state::subnet::Version,
) {
    let snapshot = env.topology_snapshot();
    let (primary, _test_ids) = get_canister_test_ids(&snapshot);
    let (sys_subnet, _app_subnet) = get_subnets(&snapshot);

    let read_state_content =
        CanisterReadState::read_state_content(vec![Path::from(Label::from("time"))]);
    let cbor = serde_cbor::to_vec(&read_state_content).unwrap();

    block_on(requests_with_missing_fields_are_rejected(
        env,
        cbor,
        |socket, body| async move {
            let subnet_read_state_endpoint = SubnetReadState {
                subnet_id: sys_subnet.subnet_id.get(),
                version,
            };

            subnet_read_state_endpoint
                .read_state_with_body(socket, body)
                .await
        },
    ))
}

async fn requests_with_missing_fields_are_rejected(
    env: TestEnv,
    valid_request: Vec<u8>,
    sender: impl AsyncFn(SocketAddr, Vec<u8>) -> reqwest::Response,
) {
    let logger = env.logger();
    let snapshot = env.topology_snapshot();
    let socket = get_socket_addr(&snapshot);

    for (field_name, request_with_the_field_missing) in iter_with_missing_fields(&valid_request) {
        info!(logger, "Sending a request with {field_name} missing");
        let body = serde_cbor::to_vec(&BTreeMap::from([(
            serde_cbor::Value::Text("content".to_string()),
            serde_cbor::Value::Map(request_with_the_field_missing),
        )]))
        .unwrap();

        let response = sender(socket, body).await;
        info!(logger, "Responded with status code {}", response.status());

        if field_name != "nonce" {
            assert_eq!(
                response.status(),
                StatusCode::BAD_REQUEST,
                "Should reject a request with {field_name} missing"
            );
        } else {
            assert!(
                response.status().is_success(),
                "Should accept a request with {field_name} field missing"
            );
        }
    }
}

fn get_subnets(snapshot: &TopologySnapshot) -> (SubnetSnapshot, SubnetSnapshot) {
    let sys_subnet = snapshot
        .subnets()
        .find(|subnet| subnet.subnet_type() == SubnetType::System)
        .expect("Failed to find system subnet");
    let app_subnet = snapshot
        .subnets()
        .find(|subnet| subnet.subnet_type() == SubnetType::Application)
        .expect("Failed to find app subnet");

    (sys_subnet, app_subnet)
}

fn get_agents(snapshot: &TopologySnapshot) -> (Agent, Agent) {
    let (sys_subnet, app_subnet) = get_subnets(snapshot);

    let sys_node = sys_subnet.nodes().next().unwrap();
    let sys_agent = sys_node.build_default_agent();
    let app_agent = app_subnet.nodes().next().unwrap().build_default_agent();

    (sys_agent, app_agent)
}

fn get_canister_ids(snapshot: &TopologySnapshot) -> (CanisterId, CanisterId, CanisterId) {
    let (sys_subnet, app_subnet) = get_subnets(snapshot);

    let sys_subnet_canister_id_range = sys_subnet.subnet_canister_ranges()[0];
    let sys_uc1_id = sys_subnet_canister_id_range
        .generate_canister_id(None)
        .unwrap();
    let sys_uc2_id = sys_subnet_canister_id_range
        .generate_canister_id(Some(sys_uc1_id))
        .unwrap();

    let app_subnet_canister_id_range = app_subnet.subnet_canister_ranges()[0];
    let app_uc_id = app_subnet_canister_id_range
        .generate_canister_id(None)
        .unwrap();

    (sys_uc1_id, sys_uc2_id, app_uc_id)
}

fn get_socket_addr(snapshot: &TopologySnapshot) -> SocketAddr {
    let (sys_subnet, _) = get_subnets(snapshot);
    let sys_node = sys_subnet.nodes().next().unwrap();
    SocketAddr::new(sys_node.get_ip_addr(), 8080)
}

fn get_subnet_replica_url(snapshot: &TopologySnapshot) -> Url {
    let (sys_subnet, _) = get_subnets(snapshot);
    let sys_node = sys_subnet.nodes().next().unwrap();
    sys_node.get_public_url()
}

fn get_api_bn_url(snapshot: &TopologySnapshot) -> Url {
    let api_bn = snapshot
        .api_boundary_nodes()
        .next()
        .expect("There should be at least one API boundary node");
    api_bn.get_public_url()
}

fn get_canister_test_ids(snapshot: &TopologySnapshot) -> (CanisterId, [CanisterId; 5]) {
    let (primary, sys_uc, app_uc) = get_canister_ids(snapshot);
    (
        primary,
        [
            // Valid destination on same subnet
            sys_uc,
            // Valid destination on other subnet
            app_uc,
            // Non-existing canister id
            CanisterId::from(1337),
            // Management canister
            CanisterId::ic_00(),
            // Invalid canister id
            CanisterId::try_from(PrincipalId::new_user_test_id(42)).unwrap(),
        ],
    )
}

fn assert_2xx(status: &u16) {
    assert!(
        (200..300).contains(status),
        "Received non-success status: {status}"
    );
}

fn assert_4xx(status: &u16) {
    assert!(
        (400..500).contains(status),
        "Received non-user-error status: {status}"
    );
}

/// Takes a valid payload in CBOR format and for each field of the payload
/// returns a new payload with that field removed.
fn iter_with_missing_fields(
    cbor: &Vec<u8>,
) -> Vec<(String, BTreeMap<serde_cbor::Value, serde_cbor::Value>)> {
    let deserialized: BTreeMap<serde_cbor::Value, serde_cbor::Value> =
        serde_cbor::from_slice(cbor).unwrap();

    let mut result = Vec::new();

    for field_name in deserialized.keys() {
        let mut deserialized_clone = deserialized.clone();
        deserialized_clone.remove(field_name);
        let serde_cbor::Value::Text(field_name_str) = field_name else {
            unreachable!()
        };
        result.push((field_name_str.clone(), deserialized_clone));
    }

    assert!(
        !result.is_empty(),
        "No fields found in payload {cbor:?}. This is a bug in the test."
    );

    result
}

fn main() -> Result<()> {
    SystemTestGroup::new()
        .with_setup(setup)
        .add_test(systest!(query_calls; query::Version::V2))
        .add_test(systest!(query_calls; query::Version::V3))
        .add_test(systest!(update_calls; Call::V2))
        .add_test(systest!(update_calls; Call::V3))
        .add_test(systest!(update_calls; Call::V4))
        .add_test(systest!(read_state_valid_succeeds; read_state::canister::Version::V2))
        .add_test(systest!(read_state_valid_succeeds; read_state::canister::Version::V3))
        .add_test(systest!(read_state_malformed_rejected; read_state::canister::Version::V2))
        .add_test(systest!(read_state_malformed_rejected; read_state::canister::Version::V3))
        .add_test(systest!(read_time; read_state::canister::Version::V2))
        .add_test(systest!(read_time; read_state::canister::Version::V3))
        .add_test(systest!(call_rejects_misrouted_requests; Call::V2))
        .add_test(systest!(call_rejects_misrouted_requests; Call::V3))
        .add_test(systest!(call_rejects_misrouted_requests; Call::V4))
        .add_test(systest!(query_rejects_misrouted_requests; query::Version::V2))
        .add_test(systest!(query_rejects_misrouted_requests; query::Version::V3))
        .add_test(systest!(canister_read_state_rejects_misrouted_requests; read_state::canister::Version::V2))
        .add_test(systest!(canister_read_state_rejects_misrouted_requests; read_state::canister::Version::V3))
        .add_test(systest!(subnet_read_state_rejects_misrouted_requests; read_state::subnet::Version::V2))
        .add_test(systest!(subnet_read_state_rejects_misrouted_requests; read_state::subnet::Version::V3))
        .add_test(systest!(call_rejects_requests_with_missing_fields; Call::V2))
        .add_test(systest!(call_rejects_requests_with_missing_fields; Call::V3))
        .add_test(systest!(call_rejects_requests_with_missing_fields; Call::V4))
        .add_test(systest!(query_rejects_requests_with_missing_fields; query::Version::V2))
        .add_test(systest!(query_rejects_requests_with_missing_fields; query::Version::V3))
        .add_test(systest!(canister_read_state_rejects_requests_with_missing_fields; read_state::canister::Version::V2))
        .add_test(systest!(canister_read_state_rejects_requests_with_missing_fields; read_state::canister::Version::V3))
        .add_test(systest!(subnet_read_state_rejects_requests_with_missing_fields; read_state::subnet::Version::V2))
        .add_test(systest!(subnet_read_state_rejects_requests_with_missing_fields; read_state::subnet::Version::V3))
        .execute_from_args()?;

    Ok(())
}<|MERGE_RESOLUTION|>--- conflicted
+++ resolved
@@ -47,16 +47,18 @@
     systest,
     util::{UniversalCanister, block_on},
 };
-use ic_types::{CanisterId, PrincipalId};
-<<<<<<< HEAD
+use ic_types::{
+    CanisterId, PrincipalId,
+    messages::{
+        Blob, HttpCallContent, HttpCanisterUpdate, HttpQueryContent, HttpReadState,
+        HttpReadStateContent, HttpRequestEnvelope, HttpUserQuery,
+    },
+    time::current_time,
+};
 use reqwest::{Response, StatusCode};
-use slog::{info, Logger};
+use slog::{Logger, debug, info};
+use std::time::Duration;
 use std::{collections::BTreeMap, net::SocketAddr};
-=======
-use reqwest::Response;
-use slog::{Logger, info};
-use std::net::SocketAddr;
->>>>>>> e231c49c
 use url::Url;
 
 fn setup(env: TestEnv) {
@@ -254,240 +256,6 @@
     info!(logger, "{}: Got response status: {} {}", typ, status, text);
 
     status
-}
-
-fn call_rejects_misrouted_requests(env: TestEnv, version: Call) {
-    let snapshot = env.topology_snapshot();
-    let (primary, _test_ids) = get_canister_test_ids(&snapshot);
-    let socket = get_socket_addr(&snapshot);
-
-    let call_endpoint = version.url(socket, primary.get());
-
-    let response = block_on(Query::query_with_url_and_canister_id(
-        call_endpoint.clone(),
-        primary.get(),
-    ));
-    assert_eq!(
-        response.status().is_client_error(),
-        "Should reject a query request to a call endpoint"
-    );
-
-    let response = block_on(CanisterReadState::read_state_with_custom_url(
-        call_endpoint,
-        vec![Path::from(Label::from("time"))],
-    ));
-    assert!(
-        response.status().is_client_error(),
-        "Should reject a canister read state request to a call endpoint"
-    );
-}
-
-fn query_rejects_misrouted_requests(env: TestEnv, version: query::Version) {
-    let snapshot = env.topology_snapshot();
-    let (primary, _test_ids) = get_canister_test_ids(&snapshot);
-    let socket = get_socket_addr(&snapshot);
-
-    let query_endpoint = Query::url(socket, version, primary.get());
-
-    let response = block_on(Call::call_with_url(
-        query_endpoint.clone(),
-        IngressMessage::default().with_canister_id(primary.into(), primary.into()),
-    ));
-    assert!(
-        response.status().is_client_error(),
-        "Should reject a call request to a query endpoint"
-    );
-
-    let response = block_on(CanisterReadState::read_state_with_custom_url(
-        query_endpoint,
-        vec![Path::from(Label::from("time"))],
-    ));
-    assert!(
-        response.status().is_client_error(),
-        "Should reject a call request to a query endpoint"
-    );
-}
-
-fn canister_read_state_rejects_misrouted_requests(
-    env: TestEnv,
-    version: read_state::canister::Version,
-) {
-    let snapshot = env.topology_snapshot();
-    let (primary, _test_ids) = get_canister_test_ids(&snapshot);
-    let socket = get_socket_addr(&snapshot);
-
-    let canister_read_state_endpoint = CanisterReadState::url(socket, version, primary.get());
-
-    let response = block_on(Call::call_with_url(
-        canister_read_state_endpoint.clone(),
-        IngressMessage::default().with_canister_id(primary.into(), primary.into()),
-    ));
-    assert!(
-        response.status().is_client_error(),
-        "Should reject a call request to a canister read state endpoint"
-    );
-
-    let response = block_on(Query::query_with_url_and_canister_id(
-        canister_read_state_endpoint.clone(),
-        primary.get(),
-    ));
-    assert!(
-        response.status().is_client_error(),
-        "Should reject a query request to a canister read state endpoint"
-    );
-}
-
-fn subnet_read_state_rejects_misrouted_requests(
-    env: TestEnv,
-    version: read_state::subnet::Version,
-) {
-    let snapshot = env.topology_snapshot();
-    let (primary, _test_ids) = get_canister_test_ids(&snapshot);
-    let (sys_subnet, _app_subnet) = get_subnets(&snapshot);
-    let socket = get_socket_addr(&snapshot);
-
-    let subnet_read_state_endpoint =
-        SubnetReadState::url(socket, version, sys_subnet.subnet_id.get());
-
-    let response = block_on(Call::call_with_url(
-        subnet_read_state_endpoint.clone(),
-        IngressMessage::default().with_canister_id(primary.into(), primary.into()),
-    ));
-    assert!(
-        response.status().is_client_error(),
-        "Should reject a call request to a subnet read state endpoint"
-    );
-
-    let response = block_on(Query::query_with_url_and_canister_id(
-        subnet_read_state_endpoint.clone(),
-        primary.get(),
-    ));
-    assert!(
-        response.status().is_client_error(),
-        "Should reject a query request to a subnet read state endpoint"
-    );
-}
-
-fn call_rejects_requests_with_missing_fields(env: TestEnv, version: Call) {
-    let snapshot = env.topology_snapshot();
-    let (primary, _test_ids) = get_canister_test_ids(&snapshot);
-
-    let call_content = IngressMessage::default()
-        .with_canister_id(primary.into(), primary.into())
-        .call_content();
-    let cbor = serde_cbor::to_vec(&call_content).unwrap();
-
-    block_on(requests_with_missing_fields_are_rejected(
-        env,
-        cbor,
-        |socket, body| async move {
-            version
-                .call_with_custom_body(socket, primary.get(), body)
-                .await
-        },
-    ));
-}
-
-fn query_rejects_requests_with_missing_fields(env: TestEnv, version: query::Version) {
-    let snapshot = env.topology_snapshot();
-    let (primary, _test_ids) = get_canister_test_ids(&snapshot);
-
-    let query_content = Query::query_content(primary.get());
-    let cbor = serde_cbor::to_vec(&query_content).unwrap();
-
-    block_on(requests_with_missing_fields_are_rejected(
-        env,
-        cbor,
-        |socket, body| async move {
-            let query = Query::new(primary.into(), primary.into(), version);
-            query.query_with_body(socket, body).await
-        },
-    ))
-}
-
-fn canister_read_state_rejects_requests_with_missing_fields(
-    env: TestEnv,
-    version: read_state::canister::Version,
-) {
-    let snapshot = env.topology_snapshot();
-    let (primary, _test_ids) = get_canister_test_ids(&snapshot);
-
-    let read_state_content =
-        CanisterReadState::read_state_content(vec![Path::from(Label::from("time"))]);
-    let cbor = serde_cbor::to_vec(&read_state_content).unwrap();
-
-    block_on(requests_with_missing_fields_are_rejected(
-        env,
-        cbor,
-        |socket, body| async move {
-            CanisterReadState::new(vec![], primary.into(), version)
-                .read_state_with_body(socket, body)
-                .await
-        },
-    ))
-}
-
-fn subnet_read_state_rejects_requests_with_missing_fields(
-    env: TestEnv,
-    version: read_state::subnet::Version,
-) {
-    let snapshot = env.topology_snapshot();
-    let (primary, _test_ids) = get_canister_test_ids(&snapshot);
-    let (sys_subnet, _app_subnet) = get_subnets(&snapshot);
-
-    let read_state_content =
-        CanisterReadState::read_state_content(vec![Path::from(Label::from("time"))]);
-    let cbor = serde_cbor::to_vec(&read_state_content).unwrap();
-
-    block_on(requests_with_missing_fields_are_rejected(
-        env,
-        cbor,
-        |socket, body| async move {
-            let subnet_read_state_endpoint = SubnetReadState {
-                subnet_id: sys_subnet.subnet_id.get(),
-                version,
-            };
-
-            subnet_read_state_endpoint
-                .read_state_with_body(socket, body)
-                .await
-        },
-    ))
-}
-
-async fn requests_with_missing_fields_are_rejected(
-    env: TestEnv,
-    valid_request: Vec<u8>,
-    sender: impl AsyncFn(SocketAddr, Vec<u8>) -> reqwest::Response,
-) {
-    let logger = env.logger();
-    let snapshot = env.topology_snapshot();
-    let socket = get_socket_addr(&snapshot);
-
-    for (field_name, request_with_the_field_missing) in iter_with_missing_fields(&valid_request) {
-        info!(logger, "Sending a request with {field_name} missing");
-        let body = serde_cbor::to_vec(&BTreeMap::from([(
-            serde_cbor::Value::Text("content".to_string()),
-            serde_cbor::Value::Map(request_with_the_field_missing),
-        )]))
-        .unwrap();
-
-        let response = sender(socket, body).await;
-        info!(logger, "Responded with status code {}", response.status());
-
-        if field_name != "nonce" {
-            assert_eq!(
-                response.status(),
-                StatusCode::BAD_REQUEST,
-                "Should reject a request with {field_name} missing"
-            );
-        } else {
-            assert!(
-                response.status().is_success(),
-                "Should accept a request with {field_name} field missing"
-            );
-        }
-    }
 }
 
 fn get_subnets(snapshot: &TopologySnapshot) -> (SubnetSnapshot, SubnetSnapshot) {
@@ -585,35 +353,288 @@
     );
 }
 
-/// Takes a valid payload in CBOR format and for each field of the payload
-/// returns a new payload with that field removed.
-fn iter_with_missing_fields(
-    cbor: &Vec<u8>,
-) -> Vec<(String, BTreeMap<serde_cbor::Value, serde_cbor::Value>)> {
-    let deserialized: BTreeMap<serde_cbor::Value, serde_cbor::Value> =
-        serde_cbor::from_slice(cbor).unwrap();
-
-    let mut result = Vec::new();
-
-    for field_name in deserialized.keys() {
-        let mut deserialized_clone = deserialized.clone();
-        deserialized_clone.remove(field_name);
-        let serde_cbor::Value::Text(field_name_str) = field_name else {
+#[derive(Copy, Clone, Debug)]
+enum Endpoint {
+    CanisterReadState(read_state::canister::Version),
+    SubnetReadState(read_state::subnet::Version),
+    Query(query::Version),
+    Call(Call),
+}
+
+impl Endpoint {
+    fn variants() -> &'static [Endpoint] {
+        &[
+            Endpoint::CanisterReadState(read_state::canister::Version::V2),
+            Endpoint::CanisterReadState(read_state::canister::Version::V3),
+            Endpoint::SubnetReadState(read_state::subnet::Version::V2),
+            Endpoint::SubnetReadState(read_state::subnet::Version::V3),
+            Endpoint::Query(query::Version::V2),
+            Endpoint::Query(query::Version::V3),
+            Endpoint::Call(Call::V2),
+            Endpoint::Call(Call::V3),
+            Endpoint::Call(Call::V4),
+        ]
+    }
+
+    /// Returns `true` iff the endpoints accept the same types of requests.
+    fn is_compatible(&self, other: &Endpoint) -> bool {
+        match (self, other) {
+            (Endpoint::Query(_), Endpoint::Query(_)) => true,
+            (Endpoint::Call(_), Endpoint::Call(_)) => true,
+            (
+                Endpoint::CanisterReadState(_) | Endpoint::SubnetReadState(_),
+                Endpoint::CanisterReadState(_) | Endpoint::SubnetReadState(_),
+            ) => true,
+            _ => false,
+        }
+    }
+
+    fn url(&self, base: Url, principal_id: PrincipalId) -> Url {
+        match self {
+            Endpoint::CanisterReadState(read_state::canister::Version::V2) => {
+                base.join(&format!("/api/v2/canister/{principal_id}/read_state"))
+            }
+            Endpoint::CanisterReadState(read_state::canister::Version::V3) => {
+                base.join(&format!("/api/v3/canister/{principal_id}/read_state"))
+            }
+            Endpoint::SubnetReadState(read_state::subnet::Version::V2) => {
+                base.join(&format!("/api/v2/subnet/{principal_id}/read_state"))
+            }
+            Endpoint::SubnetReadState(read_state::subnet::Version::V3) => {
+                base.join(&format!("/api/v3/subnet/{principal_id}/read_state"))
+            }
+            Endpoint::Query(query::Version::V2) => {
+                base.join(&format!("/api/v2/canister/{principal_id}/query"))
+            }
+            Endpoint::Query(query::Version::V3) => {
+                base.join(&format!("/api/v3/canister/{principal_id}/query"))
+            }
+            Endpoint::Call(Call::V2) => base.join(&format!("/api/v2/canister/{principal_id}/call")),
+            Endpoint::Call(Call::V3) => base.join(&format!("/api/v3/canister/{principal_id}/call")),
+            Endpoint::Call(Call::V4) => base.join(&format!("/api/v4/canister/{principal_id}/call")),
+        }
+        .unwrap()
+    }
+
+    fn valid_request(&self, principal_id: PrincipalId) -> Vec<u8> {
+        let anonymous_sender = Blob(PrincipalId::new_anonymous().into_vec());
+
+        self.request_with_sender(principal_id, anonymous_sender)
+    }
+
+    fn request_with_sender(&self, principal_id: PrincipalId, sender: Blob) -> Vec<u8> {
+        let ingress_expiry = (current_time() + Duration::from_secs(60)).as_nanos_since_unix_epoch();
+        let nonce = Some(Blob(vec![1, 2, 3]));
+
+        match self {
+            Endpoint::Query(_) => unsigned_envelope(HttpQueryContent::Query {
+                query: HttpUserQuery {
+                    canister_id: Blob(principal_id.into_vec()),
+                    method_name: String::from("method_name"),
+                    arg: Blob(vec![]),
+                    sender,
+                    ingress_expiry,
+                    nonce,
+                },
+            }),
+            Endpoint::Call(_) => unsigned_envelope(HttpCallContent::Call {
+                update: HttpCanisterUpdate {
+                    canister_id: Blob(principal_id.into_vec()),
+                    method_name: String::from("method_name"),
+                    arg: Blob(vec![]),
+                    ingress_expiry,
+                    sender,
+                    nonce,
+                },
+            }),
+            Endpoint::CanisterReadState(_) | Endpoint::SubnetReadState(_) => {
+                unsigned_envelope(HttpReadStateContent::ReadState {
+                    read_state: HttpReadState {
+                        paths: vec![],
+                        sender,
+                        ingress_expiry,
+                        nonce,
+                    },
+                })
+            }
+        }
+    }
+}
+
+fn unsigned_envelope<C: serde::ser::Serialize>(content: C) -> Vec<u8> {
+    let envelope = HttpRequestEnvelope {
+        content,
+        sender_pubkey: None,
+        sender_sig: None,
+        sender_delegation: None,
+    };
+
+    serde_cbor::to_vec(&envelope).unwrap()
+}
+
+fn endpoint_rejects_misrouted_requests(env: TestEnv, endpoint: Endpoint) {
+    let logger = env.logger();
+    let snapshot = env.topology_snapshot();
+    let (_, app_subnet) = get_subnets(&snapshot);
+    let app_node = app_subnet.nodes().next().unwrap();
+    let principal_id = match endpoint {
+        Endpoint::CanisterReadState(_) | Endpoint::Query(_) | Endpoint::Call(_) => {
+            app_node.effective_canister_id()
+        }
+        Endpoint::SubnetReadState(_) => app_subnet.subnet_id.get(),
+    };
+    let node_url = app_node.get_public_url();
+    let url = endpoint.url(node_url, principal_id);
+
+    if !endpoint.is_compatible(&Endpoint::Call(Call::V4)) {
+        let misrouted_request =
+            Endpoint::Call(Call::V4).valid_request(app_node.effective_canister_id());
+        info!(logger, "Sending a Call request to {url}");
+        let status = block_on(send(url.clone(), misrouted_request, &logger));
+        assert!(status.is_client_error(), "Should reject a Call request");
+    }
+
+    if !endpoint.is_compatible(&Endpoint::Query(query::Version::V3)) {
+        let misrouted_request =
+            Endpoint::Query(query::Version::V3).valid_request(app_node.effective_canister_id());
+        info!(logger, "Sending a Query request to {url}");
+        let status = block_on(send(url.clone(), misrouted_request, &logger));
+        assert!(status.is_client_error(), "Should reject a Query request");
+    }
+
+    if !endpoint.is_compatible(&Endpoint::CanisterReadState(
+        read_state::canister::Version::V3,
+    )) {
+        let misrouted_request = Endpoint::CanisterReadState(read_state::canister::Version::V3)
+            .valid_request(app_node.effective_canister_id());
+        info!(logger, "Sending a ReadState request to {url}");
+        let status = block_on(send(url.clone(), misrouted_request, &logger));
+        assert!(
+            status.is_client_error(),
+            "Should reject a ReadState request"
+        );
+    }
+}
+
+fn endpoint_rejects_requests_with_missing_fields(env: TestEnv, endpoint: Endpoint) {
+    let logger = env.logger();
+    let snapshot = env.topology_snapshot();
+    let (_, app_subnet) = get_subnets(&snapshot);
+    let app_node = app_subnet.nodes().next().unwrap();
+    let principal_id = match endpoint {
+        Endpoint::CanisterReadState(_) | Endpoint::Query(_) | Endpoint::Call(_) => {
+            app_node.effective_canister_id()
+        }
+        Endpoint::SubnetReadState(_) => app_subnet.subnet_id.get(),
+    };
+    let node_url = app_node.get_public_url();
+    let url = endpoint.url(node_url, principal_id);
+    let valid_request = endpoint.valid_request(principal_id);
+
+    let deserialized_envelope: BTreeMap<serde_cbor::Value, serde_cbor::Value> =
+        serde_cbor::from_slice(&valid_request).unwrap();
+    let serde_cbor::Value::Map(deserialized_content) = deserialized_envelope
+        .get(&serde_cbor::Value::Text(String::from("content")))
+        .unwrap()
+    else {
+        unreachable!()
+    };
+    for field_name in deserialized_content.keys() {
+        let mut request_with_the_field_missing = deserialized_content.clone();
+        request_with_the_field_missing.remove(field_name);
+        let serde_cbor::Value::Text(field_name) = field_name else {
             unreachable!()
         };
-        result.push((field_name_str.clone(), deserialized_clone));
-    }
-
+        info!(
+            logger,
+            "Sending a request with `{field_name}` missing to `{url}`"
+        );
+        let content = serde_cbor::to_vec(&request_with_the_field_missing).unwrap();
+
+        let deserialized: BTreeMap<serde_cbor::Value, serde_cbor::Value> =
+            serde_cbor::from_slice(&content).unwrap();
+        let envelope = serde_cbor::to_vec(&BTreeMap::from([(
+            serde_cbor::Value::Text(String::from("content")),
+            serde_cbor::Value::Map(deserialized),
+        )]))
+        .unwrap();
+
+        let status = block_on(send(url.clone(), envelope, &logger));
+
+        // nonce is the only optional field
+        if field_name != "nonce" {
+            assert!(
+                status.is_client_error(),
+                "Should reject a request with `{field_name}` missing"
+            );
+        } else {
+            assert!(
+                status.is_success(),
+                "Should accept a request with `{field_name}` missing"
+            );
+        }
+    }
+}
+
+fn endpoint_rejects_requests_with_empty_sender(env: TestEnv, endpoint: Endpoint) {
+    let logger = env.logger();
+    let snapshot = env.topology_snapshot();
+    let (_, app_subnet) = get_subnets(&snapshot);
+    let app_node = app_subnet.nodes().next().unwrap();
+    let principal_id = match endpoint {
+        Endpoint::CanisterReadState(_) | Endpoint::Query(_) | Endpoint::Call(_) => {
+            app_node.effective_canister_id()
+        }
+        Endpoint::SubnetReadState(_) => app_subnet.subnet_id.get(),
+    };
+    let node_url = app_node.get_public_url();
+    let url = endpoint.url(node_url, principal_id);
+    let request_with_empty_sender = endpoint.request_with_sender(principal_id, Blob(vec![]));
+
+    let status = block_on(send(url.clone(), request_with_empty_sender, &logger));
     assert!(
-        !result.is_empty(),
-        "No fields found in payload {cbor:?}. This is a bug in the test."
+        status.is_client_error(),
+        "Requests with empty sender field should fail"
     );
-
-    result
+}
+
+async fn send(url: Url, body: Vec<u8>, logger: &Logger) -> StatusCode {
+    let client = reqwest::Client::builder()
+        .http2_prior_knowledge()
+        .danger_accept_invalid_certs(true)
+        .build()
+        .unwrap();
+
+    let response = client
+        .post(url)
+        .header("Content-Type", "application/cbor")
+        .body(body)
+        .send()
+        .await
+        .unwrap();
+
+    let status = response.status();
+    info!(logger, "Replica responded with status code {status}");
+
+    if !status.is_success() {
+        let error = response.bytes().await.unwrap();
+
+        debug!(logger, "Replica responded with error: {error:?}");
+    }
+
+    status
+}
+
+macro_rules! systest_all_variants {
+    ($group: expr, $function_name:path) => {
+        for endpoint in Endpoint::variants() {
+            $group = $group.add_test(systest!($function_name; *endpoint));
+        }
+    };
 }
 
 fn main() -> Result<()> {
-    SystemTestGroup::new()
+    let mut group = SystemTestGroup::new()
         .with_setup(setup)
         .add_test(systest!(query_calls; query::Version::V2))
         .add_test(systest!(query_calls; query::Version::V3))
@@ -625,26 +646,13 @@
         .add_test(systest!(read_state_malformed_rejected; read_state::canister::Version::V2))
         .add_test(systest!(read_state_malformed_rejected; read_state::canister::Version::V3))
         .add_test(systest!(read_time; read_state::canister::Version::V2))
-        .add_test(systest!(read_time; read_state::canister::Version::V3))
-        .add_test(systest!(call_rejects_misrouted_requests; Call::V2))
-        .add_test(systest!(call_rejects_misrouted_requests; Call::V3))
-        .add_test(systest!(call_rejects_misrouted_requests; Call::V4))
-        .add_test(systest!(query_rejects_misrouted_requests; query::Version::V2))
-        .add_test(systest!(query_rejects_misrouted_requests; query::Version::V3))
-        .add_test(systest!(canister_read_state_rejects_misrouted_requests; read_state::canister::Version::V2))
-        .add_test(systest!(canister_read_state_rejects_misrouted_requests; read_state::canister::Version::V3))
-        .add_test(systest!(subnet_read_state_rejects_misrouted_requests; read_state::subnet::Version::V2))
-        .add_test(systest!(subnet_read_state_rejects_misrouted_requests; read_state::subnet::Version::V3))
-        .add_test(systest!(call_rejects_requests_with_missing_fields; Call::V2))
-        .add_test(systest!(call_rejects_requests_with_missing_fields; Call::V3))
-        .add_test(systest!(call_rejects_requests_with_missing_fields; Call::V4))
-        .add_test(systest!(query_rejects_requests_with_missing_fields; query::Version::V2))
-        .add_test(systest!(query_rejects_requests_with_missing_fields; query::Version::V3))
-        .add_test(systest!(canister_read_state_rejects_requests_with_missing_fields; read_state::canister::Version::V2))
-        .add_test(systest!(canister_read_state_rejects_requests_with_missing_fields; read_state::canister::Version::V3))
-        .add_test(systest!(subnet_read_state_rejects_requests_with_missing_fields; read_state::subnet::Version::V2))
-        .add_test(systest!(subnet_read_state_rejects_requests_with_missing_fields; read_state::subnet::Version::V3))
-        .execute_from_args()?;
+        .add_test(systest!(read_time; read_state::canister::Version::V3));
+
+    systest_all_variants!(group, endpoint_rejects_requests_with_missing_fields);
+    systest_all_variants!(group, endpoint_rejects_misrouted_requests);
+    systest_all_variants!(group, endpoint_rejects_requests_with_empty_sender);
+
+    group.execute_from_args()?;
 
     Ok(())
 }