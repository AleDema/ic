--- conflicted
+++ resolved
@@ -798,11 +798,7 @@
     Public,
 }
 
-<<<<<<< HEAD
 // TODO(EXC-1670): remove after migration to `pb_canister_state_bits::LogVisibilityV2`.
-=======
-// TODO(EXC-1670): remove after migration to `LogVisibilityV2`.
->>>>>>> 2e58b40f
 impl From<&LogVisibility> for pb_canister_state_bits::LogVisibility {
     fn from(item: &LogVisibility) -> Self {
         use pb_canister_state_bits as pb;
@@ -813,12 +809,7 @@
         }
     }
 }
-
-<<<<<<< HEAD
 // TODO(EXC-1670): remove after migration to `pb_canister_state_bits::LogVisibilityV2`.
-=======
-// TODO(EXC-1670): remove after migration to `LogVisibilityV2`.
->>>>>>> 2e58b40f
 impl From<pb_canister_state_bits::LogVisibility> for LogVisibility {
     fn from(item: pb_canister_state_bits::LogVisibility) -> Self {
         use pb_canister_state_bits as pb;
