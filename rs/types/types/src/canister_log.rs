use candid::Deserialize;
use ic_management_canister_types_private::{CanisterLogRecord, DataSize};
use ic_validate_eq::ValidateEq;
use ic_validate_eq_derive::ValidateEq;
use serde::Serialize;
use std::collections::VecDeque;

/// The maximum allowed size of a canister log buffer.
pub const MAX_ALLOWED_CANISTER_LOG_BUFFER_SIZE: usize = 4 * 1024;

<<<<<<< HEAD
/// Maximum number of response bytes for a canister http request.
pub const MAX_FETCH_CANISTER_LOGS_RESPONSE_BYTES: usize = 2_000_000;
=======
/// Upper bound on how many delta log sizes is retained.
/// Prevents unbounded growth of `delta_log_sizes`.
const DELTA_LOG_SIZES_CAP: usize = 100;
>>>>>>> 56d1c9c2

fn truncate_content(mut record: CanisterLogRecord) -> CanisterLogRecord {
    let max_content_size =
        MAX_ALLOWED_CANISTER_LOG_BUFFER_SIZE - std::mem::size_of::<CanisterLogRecord>();
    record.content.truncate(max_content_size);
    record
}

// Helper struct to hold canister log records and keep track of the used space.
// This is needed to avoid iterating over all records to calculate the used space.
#[derive(Clone, Eq, PartialEq, Debug, Default, Deserialize, Serialize, ValidateEq)]
struct Records {
    #[validate_eq(Ignore)]
    records: VecDeque<CanisterLogRecord>,
    used_space: usize,
}

impl Records {
    fn from(records: Vec<CanisterLogRecord>) -> Self {
        let records: Vec<_> = records
            .into_iter()
            .map(truncate_content) // Apply size limit to each record's content.
            .collect();
        let used_space = records.iter().map(|r| r.data_size()).sum();
        let mut result = Self {
            records: records.into(),
            used_space,
        };
        // Make sure the buffer is within limit.
        result.make_free_space_within_limit(0);
        result
    }

    fn clear(&mut self) {
        self.records.clear();
        self.used_space = 0;
    }

    fn get(&self) -> &VecDeque<CanisterLogRecord> {
        &self.records
    }

    fn used_space(&self) -> usize {
        self.used_space
    }

    fn push_back(&mut self, record: CanisterLogRecord) {
        let added_size = record.data_size();
        // LINT.IfChange
        // Keep the new log record size within limit,
        // this must be in sync with `logging_charge_bytes` in `system_api.rs`.
        self.make_free_space_within_limit(added_size);
        self.records.push_back(record);
        // LINT.ThenChange(logging_charge_bytes_rule)
        self.used_space += added_size;
    }

    fn pop_front(&mut self) -> Option<usize> {
        if let Some(record) = self.records.pop_front() {
            let removed_size = record.data_size();
            self.used_space = self.used_space().saturating_sub(removed_size);
            Some(removed_size)
        } else {
            None
        }
    }

    fn append(&mut self, other: &mut Self) {
        self.make_free_space_within_limit(other.used_space());
        self.records.append(&mut other.records);
        self.used_space += other.used_space();
        other.clear();
    }

    fn capacity(&self) -> usize {
        MAX_ALLOWED_CANISTER_LOG_BUFFER_SIZE
    }

    fn make_free_space_within_limit(&mut self, new_data_size: usize) {
        // Removes old records to make enough free space for new data within the limit.
        let mut total_size = new_data_size + self.used_space();
        while total_size > self.capacity() {
            if let Some(removed_size) = self.pop_front() {
                total_size = total_size.saturating_sub(removed_size);
            } else {
                break; // No more records to pop, limit reached.
            }
        }
    }
}

/// Holds canister log records and keeps track of the next canister log record index.
#[derive(Clone, Eq, PartialEq, Debug, Default, Deserialize, Serialize, ValidateEq)]
pub struct CanisterLog {
    next_idx: u64,

    #[validate_eq(CompareWithValidateEq)]
    records: Records,

    /// Tracks the size of each delta log appended during a round.
    /// Multiple logs can be appended in one round (e.g. heartbeat, timers, or message executions).
    /// The collected sizes are used to expose per-round memory usage metrics
    /// and the record is cleared at the end of the round.
    delta_log_sizes: VecDeque<usize>,
}

impl CanisterLog {
    /// Creates a new `CanisterLog` with the given next index and records.
    pub fn new(next_idx: u64, records: Vec<CanisterLogRecord>) -> Self {
        Self {
            next_idx,
            records: Records::from(records),
            delta_log_sizes: VecDeque::new(),
        }
    }

    /// Creates a new `CanisterLog` with the given next index and an empty records list.
    pub fn new_with_next_index(next_idx: u64) -> Self {
        Self {
            next_idx,
            records: Default::default(),
            delta_log_sizes: VecDeque::new(),
        }
    }

    /// Returns the next canister log record index.
    pub fn next_idx(&self) -> u64 {
        self.next_idx
    }

    /// Returns the canister log records.
    pub fn records(&self) -> &VecDeque<CanisterLogRecord> {
        self.records.get()
    }

    /// Clears the canister log records.
    pub fn clear(&mut self) {
        self.records.clear();
    }

    /// Returns the maximum allowed size of a canister log buffer.
    pub fn capacity(&self) -> usize {
        self.records.capacity()
    }

    /// Returns the used space in the canister log buffer.
    pub fn used_space(&self) -> usize {
        self.records.used_space()
    }

    /// Returns the remaining space in the canister log buffer.
    pub fn remaining_space(&self) -> usize {
        let records = &self.records;
        records.capacity().saturating_sub(records.used_space())
    }

    /// Adds a new log record.
    pub fn add_record(&mut self, timestamp_nanos: u64, content: Vec<u8>) {
        // Add record and update the next index.
        self.records.push_back(truncate_content(CanisterLogRecord {
            idx: self.next_idx,
            timestamp_nanos,
            content,
        }));
        self.next_idx += 1;
    }

    /// Moves all the logs from `delta_log` to `self`.
    pub fn append_delta_log(&mut self, delta_log: &mut Self) {
        // Record the size of the appended delta log for metrics.
        self.push_delta_log_size(delta_log.records.used_space());

        // Assume records sorted cronologically (with increasing idx) and
        // update the system state's next index with the last record's index.
        if let Some(last) = delta_log.records.get().back() {
            self.next_idx = last.idx + 1;
        }
        self.records.append(&mut delta_log.records);
    }

    /// Records the size of the appended delta log.
    fn push_delta_log_size(&mut self, size: usize) {
        if self.delta_log_sizes.len() >= DELTA_LOG_SIZES_CAP {
            self.delta_log_sizes.pop_front();
        }
        self.delta_log_sizes.push_back(size);
    }

    /// Atomically snapshot and clear the per-round delta_log sizes — use at end of round.
    pub fn take_delta_log_sizes(&mut self) -> Vec<usize> {
        self.delta_log_sizes.drain(..).collect()
    }
}

#[cfg(test)]
mod tests {
    use super::*;
    use ic_management_canister_types_private::CanisterLogRecord;

    const TEST_MAX_ALLOWED_SIZE: usize = 4 * 1024;
    const BIGGER_THAN_LIMIT_MESSAGE: &[u8] = &[b'a'; 2 * TEST_MAX_ALLOWED_SIZE];

    fn canister_log_records(data: &[(u64, u64, &[u8])]) -> Vec<CanisterLogRecord> {
        data.iter()
            .map(|&(idx, timestamp_nanos, content)| CanisterLogRecord {
                idx,
                timestamp_nanos,
                content: content.to_vec(),
            })
            .collect()
    }

    #[test]
    fn test_canister_log_memory_usage_by_default() {
        let log = CanisterLog::default();
        // Assert log has no records and memory usage is zero.
        assert_eq!(log.records().len(), 0);
        assert_eq!(log.used_space(), 0);
        assert_eq!(log.remaining_space(), TEST_MAX_ALLOWED_SIZE);
        assert_eq!(log.capacity(), TEST_MAX_ALLOWED_SIZE);
    }

    #[test]
    fn test_canister_log_new_applies_memory_limit() {
        let log = CanisterLog::new(
            3,
            canister_log_records(&[
                (0, 100, BIGGER_THAN_LIMIT_MESSAGE),
                (1, 100, BIGGER_THAN_LIMIT_MESSAGE),
                (2, 100, BIGGER_THAN_LIMIT_MESSAGE),
            ]),
        );
        // Assert log has only one record and it's size is within limit.
        assert_eq!(log.records().len(), 1);
        assert_eq!(log.used_space(), TEST_MAX_ALLOWED_SIZE);
        assert_eq!(log.remaining_space(), 0);
        assert_eq!(log.capacity(), TEST_MAX_ALLOWED_SIZE);
    }

    #[test]
    fn test_canister_log_add_record_applies_memory_limit() {
        let mut log = CanisterLog::default();
        log.add_record(100, BIGGER_THAN_LIMIT_MESSAGE.to_vec());
        log.add_record(100, BIGGER_THAN_LIMIT_MESSAGE.to_vec());
        log.add_record(100, BIGGER_THAN_LIMIT_MESSAGE.to_vec());
        // Assert log has only one record and it's size is within limit.
        assert_eq!(log.records().len(), 1);
        assert_eq!(log.used_space(), TEST_MAX_ALLOWED_SIZE);
        assert_eq!(log.remaining_space(), 0);
        assert_eq!(log.capacity(), TEST_MAX_ALLOWED_SIZE);
    }

    #[test]
    fn test_canister_log_clear() {
        // Arrange.
        let mut log = CanisterLog::default();
        log.add_record(100, BIGGER_THAN_LIMIT_MESSAGE.to_vec());
        log.add_record(100, BIGGER_THAN_LIMIT_MESSAGE.to_vec());
        log.add_record(100, BIGGER_THAN_LIMIT_MESSAGE.to_vec());
        // Act.
        log.clear();
        // Assert log has no records and memory usage is zero.
        assert_eq!(log.records().len(), 0);
        assert_eq!(log.used_space(), 0);
        assert_eq!(log.remaining_space(), TEST_MAX_ALLOWED_SIZE);
        assert_eq!(log.capacity(), TEST_MAX_ALLOWED_SIZE);
    }

    #[test]
    fn test_canister_log_increases_next_idx_after_reaching_memory_limit() {
        let records_number = 42;
        let mut log = CanisterLog::default();
        for _ in 0..records_number {
            log.add_record(0, BIGGER_THAN_LIMIT_MESSAGE.to_vec());
        }
        // Assert log has only one record and next_idx is increased.
        assert_eq!(log.records().len(), 1);
        assert_eq!(log.next_idx(), records_number as u64);
    }

    #[test]
    fn test_canister_log_adds_records() {
        let mut log = CanisterLog::default();
        log.add_record(100, b"record #0".to_vec());
        log.add_record(101, b"record #1".to_vec());
        log.add_record(102, b"record #2".to_vec());
        assert_eq!(
            log.records(),
            &VecDeque::from(canister_log_records(&[
                (0, 100, b"record #0"),
                (1, 101, b"record #1"),
                (2, 102, b"record #2"),
            ]))
        );
    }

    #[test]
    fn test_canister_log_append() {
        // Arrange.
        let mut main = CanisterLog::new(
            3,
            canister_log_records(&[
                (0, 100, b"main #0"),
                (1, 101, b"main #1"),
                (2, 102, b"main #2"),
            ]),
        );
        let mut delta = CanisterLog::new_with_next_index(main.next_idx());
        delta.add_record(200, b"delta #0".to_vec());
        delta.add_record(201, b"delta #1".to_vec());
        delta.add_record(202, b"delta #2".to_vec());

        // Act.
        main.append_delta_log(&mut delta);

        // Assert.
        assert_eq!(
            main.records(),
            &VecDeque::from(canister_log_records(&[
                (0, 100, b"main #0"),
                (1, 101, b"main #1"),
                (2, 102, b"main #2"),
                (3, 200, b"delta #0"),
                (4, 201, b"delta #1"),
                (5, 202, b"delta #2"),
            ]))
        );
    }

    #[test]
    fn test_canister_log_append_when_delta_reached_memory_limit() {
        // Arrange.
        let mut main = CanisterLog::new(
            3,
            canister_log_records(&[
                (0, 100, b"main #0"),
                (1, 101, b"main #1"),
                (2, 102, b"main #2"),
            ]),
        );
        let mut delta = CanisterLog::new_with_next_index(main.next_idx());
        // Add big records to reach memory limit and a small one at the end.
        delta.add_record(200, BIGGER_THAN_LIMIT_MESSAGE.to_vec());
        delta.add_record(201, BIGGER_THAN_LIMIT_MESSAGE.to_vec());
        delta.add_record(202, b"delta #2".to_vec());

        // Act.
        main.append_delta_log(&mut delta);

        // Assert main log had data loss.
        assert_eq!(
            main.records(),
            &VecDeque::from(canister_log_records(&[
                (0, 100, b"main #0"),
                (1, 101, b"main #1"),
                (2, 102, b"main #2"),
                // Expected data loss.
                (5, 202, b"delta #2"),
            ]))
        );
    }

    #[test]
    fn test_canister_log_record_used_space() {
        let (size_a, size_b, size_c) = (3 * 48, 3 * 48, 4 * 48);
        // Batch A.
        let mut main = CanisterLog::new(
            3,
            canister_log_records(&[
                (0, 100, b"main_ #0"),
                (1, 101, b"main_ #1"),
                (2, 102, b"main_ #2"),
            ]),
        );
        assert_eq!(main.used_space(), size_a);

        // Batch B.
        let mut delta = CanisterLog::new_with_next_index(main.next_idx());
        delta.add_record(200, b"delta #0".to_vec());
        delta.add_record(201, b"delta #1".to_vec());
        delta.add_record(202, b"delta #2".to_vec());
        assert_eq!(delta.used_space(), size_b);
        main.append_delta_log(&mut delta);

        // Batch C.
        let mut delta = CanisterLog::new_with_next_index(main.next_idx());
        delta.add_record(300, b"delta #3".to_vec());
        delta.add_record(301, b"delta #4".to_vec());
        delta.add_record(302, b"delta #5".to_vec());
        delta.add_record(303, b"delta #6".to_vec());
        assert_eq!(delta.used_space(), size_c);
        main.append_delta_log(&mut delta);

        // Assert main log has all records and correct used space.
        assert_eq!(
            main.records(),
            &VecDeque::from(canister_log_records(&[
                (0, 100, b"main_ #0"),
                (1, 101, b"main_ #1"),
                (2, 102, b"main_ #2"),
                (3, 200, b"delta #0"),
                (4, 201, b"delta #1"),
                (5, 202, b"delta #2"),
                (6, 300, b"delta #3"),
                (7, 301, b"delta #4"),
                (8, 302, b"delta #5"),
                (9, 303, b"delta #6"),
            ]))
        );
        assert_eq!(main.take_delta_log_sizes(), vec![size_b, size_c]);
        assert_eq!(main.take_delta_log_sizes(), Vec::<usize>::new()); // Second call returns empty.
        assert_eq!(main.used_space(), size_a + size_b + size_c);
    }
}<|MERGE_RESOLUTION|>--- conflicted
+++ resolved
@@ -8,14 +8,12 @@
 /// The maximum allowed size of a canister log buffer.
 pub const MAX_ALLOWED_CANISTER_LOG_BUFFER_SIZE: usize = 4 * 1024;
 
-<<<<<<< HEAD
-/// Maximum number of response bytes for a canister http request.
-pub const MAX_FETCH_CANISTER_LOGS_RESPONSE_BYTES: usize = 2_000_000;
-=======
 /// Upper bound on how many delta log sizes is retained.
 /// Prevents unbounded growth of `delta_log_sizes`.
 const DELTA_LOG_SIZES_CAP: usize = 100;
->>>>>>> 56d1c9c2
+
+/// Maximum number of response bytes for a canister http request.
+pub const MAX_FETCH_CANISTER_LOGS_RESPONSE_BYTES: usize = 2_000_000;
 
 fn truncate_content(mut record: CanisterLogRecord) -> CanisterLogRecord {
     let max_content_size =
