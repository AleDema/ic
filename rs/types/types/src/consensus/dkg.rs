--- conflicted
+++ resolved
@@ -585,11 +585,7 @@
 pub enum InvalidDkgPayloadReason {
     CryptoError(CryptoError),
     DkgVerifyDealingError(DkgVerifyDealingError),
-<<<<<<< HEAD
-    MismatchedDkgSummary(dkg::Summary, dkg::Summary),
-=======
     MismatchedDkgSummary(dkg::DkgSummary, dkg::DkgSummary),
->>>>>>> b9a0bc5b
     MissingDkgConfigForDealing,
     DkgStartHeightDoesNotMatchParentBlock,
     DkgSummaryAtNonStartHeight(Height),
