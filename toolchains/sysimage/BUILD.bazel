--- conflicted
+++ resolved
@@ -55,8 +55,6 @@
 sh_binary(
     name = "run_in_namespace",
     srcs = ["run_in_namespace.sh"],
-<<<<<<< HEAD
-=======
 )
 
 sh_test(
@@ -66,5 +64,4 @@
     env = {"UBUNTU_BASE_PATH": "$(location @ubuntu-base-24.04.1-base-amd64.tar.gz//file)"},
     tags = ["local"],
     deps = [":run_in_namespace"],
->>>>>>> 3153a49c
 )