#!/usr/bin/env python3
#
# Packs contents of a tar file into a ext4 image (possibly taking only a
# subdirectory of the full tar file). The (sparse) ext4 image itself is then
# wrapped into a tzst file.
#
# Call example:
#   build_ext4_image -s 10M -o partition.img.tzst -p boot -i dockerimg.tar -S file_contexts
#
import argparse
import os
import subprocess
import sys
import time


def limit_file_contexts(file_contexts, base_path):
    r"""
    Projects file contexts to given base path.

    Takes an SELinux filecontext file describing the entire
    system and extracts all statements that refer to the given
    base_path. All statements not relating to that base_path are
    deleted, and all paths are adjusted such that the common
    path prefix is removed.

    Example: given this file_context input:

        /.*     system_u:object_r:default_t:s0
        /a?quota\.(user|group)  --      system_u:object_r:quota_db_t:s0
        /boot/.*        system_u:object_r:boot_t:s0
        /boot/efi(/.*)?/System\.map(-.*)?       --      system_u:object_r:system_map_t:s0
        /boot/lost\+found/.*    <<none>>


    and base_path="/boot/" will produce this output:

        .*        system_u:object_r:boot_t:s0
        efi(/.*)?/System\.map(-.*)?       --      system_u:object_r:system_map_t:s0

    """
    lines = []
    for line in file_contexts.split("\n"):
        # Drop all statements assigning no label at all
        if line.find("<<none>>") != -1:
            continue
        if base_path:
            if line.startswith(base_path):
                lines.append(line[len(base_path):])
        else:
            lines.append(line)
    return "\n".join(lines) + "\n"


def get_root_context(file_contexts, base_path):
    for line in file_contexts.split("\n"):
        pieces = line.split()
        if len(pieces) >= 3 and pieces[0] == base_path and pieces[1] == "-d":
            return pieces[2]
    raise RuntimeError("Could determine SELinux context for root inode")


def read_fakeroot_state(statefile):
    """
    Reads fakeroot state file, key by inode.

    fakeroot state file has the following structure:
        dev=fd03,ino=136887,mode=100600,uid=0,gid=0,nlink=1,rdev=0
        dev=fd02,ino=3932193,mode=100600,uid=0,gid=0,nlink=1,rdev=0

    Read all fields by line into a dictionary, and keep this
    dictionary keyed by inode number.
    """
    entry_by_inode = {}
    for line in open(statefile, "r").readlines():
        d = {}
        for item in line[:-1].split(","):
            k, v = item.split("=")
            d[k] = v
        entry_by_inode[int(d["ino"])] = d
    return entry_by_inode


def strip_files(fs_basedir, fakeroot_statefile, strip_paths):
    flattened_paths = []
    for path in strip_paths:
        if path[0] == "/":
            path = path[1:]

        target_path = os.path.join(fs_basedir, path)
        if os.path.isdir(target_path):
            for entry in os.listdir(target_path):
                del_path = os.path.join(target_path, entry)
                flattened_paths.append(del_path)
        else:
            flattened_paths.append(target_path)

    # TODO: replace this with itertools.batched when we have Python 3.12
    BATCH_SIZE = 100
    for batch_start in range(0, len(flattened_paths), BATCH_SIZE):
        batch_end = min(batch_start + BATCH_SIZE, len(flattened_paths))
        subprocess.run(
            ["fakeroot", "-s", fakeroot_statefile, "-i", fakeroot_statefile, "rm", "-rf"]
            + flattened_paths[batch_start:batch_end],
            check=True,
        )


def prepare_tree_from_tar(in_file, fakeroot_statefile, fs_basedir, dir_to_extract, extra_files):
    # We batch all commands together and run them under bash. This is significantly faster than invoking fakeroot
    # multiple times.
    commands = "set -euo pipefail\n"
    if in_file:
        # Untar files to the base dir.
        commands += f"""tar xf {in_file} --numeric-owner -C "{fs_basedir}" "{dir_to_extract}";\n"""

        # Copy extra files to the base dir and set permissions.
        for path_target in extra_files or []:
            (path, target, mod) = path_target.split(":")
            target_in_basedir = os.path.join(fs_basedir, dir_to_extract, target.lstrip("/"))
            commands += f"""cp "{path}" "{target_in_basedir}";\n"""
            commands += f"""chmod "{mod}" "{target_in_basedir}";\n"""
    else:
        commands += f"""chown root:root "{fs_basedir}";\n"""

<<<<<<< HEAD
    subprocess.run(
        ["fakeroot",
         "-s",
         fakeroot_statefile,
         "bash"],
        input=commands.encode(), check=True)
=======
    subprocess.run(["fakeroot", "-s", fakeroot_statefile, "bash"], input=commands.encode(), check=True)
>>>>>>> ac12ab0b


def make_argparser():
    parser = argparse.ArgumentParser()
    parser.add_argument("-s", "--size", help="Size of image to build", type=str)
    parser.add_argument("-o", "--output", help="Target (tzst) file to write partition image to", type=str)
    parser.add_argument("--extra-files", help="Extra files to inject into the image. "
                                              "Format: source_path:target_path_in_image:target_permissions", nargs='*')
    parser.add_argument(
        "--extra-files",
        help="Extra files to inject into the image. Format: source_path:target_path_in_image:target_permissions",
        nargs="*",
    )
    parser.add_argument(
        "-i", "--input", help="Source (tar) file to take files from", type=str, default="", required=False
    )
    parser.add_argument(
        "-p",
        "--path",
        help="Path to extract from tar file (only files below will be put into image)",
        required=False,
        default="",
        type=str,
    )
    parser.add_argument(
        "-S",
        "--file_contexts",
        help="Path to SELinux file_contexts description file",
        required=False,
        default="",
        type=str,
    )
    parser.add_argument(
        "--strip-paths",
        metavar="strip_paths",
        type=str,
        nargs="*",
        default=[],
        help="Directories to be cleared from the tree; expects a list of full paths",
    )
    parser.add_argument("--dflate", help="Path to our dflate tool", type=str, required=True)
    parser.add_argument("--diroid", help="Path to our diroid tool", type=str, required=True)
    return parser


def main():
    args = make_argparser().parse_args(sys.argv[1:])

    in_file = args.input
    out_file = args.output
    image_size = args.size
    limit_prefix = args.path
    extra_files = args.extra_files
    file_contexts_file = args.file_contexts
    strip_paths = args.strip_paths
    if limit_prefix and limit_prefix[0] == "/":
        limit_prefix = limit_prefix[1:]

    tmpdir = os.getenv("ICOS_TMPDIR")
    if not tmpdir:
        raise RuntimeError("ICOS_TMPDIR env variable not available, should be set in BUILD script.")

    if file_contexts_file:
        original_file_contexts = open(file_contexts_file, "r").read()
        if limit_prefix:
            prefix = "/" + limit_prefix
        else:
            prefix = ""
        file_contexts = limit_file_contexts(original_file_contexts, prefix)
        file_contexts_file = os.path.join(tmpdir, "file_contexts")
        open(file_contexts_file, "w").write(file_contexts)

    fs_basedir = os.path.join(tmpdir, "fs")
    fakeroot_statefile = os.path.join(tmpdir, "fakeroot.state")
    os.mkdir(fs_basedir)

    # Prepare a filesystem tree that represents what will go into
    # the fs image. Wrap everything in fakeroot so permissions and
    # ownership will be preserved while unpacking (see below).
<<<<<<< HEAD
    start = time.time()
    prepare_tree_from_tar(in_file, fakeroot_statefile, fs_basedir, limit_prefix, extra_files)
    elapsed = time.time() - start
    print(f"PREPARE TOOK {elapsed}")
=======
    prepare_tree_from_tar(in_file, fakeroot_statefile, fs_basedir, limit_prefix, extra_files)
>>>>>>> ac12ab0b
    strip_files(fs_basedir, fakeroot_statefile, strip_paths)
    subprocess.run(["sync"], check=True)

    # Now build the basic filesystem image. Wrap again in fakeroot
    # so correct permissions are read for all files etc.
    mke2fs_args = [
        "faketime",
        "-f",
        "1970-1-1 0:0:0",
        "/ic/e2fsprogs/build/misc/mke2fs",
        "-t",
        "ext4",
        "-E",
        "hash_seed=c61251eb-100b-48fe-b089-57dea7368612",
        "-U",
        "clear",
        "-d",
<<<<<<< HEAD
        in_file,
        # os.path.join(fs_basedir, limit_prefix),
=======
        os.path.join(fs_basedir, limit_prefix),
>>>>>>> ac12ab0b
        "-F",
        out_file,
        str(image_size),
    ]
    subprocess.run(mke2fs_args, check=True, env={"E2FSPROGS_FAKE_TIME": "0"})

    # Use our tool, diroid, to create an fs_config file to be used by e2fsdroid.
    # This file is a simple list of files with their desired uid, gid, and mode.
    fs_config_path = os.path.join(tmpdir, "fs_config")
    diroid_args = [
        args.diroid,
        "--fakeroot",
        fakeroot_statefile,
        "--input-dir",
        os.path.join(fs_basedir, limit_prefix),
        "--output",
        fs_config_path,
    ]
    subprocess.run(diroid_args, check=True)

    e2fsdroid_args = [
        "faketime",
        "-f",
        "1970-1-1 0:0:0",
        "fakeroot",
        "-i",
        fakeroot_statefile,
        "e2fsdroid",
        "-e",
        "-a",
        "/",
        "-T",
        "0",
    ]
    e2fsdroid_args += ["-C", fs_config_path]
    if file_contexts_file:
        e2fsdroid_args += ["-S", file_contexts_file]
<<<<<<< HEAD
    e2fsdroid_args += [out_file]
    # e2fsdroid_args += ["-f", os.path.join(fs_basedir, limit_prefix), out_file]
    start = time.time()
=======
    e2fsdroid_args += [image_file]
>>>>>>> ac12ab0b
    subprocess.run(e2fsdroid_args, check=True, env={"E2FSPROGS_FAKE_TIME": "0"})
    elapsed = time.time() - start
    print(f"TOOK {elapsed}")

    subprocess.run(["sync"], check=True)


if __name__ == "__main__":
    main()<|MERGE_RESOLUTION|>--- conflicted
+++ resolved
@@ -123,24 +123,13 @@
     else:
         commands += f"""chown root:root "{fs_basedir}";\n"""
 
-<<<<<<< HEAD
-    subprocess.run(
-        ["fakeroot",
-         "-s",
-         fakeroot_statefile,
-         "bash"],
-        input=commands.encode(), check=True)
-=======
     subprocess.run(["fakeroot", "-s", fakeroot_statefile, "bash"], input=commands.encode(), check=True)
->>>>>>> ac12ab0b
 
 
 def make_argparser():
     parser = argparse.ArgumentParser()
     parser.add_argument("-s", "--size", help="Size of image to build", type=str)
     parser.add_argument("-o", "--output", help="Target (tzst) file to write partition image to", type=str)
-    parser.add_argument("--extra-files", help="Extra files to inject into the image. "
-                                              "Format: source_path:target_path_in_image:target_permissions", nargs='*')
     parser.add_argument(
         "--extra-files",
         help="Extra files to inject into the image. Format: source_path:target_path_in_image:target_permissions",
@@ -212,14 +201,7 @@
     # Prepare a filesystem tree that represents what will go into
     # the fs image. Wrap everything in fakeroot so permissions and
     # ownership will be preserved while unpacking (see below).
-<<<<<<< HEAD
-    start = time.time()
     prepare_tree_from_tar(in_file, fakeroot_statefile, fs_basedir, limit_prefix, extra_files)
-    elapsed = time.time() - start
-    print(f"PREPARE TOOK {elapsed}")
-=======
-    prepare_tree_from_tar(in_file, fakeroot_statefile, fs_basedir, limit_prefix, extra_files)
->>>>>>> ac12ab0b
     strip_files(fs_basedir, fakeroot_statefile, strip_paths)
     subprocess.run(["sync"], check=True)
 
@@ -237,12 +219,7 @@
         "-U",
         "clear",
         "-d",
-<<<<<<< HEAD
         in_file,
-        # os.path.join(fs_basedir, limit_prefix),
-=======
-        os.path.join(fs_basedir, limit_prefix),
->>>>>>> ac12ab0b
         "-F",
         out_file,
         str(image_size),
@@ -280,16 +257,8 @@
     e2fsdroid_args += ["-C", fs_config_path]
     if file_contexts_file:
         e2fsdroid_args += ["-S", file_contexts_file]
-<<<<<<< HEAD
-    e2fsdroid_args += [out_file]
-    # e2fsdroid_args += ["-f", os.path.join(fs_basedir, limit_prefix), out_file]
-    start = time.time()
-=======
-    e2fsdroid_args += [image_file]
->>>>>>> ac12ab0b
+    e2fsdroid_args.append(out_file)
     subprocess.run(e2fsdroid_args, check=True, env={"E2FSPROGS_FAKE_TIME": "0"})
-    elapsed = time.time() - start
-    print(f"TOOK {elapsed}")
 
     subprocess.run(["sync"], check=True)
 
