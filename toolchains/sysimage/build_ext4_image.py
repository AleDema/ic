--- conflicted
+++ resolved
@@ -107,22 +107,6 @@
 
 
 def prepare_tree_from_tar(in_file, fakeroot_statefile, fs_basedir, dir_to_extract, extra_files):
-<<<<<<< HEAD
-    commands = prepare_tree_from_tar_commands(in_file, fs_basedir, dir_to_extract, extra_files)
-    subprocess.run(
-        ["fakeroot",
-         "-i",
-         fakeroot_statefile,
-         "-s",
-         fakeroot_statefile,
-         "bash"],
-        input=commands.encode(), check=True)
-
-
-def prepare_tree_from_tar_commands(in_file, fs_basedir, dir_to_extract, extra_files):
-    if in_file:
-        commands = f"tar xf {in_file} --numeric-owner -C {fs_basedir} {dir_to_extract};\n"
-=======
     # We batch all commands together and run them under bash. This is significantly faster than invoking fakeroot
     # multiple times.
     commands = "set -euo pipefail\n"
@@ -145,7 +129,10 @@
          fakeroot_statefile,
          "bash"],
         input=commands.encode(), check=True)
->>>>>>> 913627ac
+
+def prepare_tree_from_tar_commands(in_file, fs_basedir, dir_to_extract, extra_files):
+    if in_file:
+        commands = f"tar xf {in_file} --numeric-owner -C {fs_basedir} {dir_to_extract};\n"
 
         for path_target in extra_files or []:
             (path, target, mod) = path_target.split(":")
@@ -161,12 +148,8 @@
     parser = argparse.ArgumentParser()
     parser.add_argument("-s", "--size", help="Size of image to build", type=str)
     parser.add_argument("-o", "--output", help="Target (tzst) file to write partition image to", type=str)
-<<<<<<< HEAD
-    parser.add_argument("--extra-files", help="", nargs='*')
-=======
     parser.add_argument("--extra-files", help="Extra files to inject into the image. "
                                               "Format: source_path:target_path_in_image:target_permissions", nargs='*')
->>>>>>> 913627ac
     parser.add_argument(
         "-i", "--input", help="Source (tar) file to take files from", type=str, default="", required=False
     )
@@ -287,13 +270,9 @@
     e2fsdroid_args += ["-C", fs_config_path]
     if file_contexts_file:
         e2fsdroid_args += ["-S", file_contexts_file]
-<<<<<<< HEAD
     e2fsdroid_args += [out_file]
     # e2fsdroid_args += ["-f", os.path.join(fs_basedir, limit_prefix), out_file]
     start = time.time()
-=======
-    e2fsdroid_args += [image_file]
->>>>>>> 913627ac
     subprocess.run(e2fsdroid_args, check=True, env={"E2FSPROGS_FAKE_TIME": "0"})
     elapsed = time.time() - start
     print(f"TOOK {elapsed}")
